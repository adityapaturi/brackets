/*
 * Copyright (c) 2012 Adobe Systems Incorporated. All rights reserved.
 *
 * Permission is hereby granted, free of charge, to any person obtaining a
 * copy of this software and associated documentation files (the "Software"),
 * to deal in the Software without restriction, including without limitation
 * the rights to use, copy, modify, merge, publish, distribute, sublicense,
 * and/or sell copies of the Software, and to permit persons to whom the
 * Software is furnished to do so, subject to the following conditions:
 *
 * The above copyright notice and this permission notice shall be included in
 * all copies or substantial portions of the Software.
 *
 * THE SOFTWARE IS PROVIDED "AS IS", WITHOUT WARRANTY OF ANY KIND, EXPRESS OR
 * IMPLIED, INCLUDING BUT NOT LIMITED TO THE WARRANTIES OF MERCHANTABILITY,
 * FITNESS FOR A PARTICULAR PURPOSE AND NONINFRINGEMENT. IN NO EVENT SHALL THE
 * AUTHORS OR COPYRIGHT HOLDERS BE LIABLE FOR ANY CLAIM, DAMAGES OR OTHER
 * LIABILITY, WHETHER IN AN ACTION OF CONTRACT, TORT OR OTHERWISE, ARISING
 * FROM, OUT OF OR IN CONNECTION WITH THE SOFTWARE OR THE USE OR OTHER
 * DEALINGS IN THE SOFTWARE.
 *
 */

/*jslint vars: true, plusplus: true, devel: true, browser: true, nomen: true, indent: 4, maxerr: 50 */
/*global define */
define(function (require, exports, module) {
    "use strict";

    require("spec/Async-test");
    require("spec/CodeHint-test");
    require("spec/CodeHintUtils-test");
    require("spec/CodeInspection-test");
    require("spec/CommandManager-test");
    require("spec/CSSUtils-test");
    require("spec/CSSInlineEdit-test");
    require("spec/JSUtils-test");
    require("spec/Document-test");
    require("spec/DocumentCommandHandlers-test");
    require("spec/DocumentManager-test");
    require("spec/DragAndDrop-test");
    require("spec/Editor-test");
    require("spec/EditorRedraw-test");
    require("spec/EditorCommandHandlers-test");
    require("spec/EditorOptionHandlers-test");
    require("spec/EditorManager-test");
    require("spec/ExtensionInstallation-test");
    require("spec/ExtensionLoader-test");
    require("spec/ExtensionManager-test");
    require("spec/ExtensionUtils-test");
    require("spec/FileFilters-test");
    require("spec/FileSystem-test");
    require("spec/FileTreeView-test");
    require("spec/FileTreeViewModel-test");
    require("spec/FileUtils-test");
    require("spec/FindInFiles-test");
    require("spec/FindReplace-test");
    require("spec/HTMLInstrumentation-test");
    require("spec/HTMLSimpleDOM-test");
    require("spec/HTMLTokenizer-test");
    require("spec/InlineEditorProviders-test");
    require("spec/InstallExtensionDialog-test");
    require("spec/KeyBindingManager-test");
    require("spec/LanguageManager-test");
    require("spec/LiveDevelopment-test");
    require("spec/LowLevelFileIO-test");
    require("spec/MainViewFactory-test");
    require("spec/MainViewManager-test");
    require("spec/Menu-test");
    require("spec/MultiRangeInlineEditor-test");
    require("spec/NativeMenu-test");
    require("spec/NodeConnection-test");
    require("spec/Pane-test");
    require("spec/PreferencesBase-test");
    require("spec/PreferencesManager-test");
    require("spec/ProjectManager-test");
<<<<<<< HEAD
    require("spec/PromiseShim-test");
=======
    require("spec/ProjectModel-test");
>>>>>>> 9abc718e
    require("spec/QuickOpen-test");
    require("spec/RemoteFunctions-test");
    require("spec/StringMatch-test");
    require("spec/StringUtils-test");
    require("spec/TextRange-test");
    require("spec/ThemeManager-test");
    require("spec/UpdateNotification-test");
    require("spec/UrlParams-test");
    require("spec/ValidationUtils-test");
    require("spec/ViewFactory-test");
    //require("spec/ViewCommandHandlers-test");
    require("spec/ViewUtils-test");
    require("spec/WorkingSetView-test");
    require("spec/WorkingSetSort-test");
});<|MERGE_RESOLUTION|>--- conflicted
+++ resolved
@@ -73,11 +73,8 @@
     require("spec/PreferencesBase-test");
     require("spec/PreferencesManager-test");
     require("spec/ProjectManager-test");
-<<<<<<< HEAD
+    require("spec/ProjectModel-test");
     require("spec/PromiseShim-test");
-=======
-    require("spec/ProjectModel-test");
->>>>>>> 9abc718e
     require("spec/QuickOpen-test");
     require("spec/RemoteFunctions-test");
     require("spec/StringMatch-test");
