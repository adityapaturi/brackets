--- conflicted
+++ resolved
@@ -22,11 +22,7 @@
  */
 
 /*jslint vars: true, plusplus: true, devel: true, nomen: true, indent: 4, maxerr: 50, regexp: true */
-<<<<<<< HEAD
-/*global define, describe, it, expect, beforeFirst, afterLast, beforeEach, afterEach, waits, waitsFor, waitsForDone, waitsForFulfillment, runs, window, jasmine, spyOn */
-=======
-/*global define, describe, it, expect, beforeFirst, afterLast, beforeEach, afterEach, waits, waitsFor, waitsForDone, runs, spyOn */
->>>>>>> 73b83f5f
+/*global define, describe, it, expect, beforeFirst, afterLast, beforeEach, afterEach, waits, waitsFor, waitsForDone, waitsForFulfillment, runs, spyOn */
 
 define(function (require, exports, module) {
     "use strict";
