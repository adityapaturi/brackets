--- conflicted
+++ resolved
@@ -115,6 +115,7 @@
             });
         }
         
+        
         describe("New Untitled File", function () {
             var filePath,
                 newFilename,
@@ -658,7 +659,8 @@
                 });
             });
         });
-
+        
+        
         describe("Open File", function () {
             it("should open a file in the editor", function () {
                 var promise;
@@ -691,7 +693,8 @@
                 });
             });
         });
-
+        
+        
         describe("Save File", function () {
             it("should save changes", function () {
                 var filePath    = testPath + "/test.js",
@@ -797,7 +800,8 @@
                 });
             });
         });
-
+        
+        
         describe("Save As", function () {
             var filePath,
                 newFilename,
@@ -967,6 +971,7 @@
             });
         });
         
+        
         describe("Dirty File Handling", function () {
 
             beforeEach(function () {
@@ -1111,6 +1116,7 @@
 
         });
         
+        
         describe("Decorated Path Parser", function () {
             it("should correctly parse decorated paths", function () {
                 var path = testPath + "/test.js";
@@ -1121,7 +1127,8 @@
                 expect(DocumentCommandHandlers._parseDecoratedPath(path + ":123:456")).toEqual({path: path, line: 123, column: 456});
             });
         });
-
+        
+        
         describe("Open image files", function () {
             it("should return null after opening an image", function () {
                 var path = testPath + "/couz.png",
@@ -1172,11 +1179,9 @@
             });
             
             it("opening image while nothing open should NOT fire currentDocumentChange and activeEditorChange events", function () {
-
                 var promise,
                     docChangeListener = jasmine.createSpy(),
                     activeEditorChangeListener = jasmine.createSpy();
-
 
                 runs(function () {
                     _$(DocumentManager).on("currentDocumentChange", docChangeListener);
@@ -1204,11 +1209,9 @@
             });
         
             it("opening text file while other text open should fire currentDocumentChange and activeEditorChange events", function () {
-
                 var promise,
                     docChangeListener = jasmine.createSpy(),
                     activeEditorChangeListener = jasmine.createSpy();
-
 
                 runs(function () {
                     _$(DocumentManager).on("currentDocumentChange", docChangeListener);
@@ -1235,8 +1238,30 @@
                 });
             });
         
-<<<<<<< HEAD
-=======
+            it("should return an editor after opening a text file", function () {
+                var path = testPath + "/test.js",
+                    promise;
+                runs(function () {
+                    promise = CommandManager.execute(Commands.FILE_OPEN, { fullPath: path });
+                    waitsForDone(promise, Commands.FILE_OPEN);
+                });
+                
+                runs(function () {
+                    var e = EditorManager.getActiveEditor();
+                    expect(e.document.file.fullPath).toBe(path);
+                    
+                    e = EditorManager.getCurrentFullEditor();
+                    expect(e.document.file.fullPath).toBe(path);
+     
+                    e = EditorManager.getFocusedEditor();
+                    expect(e.document.file.fullPath).toBe(path);
+                    
+                    expect(EditorManager.getCurrentlyViewedPath()).toEqual(path);
+                });
+            });
+        });
+        
+        
         describe("Scrolling", function () {
             it("should scroll when moving the cursor to the end of a really long line", function () {
                 runs(function () {
@@ -1263,31 +1288,5 @@
             });
         });
 
-        describe("Opens text file and validates EditorManager APIs", function () {
->>>>>>> 3d5c963e
-            it("should return an editor after opening a text file", function () {
-                var path = testPath + "/test.js",
-                    promise;
-                runs(function () {
-                    promise = CommandManager.execute(Commands.FILE_OPEN, { fullPath: path });
-                    waitsForDone(promise, Commands.FILE_OPEN);
-                });
-                
-                runs(function () {
-                    var e = EditorManager.getActiveEditor();
-                    expect(e.document.file.fullPath).toBe(path);
-                    
-                    e = EditorManager.getCurrentFullEditor();
-                    expect(e.document.file.fullPath).toBe(path);
-     
-                    e = EditorManager.getFocusedEditor();
-                    expect(e.document.file.fullPath).toBe(path);
-                    
-                    expect(EditorManager.getCurrentlyViewedPath()).toEqual(path);
-                });
-            });
-        });
-                
-
     });
 });