--- conflicted
+++ resolved
@@ -1130,18 +1130,9 @@
                 expect(DocumentCommandHandlers._parseDecoratedPath(path + ":123:456")).toEqual({path: path, line: 123, column: 456});
             });
         });
-<<<<<<< HEAD
         
         
         describe("Open image files", function () {
-=======
-
-        
-/* 
-    TODO: Disabled until image support is added for splitview
-    
-        describe("Opens image file and validates EditorManager APIs", function () {
->>>>>>> bd219be1
             it("should return null after opening an image", function () {
                 var path = testPath + "/couz.png",
                     promise;
@@ -1219,16 +1210,8 @@
                 });
     
             });
-<<<<<<< HEAD
-        
+            
             it("opening text file while other text open should fire currentDocumentChange and activeEditorChange events", function () {
-=======
-        });
-*/
-        describe("Open a text file while a text file is open", function () {
-            it("should fire currentDocumentChange and activeEditorChange events", function () {
-
->>>>>>> bd219be1
                 var promise,
                     docChangeListener = jasmine.createSpy(),
                     activeEditorChangeListener = jasmine.createSpy();
@@ -1276,7 +1259,7 @@
                     e = EditorManager.getFocusedEditor();
                     expect(e.document.file.fullPath).toBe(path);
                     
-                    expect(EditorManager.getCurrentlyViewedPath()).toEqual(path);
+                    expect(MainViewManager.getCurrentlyViewedPath()).toEqual(path);
                 });
             });
         });
@@ -1308,34 +1291,5 @@
             });
         });
 
-<<<<<<< HEAD
-=======
-        describe("Opens text file and validates EditorManager APIs", function () {
-            it("should return an editor after opening a text file", function () {
-                var path = testPath + "/test.js",
-                    promise;
-                runs(function () {
-                    promise = CommandManager.execute(Commands.FILE_OPEN, { fullPath: path });
-                    waitsForDone(promise, Commands.FILE_OPEN);
-                });
-                
-                runs(function () {
-                    var e = EditorManager.getActiveEditor();
-                    expect(e.document.file.fullPath).toBe(path);
-                    
-                    e = EditorManager.getCurrentFullEditor();
-                    expect(e.document.file.fullPath).toBe(path);
-     
-                    e = EditorManager.getFocusedEditor();
-                    expect(e.document.file.fullPath).toBe(path);
-                    
-                    e = EditorManager.getCurrentFullEditor();
-                    expect(e.document.file.fullPath).toBe(path);
-                });
-            });
-        });
-                
-
->>>>>>> bd219be1
     });
 });