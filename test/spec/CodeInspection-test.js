/*
 * Copyright (c) 2013 Adobe Systems Incorporated. All rights reserved.
 *
 * Permission is hereby granted, free of charge, to any person obtaining a
 * copy of this software and associated documentation files (the "Software"),
 * to deal in the Software without restriction, including without limitation
 * the rights to use, copy, modify, merge, publish, distribute, sublicense,
 * and/or sell copies of the Software, and to permit persons to whom the
 * Software is furnished to do so, subject to the following conditions:
 *
 * The above copyright notice and this permission notice shall be included in
 * all copies or substantial portions of the Software.
 *
 * THE SOFTWARE IS PROVIDED "AS IS", WITHOUT WARRANTY OF ANY KIND, EXPRESS OR
 * IMPLIED, INCLUDING BUT NOT LIMITED TO THE WARRANTIES OF MERCHANTABILITY,
 * FITNESS FOR A PARTICULAR PURPOSE AND NONINFRINGEMENT. IN NO EVENT SHALL THE
 * AUTHORS OR COPYRIGHT HOLDERS BE LIABLE FOR ANY CLAIM, DAMAGES OR OTHER
 * LIABILITY, WHETHER IN AN ACTION OF CONTRACT, TORT OR OTHERWISE, ARISING
 * FROM, OUT OF OR IN CONNECTION WITH THE SOFTWARE OR THE USE OR OTHER
 * DEALINGS IN THE SOFTWARE.
 *
 */

/*jslint vars: true, plusplus: true, devel: true, browser: true, nomen: true, indent: 4, maxerr: 50 */
/*global define, describe, it, expect, beforeEach, beforeFirst, afterEach, afterLast, waits, runs, waitsForDone, spyOn */

define(function (require, exports, module) {
    "use strict";

    var SpecRunnerUtils  = require("spec/SpecRunnerUtils"),
        FileSystem       = require("filesystem/FileSystem"),
        StringUtils      = require("utils/StringUtils"),
<<<<<<< HEAD
        Strings,
        _                = require("thirdparty/lodash");
=======
        Strings          = require("strings");
>>>>>>> 105a2efa

    describe("Code Inspection", function () {
        this.category = "integration";

        var testFolder = SpecRunnerUtils.getTestPath("/spec/CodeInspection-test-files/"),
            testWindow,
            $,
            brackets,
            CodeInspection,
            CommandManager,
            Commands  = require("command/Commands"),
            EditorManager,
            DocumentManager,
            PreferencesManager,
            prefs;

        var toggleJSLintResults = function (visible) {
            $("#status-inspection").triggerHandler("click");
            expect($("#problems-panel").is(":visible")).toBe(visible);
        };

        function createCodeInspector(name, result) {
            var provider = {
                name: name,
                // arguments to this function: text, fullPath
                // omit the warning
                scanFile: function () { return result; }
            };

            spyOn(provider, "scanFile").andCallThrough();

            return provider;
        }
        
        function createAsyncCodeInspector(name, result, scanTime, syncImpl) {
            var provider = {
                name: name,
                scanFileAsync: function () {
                    var deferred = new $.Deferred();
                    setTimeout(function () {
                        deferred.resolve(result);
                    }, scanTime);
                    return deferred.promise();
                }
            };
            spyOn(provider, "scanFileAsync").andCallThrough();
            
            if (syncImpl) {
                provider.scanFile = function () {
                    return result;
                };
                spyOn(provider, "scanFile").andCallThrough();
            }
            
            return provider;
        }

        function successfulLintResult() {
            return {errors: []};
        }

        function failLintResult() {
            return {
                errors: [
                    {
                        pos: { line: 1, ch: 3 },
                        message: "Some errors here and there",
                        type: CodeInspection.Type.WARNING
                    }
                ]
            };
        }

        beforeFirst(function () {
            runs(function () {
                SpecRunnerUtils.createTestWindowAndRun(this, function (w) {
                    testWindow = w;
                    // Load module instances from brackets.test
                    $ = testWindow.$;
                    brackets = testWindow.brackets;
                    CommandManager = brackets.test.CommandManager;
                    DocumentManager = brackets.test.DocumentManager;
                    EditorManager = brackets.test.EditorManager;
                    prefs = brackets.test.PreferencesManager.getExtensionPrefs("linting");
                    CodeInspection = brackets.test.CodeInspection;
                    PreferencesManager = brackets.test.PreferencesManager;
                    CodeInspection.toggleEnabled(true);
                });
            });

            runs(function () {
                SpecRunnerUtils.loadProjectInTestWindow(testFolder);
            });
        });
        
        beforeEach(function () {
            // this is to make the tests run faster
            prefs.set(CodeInspection._PREF_ASYNC_TIMEOUT, 500);
        });

        afterEach(function () {
            testWindow.closeAllFiles();
        });

        afterLast(function () {
            testWindow    = null;
            $             = null;
            brackets      = null;
            CommandManager = null;
            DocumentManager = null;
            EditorManager = null;
            SpecRunnerUtils.closeTestWindow();
        });

        describe("Unit level tests", function () {
            var simpleJavascriptFileEntry;

            beforeEach(function () {
                CodeInspection._unregisterAll();
                simpleJavascriptFileEntry = new FileSystem.getFileForPath(testFolder + "/errors.js");
            });

            it("should run a single registered linter", function () {
                var codeInspector = createCodeInspector("text linter", successfulLintResult());
                CodeInspection.register("javascript", codeInspector);

                runs(function () {
                    var promise = CodeInspection.inspectFile(simpleJavascriptFileEntry);

                    waitsForDone(promise, "file linting", 5000);
                });

                runs(function () {
                    expect(codeInspector.scanFile).toHaveBeenCalled();
                });
            });

            it("should get the correct linter given a file path", function () {
                var codeInspector1 = createCodeInspector("text linter 1", successfulLintResult());
                var codeInspector2 = createCodeInspector("text linter 2", successfulLintResult());

                CodeInspection.register("javascript", codeInspector1);
                CodeInspection.register("javascript", codeInspector2);

                var providers = CodeInspection.getProvidersForPath("test.js");
                expect(providers.length).toBe(2);
                expect(providers[0]).toBe(codeInspector1);
                expect(providers[1]).toBe(codeInspector2);
            });

            it("should return an empty array if no providers are registered", function () {
                expect(CodeInspection.getProvidersForPath("test.js").length).toBe(0);
            });

            it("should run two linters", function () {
                var codeInspector1 = createCodeInspector("text linter 1", successfulLintResult());
                var codeInspector2 = createCodeInspector("text linter 2", successfulLintResult());

                CodeInspection.register("javascript", codeInspector1);
                CodeInspection.register("javascript", codeInspector2);

                runs(function () {
                    var promise = CodeInspection.inspectFile(simpleJavascriptFileEntry);

                    waitsForDone(promise, "file linting", 5000);
                });

                runs(function () {
                    expect(codeInspector1.scanFile).toHaveBeenCalled();
                    expect(codeInspector2.scanFile).toHaveBeenCalled();
                });
            });

            it("should run one linter return some errors", function () {
                var result;

                var codeInspector1 = createCodeInspector("javascript linter", failLintResult());
                CodeInspection.register("javascript", codeInspector1);

                runs(function () {
                    var promise = CodeInspection.inspectFile(simpleJavascriptFileEntry);
                    promise.done(function (lintingResult) {
                        result = lintingResult;
                    });

                    waitsForDone(promise, "file linting", 5000);
                });

                runs(function () {
                    expect(codeInspector1.scanFile).toHaveBeenCalled();
                    expect(result.length).toEqual(1);
                    expect(result[0].provider.name).toEqual("javascript linter");
                    expect(result[0].result.errors.length).toEqual(1);
                });
            });

            it("should run two linter and return some errors", function () {
                var result;

                var codeInspector1 = createCodeInspector("javascript linter 1", failLintResult());
                var codeInspector2 = createCodeInspector("javascript linter 2", failLintResult());
                CodeInspection.register("javascript", codeInspector1);
                CodeInspection.register("javascript", codeInspector2);

                runs(function () {
                    var promise = CodeInspection.inspectFile(simpleJavascriptFileEntry);
                    promise.done(function (lintingResult) {
                        result = lintingResult;
                    });

                    waitsForDone(promise, "file linting", 5000);
                });

                runs(function () {
                    expect(result.length).toEqual(2);
                    expect(result[0].result.errors.length).toEqual(1);
                    expect(result[1].result.errors.length).toEqual(1);
                });
            });

            it("should not call any other linter for javascript document", function () {
                var codeInspector1 = createCodeInspector("any other linter linter 1", successfulLintResult());
                CodeInspection.register("whatever", codeInspector1);

                runs(function () {
                    var promise = CodeInspection.inspectFile(simpleJavascriptFileEntry);

                    waitsForDone(promise, "file linting", 5000);
                });

                runs(function () {
                    expect(codeInspector1.scanFile).not.toHaveBeenCalled();
                });
            });

            it("should call linter even if linting on save is disabled", function () {
                var codeInspector1 = createCodeInspector("javascript linter 1", successfulLintResult());
                CodeInspection.register("javascript", codeInspector1);

                CodeInspection.toggleEnabled(false);

                runs(function () {
                    var promise = CodeInspection.inspectFile(simpleJavascriptFileEntry);

                    waitsForDone(promise, "file linting", 5000);
                });

                runs(function () {
                    expect(codeInspector1.scanFile).toHaveBeenCalled();

                    CodeInspection.toggleEnabled(true);
                });
            });

            it("should return no result if there is no linter registered", function () {
                var expectedResult;

                runs(function () {
                    var promise = CodeInspection.inspectFile(simpleJavascriptFileEntry);
                    promise.done(function (result) {
                        expectedResult = result;
                    });

                    waitsForDone(promise, "file linting", 5000);
                });

                runs(function () {
                    expect(expectedResult).toBeNull();
                });
            });
            
            it("should use preferences for providers lookup", function () {
                var pm = PreferencesManager.getExtensionPrefs("linting"),
                    codeInspector1 = createCodeInspector("html1", failLintResult),
                    codeInspector2 = createCodeInspector("html2", successfulLintResult),
                    codeInspector3 = createCodeInspector("html3", successfulLintResult),
                    codeInspector4 = createCodeInspector("html4", successfulLintResult),
                    codeInspector5 = createCodeInspector("html5", failLintResult);
                
                CodeInspection.register("html", codeInspector1);
                CodeInspection.register("html", codeInspector2);
                CodeInspection.register("html", codeInspector3);
                CodeInspection.register("html", codeInspector4);
                CodeInspection.register("html", codeInspector5);
                function setAtLocation(name, value) {
                    pm.set(name, value, {location: {layer: "language", layerID: "html", scope: "user"}});
                }
                
                runs(function () {
                    var providers;
                    
                    setAtLocation("prefer", "html3, html4");
                    providers = CodeInspection._getProvidersForPath("my/index.html");
                    expect(providers).toNotBe(null);
                    expect(_.pluck(providers, "name")).toEqual(["html3", "html4", "html1", "html2", "html5"]);

                    setAtLocation("prefer", "html5,       html6");
                    providers = CodeInspection._getProvidersForPath("index.html");
                    expect(providers).toNotBe(null);
                    expect(_.pluck(providers, "name")).toEqual(["html5", "html1", "html2", "html3", "html4"]);

                    setAtLocation("firstOnly", true);
                    providers = CodeInspection._getProvidersForPath("index.html");
                    expect(providers).toNotBe(null);
                    expect(_.pluck(providers, "name")).toEqual(["html5"]);

                    setAtLocation("prefer", " html19, html100  ");
                    setAtLocation("firstOnly", true);
                    providers = CodeInspection._getProvidersForPath("index.html");
                    expect(providers).toNotBe(null);
                    expect(_.pluck(providers, "name")).toEqual(["html1"]);
                    
                    setAtLocation("preferredOnly", true);
                    providers = CodeInspection._getProvidersForPath("test.html");
                    expect(providers).toEqual([]);

                    setAtLocation("prefer", "html2,    html1");
                    setAtLocation("preferredOnly", true);
                    setAtLocation("firstOnly", false);
                    providers = CodeInspection._getProvidersForPath("c:/temp/another.html");
                    expect(providers).toNotBe(null);
                    expect(_.pluck(providers, "name")).toEqual(["html2", "html1"]);
                    
                    setAtLocation("prefer", undefined);
                    setAtLocation("preferredOnly", undefined);
                    setAtLocation("firstOnly", true);
                    providers = CodeInspection._getProvidersForPath("test/index.html");
                    expect(_.pluck(providers, "name")).toEqual(["html1"]);
                    
                    setAtLocation("firstOnly", undefined);
                    providers = CodeInspection._getProvidersForPath("index.html");
                    expect(providers).toNotBe(null);
                    expect(_.pluck(providers, "name")).toEqual(["html1", "html2", "html3", "html4", "html5"]);
                });
            });

            it("should run asynchoronous implementation when both available in the provider", function () {
                var provider = createAsyncCodeInspector("javascript async linter with sync impl", failLintResult(), 200, true);
                CodeInspection.register("javascript", provider);
                
                runs(function () {
                    var promise = CodeInspection.inspectFile(simpleJavascriptFileEntry);
                                        
                    waitsForDone(promise, "file linting", 5000);
                });
                
                runs(function () {
                    expect(provider.scanFileAsync).toHaveBeenCalled();
                    expect(provider.scanFile).not.toHaveBeenCalled();
                });
                
            });

            it("should timeout on a provider that takes too long", function () {
                var provider = createAsyncCodeInspector("javascript async linter with sync impl", failLintResult(), 1500, true),
                    result;
                CodeInspection.register("javascript", provider);
                
                runs(function () {
                    var promise = CodeInspection.inspectFile(simpleJavascriptFileEntry);
                    promise.done(function (r) {
                        result = r;
                    });
                    
                    waitsForDone(promise, "file linting", 5000);
                });
                
                runs(function () {
                    expect(provider.scanFileAsync).toHaveBeenCalled();
                    expect(result).toBeDefined();
                    expect(result[0].provider).toEqual(provider);
                    expect(result[0].errors).toBeFalsy();
                });
                
            });
            
            it("should run two asynchronous providers and a synchronous one", function () {
                var asyncProvider1 = createAsyncCodeInspector("javascript async linter 1", failLintResult(), 200, true),
                    asyncProvider2 = createAsyncCodeInspector("javascript async linter 2", successfulLintResult(), 300, false),
                    syncProvider3 = createCodeInspector("javascript sync linter 3", failLintResult()),
                    result;
                CodeInspection.register("javascript", asyncProvider1);
                CodeInspection.register("javascript", asyncProvider2);
                CodeInspection.register("javascript", syncProvider3);
                
                runs(function () {
                    var promise = CodeInspection.inspectFile(simpleJavascriptFileEntry);
                    promise.done(function (r) {
                        result = r;
                    });
                    
                    waitsForDone(promise, "file linting", 5000);
                });
                
                runs(function () {
                    var i;
                    expect(result.length).toEqual(3);
                    
                    for (i = 0; i < result.length; i++) {
                        switch (result[i].provider.name) {
                        case asyncProvider1.name:
                            expect(asyncProvider1.scanFile).not.toHaveBeenCalled();
                            expect(asyncProvider2.scanFileAsync).toHaveBeenCalled();
                            break;
                        case asyncProvider2.name:
                            expect(asyncProvider2.scanFileAsync).toHaveBeenCalled();
                            break;
                        case syncProvider3.name:
                            expect(syncProvider3.scanFile).toHaveBeenCalled();
                            break;
                        default:
                            expect(true).toBe(false);
                            break;
                        }
                    }
                });
                
            });
            
            it("should return results for 3 providers when 2 completes and 1 times out", function () {
                var timeout         = prefs.get(CodeInspection._PREF_ASYNC_TIMEOUT),
                    asyncProvider1  = createAsyncCodeInspector("javascript async linter 1", failLintResult(), 200, true),
                    asyncProvider2  = createAsyncCodeInspector("javascript async linter 2", failLintResult(), timeout + 10, false),
                    syncProvider3   = createCodeInspector("javascript sync linter 3", failLintResult()),
                    result;
                CodeInspection.register("javascript", asyncProvider1);
                CodeInspection.register("javascript", asyncProvider2);
                CodeInspection.register("javascript", syncProvider3);

                runs(function () {
                    var promise = CodeInspection.inspectFile(simpleJavascriptFileEntry);
                    promise.done(function (r) {
                        result = r;
                    });
                    
                    waitsForDone(promise, "file linting", timeout + 10);
                });
                
                runs(function () {
                    var i;
                    expect(result.length).toEqual(3);
                    
                    for (i = 0; i < result.length; i++) {
                        switch (result[i].provider.name) {
                        case asyncProvider1.name:
                        case syncProvider3.name:
                            expect(result[i].result).toBeDefined();
                            expect(result[i].result).not.toBeNull();
                            break;
                        case asyncProvider2.name:
                            expect(result[i].result).toBeDefined();
                            expect(result[i].result.errors.length).toBe(1);
                            expect(result[i].result.errors[0].pos).toEqual({line: -1, col: 0});
                            expect(result[i].result.errors[0].message).toBe(StringUtils.format(Strings.LINTER_TIMED_OUT, "javascript async linter 2", prefs.get(CodeInspection._PREF_ASYNC_TIMEOUT)));
                            break;
                        default:
                            expect(true).toBe(false);
                            break;
                        }
                    }
                });
            });

        });

        describe("Code Inspection UI", function () {
            beforeEach(function () {
                CodeInspection._unregisterAll();
                CodeInspection.toggleEnabled(true);
            });

            // Utility to create an async provider where the testcase can control when each async result resolves
            function makeAsyncLinter() {
                return {
                    name: "Test Async Linter",
                    scanFileAsync: function (text, fullPath) {
                        if (!this.futures[fullPath]) {
                            this.futures[fullPath] = [];
                            this.filesCalledOn.push(fullPath);
                        }
                        
                        var result = new $.Deferred();
                        this.futures[fullPath].push(result);
                        return result.promise();
                    },
                    futures: {},      // map from full path to array of Deferreds (in call order)
                    filesCalledOn: [] // in order of first call for each path
                };
            }
            
            // Tooltip is panel title, plus an informational message when there are problems.
            function buildTooltip(title, count) {
                if (count === 0) {
                    return title;
                }
                return StringUtils.format(Strings.STATUSBAR_CODE_INSPECTION_TOOLTIP, title);
            }

            it("should run test linter when a JavaScript document opens and indicate errors in the panel", function () {
                var codeInspector = createCodeInspector("javascript linter", failLintResult());
                CodeInspection.register("javascript", codeInspector);

                waitsForDone(SpecRunnerUtils.openProjectFiles(["errors.js"]), "open test file", 5000);

                runs(function () {
                    expect($("#problems-panel").is(":visible")).toBe(true);
                    var $statusBar = $("#status-inspection");
                    expect($statusBar.is(":visible")).toBe(true);
                });
            });
            
            it("should ignore async results from previous file", function () {
                CodeInspection.toggleEnabled(false);
 
                var asyncProvider = makeAsyncLinter();
                CodeInspection.register("javascript", asyncProvider);

                waitsForDone(SpecRunnerUtils.openProjectFiles(["no-errors.js", "errors.js"]), "open test files");
                
                var errorsJS   = SpecRunnerUtils.makeAbsolute("errors.js"),
                    noErrorsJS = SpecRunnerUtils.makeAbsolute("no-errors.js");

                runs(function () {
                    // Start linting the first file
                    CodeInspection.toggleEnabled(true);
                    expect(asyncProvider.filesCalledOn).toEqual([errorsJS]);
                    
                    // Close that file, switching to the 2nd one
                    waitsForDone(CommandManager.execute(Commands.FILE_CLOSE));
                });
                
                runs(function () {
                    // Verify that we started linting the 2nd file
                    expect(DocumentManager.getCurrentDocument().file.fullPath).toBe(noErrorsJS);
                    expect(asyncProvider.filesCalledOn).toEqual([errorsJS, noErrorsJS]);
                    
                    // Finish old (stale) linting session - verify results not shown
                    asyncProvider.futures[errorsJS][0].resolve(failLintResult());
                    expect($("#problems-panel").is(":visible")).toBe(false);
                    
                    // Finish new (current) linting session
                    asyncProvider.futures[noErrorsJS][0].resolve(successfulLintResult());
                    expect($("#problems-panel").is(":visible")).toBe(false);
                });
            });
            
            it("should ignore async results from previous run in same file - finishing in order", function () {
                CodeInspection.toggleEnabled(false);
 
                var asyncProvider = makeAsyncLinter();
                CodeInspection.register("javascript", asyncProvider);

                waitsForDone(SpecRunnerUtils.openProjectFiles(["no-errors.js"]), "open test files");
                
                var noErrorsJS = SpecRunnerUtils.makeAbsolute("no-errors.js");

                runs(function () {
                    // Start linting the file
                    CodeInspection.toggleEnabled(true);
                    expect(asyncProvider.filesCalledOn).toEqual([noErrorsJS]);
                    
                    // "Modify" the file
                    DocumentManager.trigger("documentSaved", DocumentManager.getCurrentDocument());
                    expect(asyncProvider.futures[noErrorsJS].length).toBe(2);
                    
                    // Finish old (stale) linting session - verify results not shown
                    asyncProvider.futures[noErrorsJS][0].resolve(failLintResult());
                    expect($("#problems-panel").is(":visible")).toBe(false);
                    
                    // Finish new (current) linting session - verify results are shown
                    asyncProvider.futures[noErrorsJS][1].resolve(failLintResult());
                    expect($("#problems-panel").is(":visible")).toBe(true);
                });
            });
            
            it("should ignore async results from previous run in same file - finishing reverse order", function () {
                CodeInspection.toggleEnabled(false);
 
                var asyncProvider = makeAsyncLinter();
                CodeInspection.register("javascript", asyncProvider);

                waitsForDone(SpecRunnerUtils.openProjectFiles(["no-errors.js"]), "open test files");
                
                var noErrorsJS = SpecRunnerUtils.makeAbsolute("no-errors.js");

                runs(function () {
                    // Start linting the file
                    CodeInspection.toggleEnabled(true);
                    expect(asyncProvider.filesCalledOn).toEqual([noErrorsJS]);
                    
                    // "Modify" the file
                    DocumentManager.trigger("documentSaved", DocumentManager.getCurrentDocument());
                    expect(asyncProvider.futures[noErrorsJS].length).toBe(2);
                    
                    // Finish new (current) linting session - verify results are shown
                    asyncProvider.futures[noErrorsJS][1].resolve(failLintResult());
                    expect($("#problems-panel").is(":visible")).toBe(true);
                    
                    // Finish old (stale) linting session - verify results don't replace current results
                    asyncProvider.futures[noErrorsJS][0].resolve(successfulLintResult());
                    expect($("#problems-panel").is(":visible")).toBe(true);
                });
            });
            
            it("should ignore async results after linting disabled", function () {
                CodeInspection.toggleEnabled(false);
 
                var asyncProvider = makeAsyncLinter();
                CodeInspection.register("javascript", asyncProvider);

                waitsForDone(SpecRunnerUtils.openProjectFiles(["no-errors.js"]), "open test files");
                
                var noErrorsJS = SpecRunnerUtils.makeAbsolute("no-errors.js");

                runs(function () {
                    // Start linting the file
                    CodeInspection.toggleEnabled(true);
                    expect(asyncProvider.filesCalledOn).toEqual([noErrorsJS]);
                    
                    // Disable linting
                    CodeInspection.toggleEnabled(false);
                    
                    // Finish old (stale) linting session - verify results not shown
                    asyncProvider.futures[noErrorsJS][0].resolve(failLintResult());
                    expect($("#problems-panel").is(":visible")).toBe(false);
                });
            });
            
            it("should show problems panel after too many errors", function () {
                var lintResult = {
                    errors: [
                        {
                            pos: { line: 1, ch: 3 },
                            message: "Some errors here and there",
                            type: CodeInspection.Type.WARNING
                        },
                        {
                            pos: { line: 1, ch: 5 },
                            message: "Stopping. (33% scanned).",
                            type: CodeInspection.Type.META
                        }
                    ],
                    aborted: true
                };

                var codeInspector = createCodeInspector("javascript linter", lintResult);
                CodeInspection.register("javascript", codeInspector);

                waitsForDone(SpecRunnerUtils.openProjectFiles(["errors.js"]), "open test file", 5000);

                runs(function () {
                    expect($("#problems-panel").is(":visible")).toBe(true);
                    var $statusBar = $("#status-inspection");
                    expect($statusBar.is(":visible")).toBe(true);

                    var tooltip = $statusBar.attr("title");
                    // tooltip will contain + in the title if the inspection was aborted
                    expect(tooltip.lastIndexOf("+")).not.toBe(-1);
                });
            });

            it("should not run test linter when a JavaScript document opens and linting is disabled", function () {
                CodeInspection.toggleEnabled(false);

                var codeInspector = createCodeInspector("javascript linter", failLintResult());
                CodeInspection.register("javascript", codeInspector);

                waitsForDone(SpecRunnerUtils.openProjectFiles(["errors.js"]), "open test file", 5000);

                runs(function () {
                    expect(codeInspector.scanFile).not.toHaveBeenCalled();
                    expect($("#problems-panel").is(":visible")).toBe(false);
                    var $statusBar = $("#status-inspection");
                    expect($statusBar.is(":visible")).toBe(true);

                    CodeInspection.toggleEnabled(true);
                });
            });

            it("should not show the problems panel when there is no linting error - empty errors array", function () {
                var codeInspector = createCodeInspector("javascript linter", {errors: []});
                CodeInspection.register("javascript", codeInspector);

                waitsForDone(SpecRunnerUtils.openProjectFiles(["errors.js"]), "open test file", 5000);

                runs(function () {
                    expect($("#problems-panel").is(":visible")).toBe(false);
                    var $statusBar = $("#status-inspection");
                    expect($statusBar.is(":visible")).toBe(true);
                });
            });

            it("should not show the problems panel when there is no linting error - null result", function () {
                var codeInspector = createCodeInspector("javascript linter", null);
                CodeInspection.register("javascript", codeInspector);

                waitsForDone(SpecRunnerUtils.openProjectFiles(["errors.js"]), "open test file", 5000);

                runs(function () {
                    expect($("#problems-panel").is(":visible")).toBe(false);
                    var $statusBar = $("#status-inspection");
                    expect($statusBar.is(":visible")).toBe(true);
                });
            });

            it("should display two expanded, collapsible sections in the errors panel when two linters have errors", function () {
                var codeInspector1 = createCodeInspector("javascript linter 1", failLintResult());
                var codeInspector2 = createCodeInspector("javascript linter 2", failLintResult());
                CodeInspection.register("javascript", codeInspector1);
                CodeInspection.register("javascript", codeInspector2);

                waitsForDone(SpecRunnerUtils.openProjectFiles(["errors.js"]), "open test file", 5000);

                runs(function () {
                    var $inspectorSections = $(".inspector-section td");
                    expect($inspectorSections.length).toEqual(2);
                    expect($inspectorSections[0].innerHTML.lastIndexOf("javascript linter 1 (1)")).not.toBe(-1);
                    expect($inspectorSections[1].innerHTML.lastIndexOf("javascript linter 2 (1)")).not.toBe(-1);

                    var $expandedInspectorSections = $inspectorSections.find(".expanded");
                    expect($expandedInspectorSections.length).toEqual(2);
                });
            });

            it("should display no header section when only one linter has errors", function () {
                var codeInspector1 = createCodeInspector("javascript linter 1", failLintResult()),
                    codeInspector2 = createCodeInspector("javascript linter 2", {errors: []}),  // 1st way of reporting 0 errors
                    codeInspector3 = createCodeInspector("javascript linter 3", null);          // 2nd way of reporting 0 errors
                CodeInspection.register("javascript", codeInspector1);
                CodeInspection.register("javascript", codeInspector2);
                CodeInspection.register("javascript", codeInspector3);

                waitsForDone(SpecRunnerUtils.openProjectFiles(["errors.js"]), "open test file", 5000);

                runs(function () {
                    expect($("#problems-panel").is(":visible")).toBe(true);
                    expect($(".inspector-section").is(":visible")).toBeFalsy();
                });
            });

            it("should only display header sections for linters with errors", function () {
                var codeInspector1 = createCodeInspector("javascript linter 1", failLintResult()),
                    codeInspector2 = createCodeInspector("javascript linter 2", {errors: []}),  // 1st way of reporting 0 errors
                    codeInspector3 = createCodeInspector("javascript linter 3", null),          // 2nd way of reporting 0 errors
                    codeInspector4 = createCodeInspector("javascript linter 4", failLintResult());
                CodeInspection.register("javascript", codeInspector1);
                CodeInspection.register("javascript", codeInspector2);
                CodeInspection.register("javascript", codeInspector3);
                CodeInspection.register("javascript", codeInspector4);

                waitsForDone(SpecRunnerUtils.openProjectFiles(["errors.js"]), "open test file", 5000);

                runs(function () {
                    expect($("#problems-panel").is(":visible")).toBe(true);
                    
                    var $inspectorSections = $(".inspector-section td");
                    expect($inspectorSections.length).toEqual(2);
                    expect($inspectorSections[0].innerHTML.indexOf("javascript linter 1 (1)")).not.toBe(-1);
                    expect($inspectorSections[1].innerHTML.indexOf("javascript linter 4 (1)")).not.toBe(-1);
                });
            });

            it("status icon should toggle Errors panel when errors present", function () {
                var codeInspector = createCodeInspector("javascript linter", failLintResult());
                CodeInspection.register("javascript", codeInspector);

                waitsForDone(SpecRunnerUtils.openProjectFiles(["errors.js"]), "open test file");

                runs(function () {
                    toggleJSLintResults(false);
                    toggleJSLintResults(true);
                });
            });

            it("status icon should not toggle Errors panel when no errors present", function () {
                var codeInspector = createCodeInspector("javascript linter", successfulLintResult());
                CodeInspection.register("javascript", codeInspector);

                waitsForDone(SpecRunnerUtils.openProjectFiles(["no-errors.js"]), "open test file");

                runs(function () {
                    toggleJSLintResults(false);
                    toggleJSLintResults(false);
                });
            });
            
            it("should show the error count and the name of the linter in the panel title for one error", function () {
                var codeInspector = createCodeInspector("JavaScript Linter", failLintResult());
                CodeInspection.register("javascript", codeInspector);

                waitsForDone(SpecRunnerUtils.openProjectFiles(["errors.js"]), "open test file");

                runs(function () {
                    var $problemPanelTitle = $("#problems-panel .title").text();
                    expect($problemPanelTitle).toBe(StringUtils.format(Strings.SINGLE_ERROR, "JavaScript Linter"));

                    var $statusBar = $("#status-inspection");
                    expect($statusBar.is(":visible")).toBe(true);

                    var tooltip = $statusBar.attr("title");
                    var expectedTooltip = buildTooltip(StringUtils.format(Strings.SINGLE_ERROR, "JavaScript Linter"), 1);
                    expect(tooltip).toBe(expectedTooltip);
                });
            });

            it("should show the error count and the name of the linter in the panel title and tooltip for multiple errors", function () {
                var lintResult = {
                    errors: [
                        {
                            pos: { line: 1, ch: 3 },
                            message: "Some errors here and there",
                            type: CodeInspection.Type.WARNING
                        },
                        {
                            pos: { line: 1, ch: 5 },
                            message: "Some errors there and there and over there",
                            type: CodeInspection.Type.WARNING
                        }
                    ]
                };

                var codeInspector = createCodeInspector("JavaScript Linter", lintResult);
                CodeInspection.register("javascript", codeInspector);

                waitsForDone(SpecRunnerUtils.openProjectFiles(["errors.js"]), "open test file");

                runs(function () {
                    var $problemPanelTitle = $("#problems-panel .title").text();
                    expect($problemPanelTitle).toBe(StringUtils.format(Strings.MULTIPLE_ERRORS, "JavaScript Linter", 2));

                    var $statusBar = $("#status-inspection");
                    expect($statusBar.is(":visible")).toBe(true);

                    var tooltip = $statusBar.attr("title");
                    var expectedTooltip = buildTooltip(StringUtils.format(Strings.MULTIPLE_ERRORS, "JavaScript Linter", 2), 2);
                    expect(tooltip).toBe(expectedTooltip);
                });
            });

            it("should show the generic panel title if more than one inspector reported problems", function () {
                var lintResult = failLintResult();

                var codeInspector1 = createCodeInspector("JavaScript Linter1", lintResult);
                CodeInspection.register("javascript", codeInspector1);
                var codeInspector2 = createCodeInspector("JavaScript Linter2", lintResult);
                CodeInspection.register("javascript", codeInspector2);

                waitsForDone(SpecRunnerUtils.openProjectFiles(["errors.js"]), "open test file");

                runs(function () {
                    var $problemPanelTitle = $("#problems-panel .title").text();
                    expect($problemPanelTitle).toBe(StringUtils.format(Strings.ERRORS_PANEL_TITLE_MULTIPLE, 2));

                    var $statusBar = $("#status-inspection");
                    expect($statusBar.is(":visible")).toBe(true);

                    var tooltip = $statusBar.attr("title");
                    // tooltip will contain + in the title if the inspection was aborted
                    var expectedTooltip = buildTooltip(StringUtils.format(Strings.ERRORS_PANEL_TITLE_MULTIPLE, 2), 2);
                    expect(tooltip).toBe(expectedTooltip);
                });
            });

            it("should show no problems tooltip in status bar for multiple inspectors", function () {
                var codeInspector = createCodeInspector("JavaScript Linter1", successfulLintResult());
                CodeInspection.register("javascript", codeInspector);
                codeInspector = createCodeInspector("JavaScript Linter2", successfulLintResult());
                CodeInspection.register("javascript", codeInspector);

                waitsForDone(SpecRunnerUtils.openProjectFiles(["errors.js"]), "open test file");

                runs(function () {
                    var $statusBar = $("#status-inspection");
                    expect($statusBar.is(":visible")).toBe(true);

                    var tooltip = $statusBar.attr("title");
                    var expectedTooltip = buildTooltip(Strings.NO_ERRORS_MULTIPLE_PROVIDER, 0);
                    expect(tooltip).toBe(expectedTooltip);
                });
            });

            it("should show no problems tooltip in status bar for 1 inspector", function () {
                var codeInspector = createCodeInspector("JavaScript Linter1", successfulLintResult());
                CodeInspection.register("javascript", codeInspector);

                waitsForDone(SpecRunnerUtils.openProjectFiles(["errors.js"]), "open test file");

                runs(function () {
                    var $statusBar = $("#status-inspection");
                    expect($statusBar.is(":visible")).toBe(true);

                    var tooltip = $statusBar.attr("title");
                    var expectedTooltip = buildTooltip(StringUtils.format(Strings.NO_ERRORS, "JavaScript Linter1"), 0);
                    expect(tooltip).toBe(expectedTooltip);
                });
            });
            
            it("should Go to First Error with errors from only one provider", function () {
                var codeInspector = createCodeInspector("javascript linter", failLintResult());
                CodeInspection.register("javascript", codeInspector);

                waitsForDone(SpecRunnerUtils.openProjectFiles(["errors.js"]), "open test file");

                runs(function () {
                    CommandManager.execute(Commands.NAVIGATE_GOTO_FIRST_PROBLEM);
                    
                    expect(EditorManager.getActiveEditor().getCursorPos()).toEqual({line: 1, ch: 3});
                });
            });

            it("should Go to First Error with errors from two providers", function () {
                var codeInspector1 = createCodeInspector("javascript linter 1", {
                    errors: [
                        {
                            pos: { line: 1, ch: 3 },
                            message: "Some errors here and there",
                            type: CodeInspection.Type.WARNING
                        }
                    ]
                });
                var codeInspector2 = createCodeInspector("javascript linter 2", {
                    errors: [
                        {
                            pos: { line: 0, ch: 2 },
                            message: "Different error",
                            type: CodeInspection.Type.WARNING
                        }
                    ]
                });
                CodeInspection.register("javascript", codeInspector1);
                CodeInspection.register("javascript", codeInspector2);

                waitsForDone(SpecRunnerUtils.openProjectFiles(["errors.js"]), "open test file");

                runs(function () {
                    CommandManager.execute(Commands.NAVIGATE_GOTO_FIRST_PROBLEM);
                    
                    // 'first' error is in order of linter registration, not in line number order
                    expect(EditorManager.getActiveEditor().getCursorPos()).toEqual({line: 1, ch: 3});
                });
            });

            it("should handle missing or negative line numbers gracefully (https://github.com/adobe/brackets/issues/6441)", function () {
                var codeInspector1 = createCodeInspector("NoLineNumberLinter", {
                    errors: [
                        {
                            pos: { line: -1, ch: 0 },
                            message: "Some errors here and there",
                            type: CodeInspection.Type.WARNING
                        }
                    ]
                });

                var codeInspector2 = createCodeInspector("NoLineNumberLinter2", {
                    errors: [
                        {
                            pos: { line: "all", ch: 0 },
                            message: "Some errors here and there",
                            type: CodeInspection.Type.WARNING
                        }
                    ]
                });
                CodeInspection.register("javascript", codeInspector1);
                CodeInspection.register("javascript", codeInspector2);

                waitsForDone(SpecRunnerUtils.openProjectFiles(["errors.js"]), "open test file");

                runs(function () {
                    var $problemPanelTitle = $("#problems-panel .title").text();
                    expect($problemPanelTitle).toBe(StringUtils.format(Strings.ERRORS_PANEL_TITLE_MULTIPLE, 2));

                    var $statusBar = $("#status-inspection");
                    expect($statusBar.is(":visible")).toBe(true);

                    var tooltip = $statusBar.attr("title");
                    var expectedTooltip = buildTooltip(StringUtils.format(Strings.ERRORS_PANEL_TITLE_MULTIPLE, 2), 2);
                    expect(tooltip).toBe(expectedTooltip);
                });
            });
            
            it("should report an async linter which has timed out", function () {
                var codeInspectorToTimeout = createAsyncCodeInspector("SlowAsyncLinter", {
                    errors: [
                        {
                            pos: { line: 1, ch: 0 },
                            message: "SlowAsyncLinter was here",
                            type: CodeInspection.Type.WARNING
                        },
                        {
                            pos: { line: 2, ch: 0 },
                            message: "SlowAsyncLinter was here as well",
                            type: CodeInspection.Type.WARNING
                        }
                    ]
                }, prefs.get(CodeInspection._PREF_ASYNC_TIMEOUT) + 10, false);
                
                CodeInspection.register("javascript", codeInspectorToTimeout);
                
                waitsForDone(SpecRunnerUtils.openProjectFiles(["errors.js"]), "open test file");

                waits(prefs.get(CodeInspection._PREF_ASYNC_TIMEOUT) + 20);
                
                runs(function () {
                    var $problemsPanel = $("#problems-panel");
                    expect($problemsPanel.is(":visible")).toBe(true);
                    
                    var $problemsPanelTitle = $("#problems-panel .title").text();
                    expect($problemsPanelTitle).toBe(StringUtils.format(Strings.SINGLE_ERROR, "SlowAsyncLinter"));
                    
                    var $problemsReported = $("#problems-panel .bottom-panel-table .line-text");
                    expect($problemsReported.length).toBe(1);
                    expect($problemsReported.text())
                        .toBe(
                            StringUtils.format(Strings.LINTER_TIMED_OUT, "SlowAsyncLinter", prefs.get(CodeInspection._PREF_ASYNC_TIMEOUT))
                        );
                });
            });
            
            it("should report an async linter which rejects", function () {
                var errorMessage = "I'm full of bugs on purpose",
                    providerName = "Buggy Async Linter",
                    buggyAsyncProvider = {
                        name: providerName,
                        scanFileAsync: function () {
                            var deferred = new $.Deferred();
                            deferred.reject(errorMessage);
                            return deferred.promise();
                        }
                    };
                
                CodeInspection.register("javascript", buggyAsyncProvider);
                
                waitsForDone(SpecRunnerUtils.openProjectFiles(["errors.js"]), "open test file");

                runs(function () {
                    var $problemsPanel = $("#problems-panel");
                    expect($problemsPanel.is(":visible")).toBe(true);
                    
                    var $problemsPanelTitle = $("#problems-panel .title").text();
                    expect($problemsPanelTitle).toBe(StringUtils.format(Strings.SINGLE_ERROR, providerName));
                    
                    var $problemsReported = $("#problems-panel .bottom-panel-table .line-text");
                    expect($problemsReported.length).toBe(1);
                    expect($problemsReported.text())
                        .toBe(StringUtils.format(Strings.LINTER_FAILED, providerName, errorMessage));
                });
            });

            it("should report a sync linter which throws an exception", function () {
                var errorMessage = "I'm synchronous, but still full of bugs",
                    providerName = "Buggy Sync Linter",
                    buggySyncProvider = {
                        name: providerName,
                        scanFile: function () {
                            throw new Error(errorMessage);
                        }
                    };
                
                CodeInspection.register("javascript", buggySyncProvider);
                
                waitsForDone(SpecRunnerUtils.openProjectFiles(["errors.js"]), "open test file");

                runs(function () {
                    var $problemsPanel = $("#problems-panel");
                    expect($problemsPanel.is(":visible")).toBe(true);
                    
                    var $problemsPanelTitle = $("#problems-panel .title").text();
                    expect($problemsPanelTitle).toBe(StringUtils.format(Strings.SINGLE_ERROR, providerName));
                    
                    var $problemsReported = $("#problems-panel .bottom-panel-table .line-text");
                    expect($problemsReported.length).toBe(1);
                    expect($problemsReported.text())
                        .toBe(StringUtils.format(Strings.LINTER_FAILED, providerName, new Error(errorMessage)));
                });
            });
            
            it("should keep the order as per registration", function () {
                var asyncProvider1 = createAsyncCodeInspector("javascript async linter 1", failLintResult(), 400, true),
                    asyncProvider2 = createAsyncCodeInspector("javascript async linter 2", failLintResult(), 300, false),
                    syncProvider3 = createCodeInspector("javascript sync linter 3", failLintResult()),
                    registrationOrder = [asyncProvider1, asyncProvider2, syncProvider3],
                    i,
                    expected = "";
                
                for (i = 0; i < registrationOrder.length; i++) {
                    CodeInspection.register("javascript", registrationOrder[i]);
                    expected += registrationOrder[i].name + " " + "(1) ";
                }
                
                waitsForDone(SpecRunnerUtils.openProjectFiles(["errors.js"]), "open test file");
                
                waits(410);

                runs(function () {
                    expect($("#problems-panel .inspector-section").text().trim().replace(/\s+/g, " "))
                        // actual string expected:
                        //.toBe("javascript async linter 1 (1) javascript async linter 2 (1) javascript sync linter 3 (1)");
                        .toBe(expected.trim());
                });
            });
        });
        
        describe("Code Inspector Registration", function () {
            beforeEach(function () {
                CodeInspection._unregisterAll();
            });

            it("should call inspector 1 and inspector 2", function () {
                var codeInspector1 = createCodeInspector("javascript inspector 1", successfulLintResult());
                CodeInspection.register("javascript", codeInspector1);
                var codeInspector2 = createCodeInspector("javascript inspector 2", successfulLintResult());
                CodeInspection.register("javascript", codeInspector2);

                waitsForDone(SpecRunnerUtils.openProjectFiles(["no-errors.js"]), "open test file", 5000);

                runs(function () {
                    expect(codeInspector1.scanFile).toHaveBeenCalled();
                    expect(codeInspector2.scanFile).toHaveBeenCalled();
                });
            });

            it("should keep inspector 1 because the name of inspector 2 is different", function () {
                var codeInspector1 = createCodeInspector("javascript inspector 1", successfulLintResult());
                CodeInspection.register("javascript", codeInspector1);
                var codeInspector2 = createCodeInspector("javascript inspector 2", successfulLintResult());
                CodeInspection.register("javascript", codeInspector2, true);

                waitsForDone(SpecRunnerUtils.openProjectFiles(["no-errors.js"]), "open test file", 5000);

                runs(function () {
                    expect(codeInspector1.scanFile).toHaveBeenCalled();
                    expect(codeInspector2.scanFile).toHaveBeenCalled();
                });
            });
        });
    });
});<|MERGE_RESOLUTION|>--- conflicted
+++ resolved
@@ -30,12 +30,8 @@
     var SpecRunnerUtils  = require("spec/SpecRunnerUtils"),
         FileSystem       = require("filesystem/FileSystem"),
         StringUtils      = require("utils/StringUtils"),
-<<<<<<< HEAD
-        Strings,
+        Strings          = require("strings"),
         _                = require("thirdparty/lodash");
-=======
-        Strings          = require("strings");
->>>>>>> 105a2efa
 
     describe("Code Inspection", function () {
         this.category = "integration";
@@ -328,45 +324,45 @@
                     var providers;
                     
                     setAtLocation("prefer", "html3, html4");
-                    providers = CodeInspection._getProvidersForPath("my/index.html");
+                    providers = CodeInspection.getProvidersForPath("my/index.html");
                     expect(providers).toNotBe(null);
                     expect(_.pluck(providers, "name")).toEqual(["html3", "html4", "html1", "html2", "html5"]);
 
                     setAtLocation("prefer", "html5,       html6");
-                    providers = CodeInspection._getProvidersForPath("index.html");
+                    providers = CodeInspection.getProvidersForPath("index.html");
                     expect(providers).toNotBe(null);
                     expect(_.pluck(providers, "name")).toEqual(["html5", "html1", "html2", "html3", "html4"]);
 
                     setAtLocation("firstOnly", true);
-                    providers = CodeInspection._getProvidersForPath("index.html");
+                    providers = CodeInspection.getProvidersForPath("index.html");
                     expect(providers).toNotBe(null);
                     expect(_.pluck(providers, "name")).toEqual(["html5"]);
 
                     setAtLocation("prefer", " html19, html100  ");
                     setAtLocation("firstOnly", true);
-                    providers = CodeInspection._getProvidersForPath("index.html");
+                    providers = CodeInspection.getProvidersForPath("index.html");
                     expect(providers).toNotBe(null);
                     expect(_.pluck(providers, "name")).toEqual(["html1"]);
                     
                     setAtLocation("preferredOnly", true);
-                    providers = CodeInspection._getProvidersForPath("test.html");
+                    providers = CodeInspection.getProvidersForPath("test.html");
                     expect(providers).toEqual([]);
 
                     setAtLocation("prefer", "html2,    html1");
                     setAtLocation("preferredOnly", true);
                     setAtLocation("firstOnly", false);
-                    providers = CodeInspection._getProvidersForPath("c:/temp/another.html");
+                    providers = CodeInspection.getProvidersForPath("c:/temp/another.html");
                     expect(providers).toNotBe(null);
                     expect(_.pluck(providers, "name")).toEqual(["html2", "html1"]);
                     
                     setAtLocation("prefer", undefined);
                     setAtLocation("preferredOnly", undefined);
                     setAtLocation("firstOnly", true);
-                    providers = CodeInspection._getProvidersForPath("test/index.html");
+                    providers = CodeInspection.getProvidersForPath("test/index.html");
                     expect(_.pluck(providers, "name")).toEqual(["html1"]);
                     
                     setAtLocation("firstOnly", undefined);
-                    providers = CodeInspection._getProvidersForPath("index.html");
+                    providers = CodeInspection.getProvidersForPath("index.html");
                     expect(providers).toNotBe(null);
                     expect(_.pluck(providers, "name")).toEqual(["html1", "html2", "html3", "html4", "html5"]);
                 });
