--- conflicted
+++ resolved
@@ -813,19 +813,10 @@
                         return true;
                     });
 
-                    $(exports).triggerHandler("workingSetMove", [file, sourcePane.id, destinationPane.id]);
+                    exports.trigger("workingSetMove", file, sourcePane.id, destinationPane.id);
                     resolve();
                 });
-<<<<<<< HEAD
-        });
-=======
-            
-                exports.trigger("workingSetMove", file, sourcePane.id, destinationPane.id);
-                result.resolve();
-            });
-        
-        return result.promise();
->>>>>>> 67162958
+        });
     }
     
     /**
