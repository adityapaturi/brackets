--- conflicted
+++ resolved
@@ -230,26 +230,6 @@
     var userScope = preferencesManager.addScope("user", new PreferencesBase.FileStorage(userPrefFile, true));
     
     // Set up the .brackets.json file handling
-<<<<<<< HEAD
-    preferencesManager.addPathScopes(".brackets.json", {
-        before: "user",
-        checkExists: function (filename) {
-            var result = new $.Deferred(),
-                file = FileSystem.getFileForPath(filename);
-            file.exists(function (err, doesExist) {
-                result.resolve(doesExist);
-            });
-            return result.promise();
-        },
-        getScopeForFile: function (filename) {
-            return new PreferencesBase.Scope(new PreferencesBase.FileStorage(filename));
-        }
-    });
-    
-    // Session Scope is for storing prefs in memory only but with the highest precedence.
-    preferencesManager.addScope("session", new PreferencesBase.MemoryStorage());
-    
-=======
     userScope
         .done(function () {
             preferencesManager.addPathScopes(".brackets.json", {
@@ -272,7 +252,6 @@
                 });
         });
         
->>>>>>> e57bfcb7
     /**
      * Creates an extension-specific preferences manager using the prefix given.
      * A `.` character will be appended to the prefix. So, a preference named `foo`
