--- conflicted
+++ resolved
@@ -121,20 +121,11 @@
     background: #fff;
     border-top: 1px solid rgba(0, 0, 0, 0.1);
     box-sizing: border-box;
-<<<<<<< HEAD
     color: @tc-text;
     font-family: @fontstack-sans-serif;
     font-size: 11px;
     line-height: 25px;    
     height: 26px;
-=======
-    color: @bc-grey;
-    font-family: @sansFontFamily;
-    font-size: 0.9em;
-    line-height: 1;
-    
-    height: 20px;
->>>>>>> 43d5435b
     overflow: hidden;
 }
     
