
// Copyright (c) 2012 Adobe Systems Incorporated. All rights reserved.
//
// Permission is hereby granted, free of charge, to any person obtaining a
// copy of this software and associated documentation files (the "Software"),
// to deal in the Software without restriction, including without limitation
// the rights to use, copy, modify, merge, publish, distribute, sublicense,
// and/or sell copies of the Software, and to permit persons to whom the
// Software is furnished to do so, subject to the following conditions:
//
// The above copyright notice and this permission notice shall be included in
// all copies or substantial portions of the Software.
//
// THE SOFTWARE IS PROVIDED "AS IS", WITHOUT WARRANTY OF ANY KIND, EXPRESS OR
// IMPLIED, INCLUDING BUT NOT LIMITED TO THE WARRANTIES OF MERCHANTABILITY,
// FITNESS FOR A PARTICULAR PURPOSE AND NONINFRINGEMENT. IN NO EVENT SHALL THE
// AUTHORS OR COPYRIGHT HOLDERS BE LIABLE FOR ANY CLAIM, DAMAGES OR OTHER
// LIABILITY, WHETHER IN AN ACTION OF CONTRACT, TORT OR OTHERWISE, ARISING
// FROM, OUT OF OR IN CONNECTION WITH THE SOFTWARE OR THE USE OR OTHER
// DEALINGS IN THE SOFTWARE.


/* Brackets patterns (and overrides and re-definitions of Bootstrap patterns)
 *
 * This file should contain all _reusable_ UI elements / LESS definitions
 * That is, things that will either a.) be used for more than one element or
 * b.) exist in multiple versions of brackets (e.g. App, In-Browser, etc.)
 *
 * Note that if you want a UI element to be themeable, you should put the
 * themeable part in "brackets_theme_default" as variables/mixins.
 *
 */

/* Variable OVerride */

@tooltipBackground:       #fff;
@tooltipArrowColor:       @tooltipBackground;

.panel {
    .vbox;
    .box-flex(1);

    padding: 0;
    margin: 0;

    background: @project-panel-base-color url("images/propertiespanel_back.png") repeat-x 0 0;
    color: #bbb;
    letter-spacing: .01em;
    text-shadow: 0px 1px 2px rgba(0,0,0,.5);
}


/* Toolbar-related styles */

/* Simple toolbar layout (project panel, find in files, etc.)
   We don't set this directly on .toolbar because it'd be a pain to override all the pieces
   if other code (e.g. #main-toolbar) wants to do a different layout */
.simple-toolbar-layout.toolbar {
    .hbox;
    .box-align(center);
    overflow: hidden;

    .title-wrapper {
        /* This is necessary because text-overflow: ellipsis doesn't work when it's set
           directly on a flexing box in Chrome currently. */
        .box-flex(1);
    }
    .buttons {
        .hbox;
        margin-left: 4px;
    }
}

/* Horizontal titlebar/menubar (in-browser only)

   CSS hack based on this code: http://jsfiddle.net/cD657/3/ (via StackOverflow)
   This center-aligns the title across the full width of the toolbar (ignoring the width of the nav floated
   left and buttons floated right), yet still have the browser automatically wrap the floats onto a 2nd row
   if they collide with the title. But the centered content must be a block element with fixed width. Since
   the editor title (filename) varies in width, we rely on JS code to update the width whenever the string
   changes.

   Another wrinkle: wrapping to/from the two-line toolbar layout requires notifying the CodeMirror editor that
   its height changed. Currently, we assume this can ONLY happen in two cases:
    - the window resizes (handled by general listener in EditorManager)
    - title content changes (the same JS code that sets .title-wrapper's fixed width is expected to handle this)
*/
#titlebar {
    // Visible only in-browser
    body.has-appshell-menus & {
        display: none;
    }

    text-align: center;
    .nav {  // menubar
        float: left;
        text-align: left;
        > li {
            float: left;
        }
    }
    .title {
        float: none;
        display: inline;  // must be an inline for JS to measure text size
    }
    .title-wrapper {
        margin: 0 auto;
        display: block;  // must be a block for the fixed width applied by JS to be respected
        // width set in px is appled/updated by JavaScript in DocumentCommandHandlers
    }
}

/* Vertical icon toolbar on right */
#main-toolbar {
    position: absolute;
    top: 0;
    right: 0;
    width: @main-toolbar-width;
    height: 100%;
    box-sizing: border-box;

    background: @main-toolbar-background-color;
    padding: 7px 0px;

    // Ensure icons are vertically stacked & horizontally centered
    .vbox;
    .box-flex(1);
    text-align: center;

    .buttons,
    .bottom-buttons {
        text-align: center;
        margin: 0;

        > a {
            border-radius: 3px;
            background-repeat: no-repeat;
            display: block;
            height: 24px;
            margin: 7px 0px 0px 3px;
            width: 24px;
        }

        > a:hover {
            background-color: rgba(0, 0, 0, 0.24) !important;
        }

        > a:active {
            background-color: rgba(0, 0, 0, 0.66) !important;
        }
    }

    .bottom-buttons {
        position: absolute;
        bottom: 5px;
    }
}

/* Toolbar appearance - shared by all toolbars, independent of layout */

@toolbar-top-gap-px: 5px;

.toolbar {
    font-size: @label-font-size;
    padding: 4px 8px;
    background-color: @bc-white;
    color: @bc-black;

    position: relative;  // needed for abs-positioned elements in toolbar (e.g. right-aligned "X")

    .title-wrapper {
        // Title is taller than menu text, so reduce top padding to keep its baseline aligned
        padding: (@toolbar-top-gap-px - 3px) 0 3px 0;
    }
    .title {
        font-size: @title-font-size;
        line-height: normal;
        font-weight: @font-weight-light;

        // On Win, the size+weight combo used above does not look good for the bullet character
        .dirty-dot {
            font-weight: normal;
        }

        white-space: nowrap;
        overflow: hidden;
        -ms-text-overflow: ellipsis;
        -o-text-overflow: ellipsis;
        text-overflow: ellipsis;
    }

    .buttons {
        margin: @toolbar-top-gap-px 0 0 4px;

        span, a {
            cursor: default;
        }
    }
}


/* Menu-related styles */

@menubar-top-padding: 8px;
@menubar-bottom-padding: 6px;
@menubar-h-padding: 9px;
@item-highlight-color: #e0f0fa;

.toolbar .nav, .context-menu, .codehint-menu {

    // The 1px adjustments here are to account for the border around the top-level menu items.
    margin: (@toolbar-top-gap-px - @menubar-top-padding - 1) 0 (-@menubar-bottom-padding + 1) (-@menubar-h-padding + 4);

    // General item appearance
    a {
        color: @bc-black;
        text-shadow: none;
        cursor: default;
    }

    // Menubar item appearance
    .dropdown-toggle {
        padding: @menubar-top-padding @menubar-h-padding @menubar-bottom-padding;
        border: 1px solid rgba(0, 0, 0, 0); // transparent border just to hold the layout so it doesn't shift on hover
        color: fadeout(@bc-black, 25%);
        font-weight: @font-weight-light;
    }
    .dropdown-toggle:focus {
        background-color: @bc-white;
        outline: 0;
    }
    .dropdown-toggle:hover, .dropdown.open .dropdown-toggle {
        /* Note: we need several selectors for this in order to match the specificity of all the various Bootstrap
           color rules we need to override (and Bootstrap has several selectors because the colors really differ
           in their defaults). */
        color: @bc-black;
        background: @item-highlight-color;
        border-color: #dbeaf4;
    }

    // no triangle icon after menu items
    .dropdown-toggle:after {
        border: 0;
        margin: 0;
    }

    // Menu dropdown appearance
    .dropdown-menu {
        top: 34px; // Offset from top of menubar item

        margin-top: 0;
        background-color: @bc-white;
        .border-radius(0 0 3px 3px);
        box-shadow: @tc-dropdown-shadow;
        border: none;

        // Menu items
        li {
            a {
                font-size: @menu-item-font-size;
                line-height: 18px;

                // Slightly less padding on left to account for checkmark.
                // More padding on top than bottom to center font within its bg highlight better.
                padding: 2px 10px 0px 6px;

                color: @bc-black;
                text-shadow: none;
                white-space: nowrap;
                .box-shadow(none);

                &.wide-result {
                    white-space: normal;
                }

                &:hover, &.highlight {
                    color: @bc-black;
                    background: @item-highlight-color;
                }

                &.disabled {
                    color: @bc-gray;

                    &:hover {
                        background: @bc-white;
                    }
                }

                /* hidden checkmark for all list item content ensures consistent left spacing */
                &::before {
                    content: "✓\00a0"; /* non-breaking space */
                    visibility: hidden;
                }
                /* toggle checkmark visibility */
                &.checked::before {
                    visibility: visible;
                }
            }
        }

        .divider {
            background-color: #eaeaea;
            border: 0;
        }
    }

    // Ensure a minimum amount of space to the left of the shortcut
    .menu-shortcut {
        float: right;
        margin-left: 15px;
    }
}


/* Context menu styles */


.context-menu, .codehint-menu {
    position: absolute;
    z-index: @z-index-brackets-context-menu-base;
    list-style-type: none;

    .dropdown-menu {
        .border-radius(3px);
        box-shadow: @tc-dropdown-shadow;
    }

    .menu-shortcut {
        float: right;
    }
}

.codehint-menu {
    opacity: 0;
    .dropdown-menu {
        box-shadow: @tc-dropdown-shadow;
        max-height: 160px;
        overflow-y: auto;
        padding: 0;

        li {
            a {
                // Less padding than on menus. More padding on top than bottom
                // to center font within its bg highlight better.
                padding: 2px 20px 0px 0px;

                // Don't show highlighting on hover for code hints...
                &:hover {
                    color: @bc-black;
                    background-color: @bc-white;
                }

                // ...except for selected item
                &.highlight:hover {
                    color: @bc-black;
                    background-color: @item-highlight-color;
                }
            }
        }
    }
}

.codehint-menu.open {
    opacity: 1;
    transition: opacity 67ms cubic-bezier(0.03, 0.78, 0.17, 0.97);
}

.codehint-menu.apply-transition {
    transition: right 167ms, left 167ms;
}

#context-menu-bar {
    margin: 0;
}

/* Dialog-related styles */

.modal {
    background-color: @tc-gray-panel;
    width: auto;
}

.modal .close {
    cursor: default;
    margin: 10px 5px 0 0;
}

.modal-header {
    background: @tc-gray-panel-top-bar;
    border-radius: 4px 4px 0 0;
    border-bottom: 1px solid @tc-gray-panel-separator;
}

.modal-body, .modal-header {
    /* See styles/bootstrap/patterns.less .modal class.
       Pushing this value down to .modal-header and .modal-body
       to allow the overall modal to take the width of the footer */
    width: 580px;
}

.modal-footer {
    text-align: right;
    background-color: @tc-gray-panel;
    border-top: 1px solid @tc-gray-panel-separator;
    box-shadow: none;
    white-space: nowrap;
}

.modal-footer .btn {
    float: none;
}
.modal-footer .btn.left {
    float: left;

    /* Transfer the margin to the right of each left-aligned button, so the left side lines up properly
     * with the title.
     */
    margin-left: 0;
    margin-right: 5px;
}
.modal-footer .btn:not(.left) {
    margin-left: 5px;
}

.platform-win {
    /* Reverse Save/Cancel button order on Win */
    .modal-footer {
        text-align: left;
    }
    .modal-footer .btn:not(.left) {
        float: right;
    }
}

// Work around #4568: SourceSans is much fainter on Win than Mac, especially small text with "light" font-weight.
// We fix some of the most egregious cases by using a heavier font-weight only on Win (and because that's usually
// overkill, we also make the color paler to dial it back down a bit).
.less-faint-on-win() {
    body.platform-win & {
        font-weight: normal;
        color: #2e2e2e;
    }
}

.modal-body ul {
    /* Bootstrap's type.less defines a heavy margin-bottom on ul/ol that we don't want in dialogs
       since they have heavy padding instead. */
    margin-bottom: 0;
}

.modal-backdrop {
    opacity: 0;
}
.modal-backdrop:last-child {
    /* Only show the last modal backdrop */
    opacity: 0.5;
}


.dialog-title {
    color: @tc-light-weight-text;
    margin-bottom: 0;
    margin-top: 0;
    font-size: 26px;
    line-height: 40px;
    font-weight: @font-weight-light;
}

.dialog-message {
    color: @tc-light-weight-text;
    font-size: 14px;
    line-height: 20px;
    margin-bottom: 20px;
    font-weight: @font-weight-light;
    .less-faint-on-win();
}

.dialog-message li {
    line-height: 26px;
    color: @tc-light-weight-text;
}

.dialog-message select {
    margin-left: 10px;
}

.dialog-filename {
    word-wrap: break-word;

    font-weight: normal;
    body.platform-win & {  // maintain contrast next to ".less-faint-on-win()" workaround
        font-weight: @font-weight-semibold;
    }
}

/* Any Dialog text in this style is automatically turned into a link that opens in the browser. Use href for the link's target. */
a[href^="http"] {
    cursor: pointer;
}

/* Update dialog */
.update-dialog .modal-body {
    position: relative;
    .update-icon {
        position: absolute;
        left: 30px; // relative to border of modal-body
        top: 20px;
        width: 80px;
        height: 80px;
    }
    .update-text {
        // Icon is 120px, so we need at least that much left padding/margin to avoid overlap
        margin: 0 10px 0 123px;

        .update-info {
            max-height: 200px;
            overflow: auto;

            // Enable text selection
            cursor: auto;
            .user-select(text);
        }
    }
}

/* Project Settings and Install Extension dialogs */
.project-settings-dialog .modal-body, .install-extension-dialog .modal-body {
    text-align: center;

    .field-container {
        display: inline-block;
    }
    label {
        float: none;
    }
    input.url {
        display: inline;
    }
}

.project-settings-dialog .modal-body input.url {
    margin: 0 0 0 5px;
    width: 400px;
}

.install-extension-dialog {
    margin-top: -125px;
}
.install-extension-dialog .modal-body input.url {
    margin: 10px 0;
    width: 550px;
}

/* Extension Manager dialog */
.extension-manager-dialog {
    top: 50%;
    left: 50%;
    margin-top: -275px;
    margin-left: -350px;
    background-color: #d4d7d7;

    .modal-header {
        border-bottom: none;
        padding: 0;
        width: auto;

        .nav-tabs {
            margin: 0;
            border-color: #c3c6c5;

            /* Tab styling */
            > li > a {
                min-width: 80px;
                min-height: 60px;
                color: black;
                cursor: default;
                font-size: 12px;

                .box;
                box-sizing: border-box;
                .box-align(center);
                .box-pack(center);
                padding: 0;
                margin: 0;

                text-align: center;

                &:hover {
                    background-color: rgba(0, 0, 0, 0.04);
                    border-color: rgba(0, 0, 0, 0.04);
                }

                > img {
                    margin-top: 5px;
                    padding-bottom: 2px;
                }
            }

            /* Remove border-left from the first tab */
            > li:nth-child(1) > a {
                border-left: transparent;
            }

            /* Colors for the active tab, remove bottom border */
            > .active > a,
            > .active > a:hover {
                background-color: #dfe2e2;
                border-color: #b4b7b7 #b4b7b7 transparent #b4b7b7;
            }
        }

        /* Search box */
        > :nth-child(2) {
            position: absolute;
            top: 15px;
            right: 15px;
        }
        .search {
            background: #fff url("images/topcoat-search-20.svg") 3px 4px no-repeat;
            float: right;
            margin: 0;
            padding-left: 27px;
            padding-right: 20px;
        }
        .search-clear {
            position: relative;
            display: block;
            float: right;
            left: -5px;
            margin: 7px 0 0 -20px;
            opacity: 0.5;
            background: url("images/topcoat-cancel-15.svg") no-repeat;
            width: 15px;
            height: 16px;
            z-index: 1;
            border: 0;

            &:disabled {
                opacity: 0.3;
                cursor: default;
            }
        }
        .search-clear:active {
            opacity: 0.7;
            &:disabled {
                opacity: 0.3;
            }
        }
    }
    .modal-body {
        width: 730px;
        height: 400px;
        overflow-y: scroll;
        padding: 0;
        background-color: @tc-gray-panel;

        .empty-message {
            position: absolute;
            top: 50%;
            width: 100%;
            margin-top: -1em;
            text-align: center;
        }

        .info-message {
            background-color: @tc-gray-panel;
            padding: 1em;
        }

        .spinner {
            position: absolute;
            top: 50%;
            left: 50%;
            margin-top: -18px;
            margin-left: -18px;
        }

        .extension-list {
            td {
                height: 2em;
            }
            .ext-info {
                padding-left: 15px;
                width: 220px;
            }
            .ext-name {
                display: block;
                color: #000;
                font-size: 15px;
                font-weight: @font-weight-light;
                .less-faint-on-win();
                .user-select(text);
                cursor: text;
            }
            .ext-desc {
                color: #000;
                font-weight: @font-weight-light;
                .less-faint-on-win();
                width: auto;
                .user-select(text);
                cursor: text;
            }
            .muted {
                color: #888;
            }
            .error {
                font-weight: @font-weight-semibold;
                color: #ff5656;
            }
            .ext-version,
            .ext-date,
            .ext-author {
                font-size: 11px;
            }
            .ext-action {
                font-size: 12px;
                padding-right: 15px;
                text-align: right;
                vertical-align: middle;
                width: 150px;
            }
            .load-error {
                display: inline-block;
                margin-top: 240px;
            }
        }
    }
}

/* About dialog */
.about-dialog .modal-body {
    // Simple two-column layout: image on left, text taking up remaining space on right
    position: relative;
    .about-icon {
        position: absolute;
        left: 10px;  // relative to border of modal-body (bounds outside padding)
        top:  11px;
    }
    .about-text {
        // Icon is 120px, so we need at least that much left padding/margin to avoid overlap
        margin: 0 10px 0 123px;

        #about-build-number {
            color: @tc-light-weight-quiet-text;
        }
        .about-info {
            max-height: 300px;
            overflow: auto;
        }
        .about-contributors {
            min-height: 100px;
<<<<<<< HEAD
            a:hover {
=======

            a {
>>>>>>> 72aa6c04
                text-decoration: none;
            }
        }
        .about-contributors img {
            opacity: 0;
            -webkit-transition: opacity 1s;
            -moz-transition: opacity 1s;
            -o-transition: opacity 1s;
            transition: opacity 1s;
        }
    }

    h2 {
        font-weight: normal;
        font-size: 25px;
        margin-bottom: -4px;
        margin-top: 3px;
    }
    .dialog-message {
        font-size: 14px;
        line-height: 17px;
        .less-faint-on-win();

        // Enable text selection
        cursor: auto;
        .user-select(text);
    }
}

/* Input */
textarea,
input[type="text"],
input[type="password"],
input[type="datetime"],
input[type="datetime-local"],
input[type="date"],
input[type="month"],
input[type="time"],
input[type="week"],
input[type="number"],
input[type="email"],
input[type="url"],
input[type="search"],
input[type="tel"],
input[type="color"],
.uneditable-input {
    background-color: @tc-input-background;
    border: 1px solid @tc-input-border;
    color: @tc-text;
    font-size: @baseFontSize + 1px;
    .border-radius(@tc-control-border-radius);
    .box-shadow(@tc-input-inner-shadow);
    .transition(~"border linear 0s, box-shadow linear 0s");

    &::-webkit-input-placeholder {
        color: @tc-input-placeholder-text;
        font-weight: normal;
        -webkit-font-smoothing: antialiased;
    }

    &:focus {
        outline: 0;
        background-color: @tc-input-background;
        color: @tc-text;
        text-shadow: none;
        border: 1px solid @tc-gray-component-focused-border;
        box-shadow: @tc-input-inner-shadow, @tc-input-glow;
    }

    &:disabled {
        opacity: @tc-disabled-opacity;
        cursor: default;
    }
}

/* Twipsy tooltips */

.tooltip {
    &.in { opacity: 1; }
}

.tooltip-inner {
    box-shadow: @tc-dropdown-shadow;
    color: @tc-text;
    max-width: 220px;
    text-align: left;
}

.tooltip {
    &.top .tooltip-arrow {
        left: 50%;
    }
    &.right .tooltip-arrow {
        top: 15px;
    }
    &.left .tooltip-arrow {
        top: 15px;
    }
    &.bottom .tooltip-arrow {
        left: 50%;
    }
}

/* Buttons */

// Base .btn styles

.btn:hover,
.btn:focus,
.btn.disabled,
.btn[disabled] {
    background-color: @tc-button-background;
}

.btn.primary:hover,
.btn.primary:focus,
.btn.primary.disabled,
.btn.primary[disabled] {
    background-color: @tc-call-to-action;
}

.btn {
    // Button Base
    background-image: none;

    background-color: @tc-button-background;
    text-shadow: @tc-text-shadow;
    color: @tc-text;
    cursor: default;
    font-size: @baseFontSize + 1;
    font-weight: @font-weight-semibold;
    line-height: normal;
    border: 1px solid @tc-gray-component-border;
    .border-radius(@tc-control-border-radius);
    box-shadow: @tc-button-highlight;
    -webkit-font-smoothing: antialiased;

    &:hover {
        background-color: @tc-button-background;
        color: @tc-text;
    }

    // Focus state for keyboard and accessibility
    &:focus {
        border: 1px solid @tc-gray-component-focused-border;
        box-shadow: inset 0 1px 0 #fff, 0 0 0 2px #6fb5f1;
        color: @tc-text;
        outline: none;
    }

    // Active and Disabled states
    &.active,
    &:active {
        background-image: none;
        background-color: @tc-button-down-background;
        box-shadow: @tc-button-down-shadow;
        color: @tc-text;
    }

    &.disabled, &[disabled] {
        opacity: @tc-disabled-opacity;
    }

    // Primary Button Type
    &.primary {
        background-image: none;
        background-color: @tc-call-to-action;
        border: 1px solid  @tc-call-to-action-border;
        box-shadow: @tc-call-to-action-highlight;
        color: @tc-call-to-action-text;
        text-shadow: @tc-call-to-action-text-shadow;
        &.active,
        &:active {
            background-image: none;
            background-color: @tc-call-to-action-down;
            box-shadow: @tc-call-to-action-down-shadow;
        }

        &:focus {
            border: 1px solid @tc-gray-component-focused-border;
            box-shadow: @tc-call-to-action-highlight, @tc-input-glow;
            outline: none;
        }
    }

    // Button Sizes
    &.large {
        font-size: @baseFontSize + 1px;
        .border-radius(@tc-control-border-radius);
    }
    &.small {
        font-size: @baseFontSize - 1px;
    }
}

.btn-mini {
    padding: 2px 6px;
    font-size: 11px;
    font-weight: normal;
    line-height: 14px;
}

/* Tables */

.table, table {
    th {
        font-weight: @font-weight-semibold;
    }
    td {
        border-top: 1px solid transparent;
    }
    tbody th {
        border-top: 1px solid transparent);
    }
}

.table-striped tbody {
    tr:nth-child(odd) td,
    tr:nth-child(odd) th {
        background-color: #e6e9e9; // TopCoat palette
    }
    tr:nth-child(even) td,
    tr:nth-child(even) th {
        background-color: @tc-gray-panel; // turn off bootstrap hover highlight
    }
}
.row-highlight tbody {
    tr:hover td,
    tr:hover th {
        background-color: @tc-highlight; // TopCoat palette
    }
}

/* Emphasis */

strong {
    font-weight: @font-weight-semibold;
}

/* Type */

code {
    color: @bc-black;
    background-color: transparent;
}

label {
    font-size: @label-font-size;
}

/* Overriding Bootstrap's bold properties */

h1,
h2,
h3,
h4,
h5,
h6,
b,
strong,
dt,
.label {
    font-weight: @font-weight-semibold;
}

.alert-message a,
.form-stacked label {
    font-weight: @font-weight-semibold;
}

.alert {
    text-shadow: none;
    background-color: @tc-warning-background;
    border: none;
}
.alert,
.alert h4 {
    // Specified for the h4 to prevent conflicts of changing @headingsColor
    color: @tc-warning-text;
}

input[type="radio"],
input[type="checkbox"] {
    margin: 0;
}

input[type="checkbox"] {
    height: 13px;
    width: 13px;
    vertical-align: middle;
    border: 1px solid @tc-gray-component-border;
    border-radius: 3px;
    background-color: @tc-button-background;
    -webkit-appearance: none;
    box-shadow: @tc-button-highlight;
}

input[type="checkbox"]:active:not(:disabled) {
    background-color: @tc-button-down-background;
    box-shadow: @tc-button-down-shadow;
}

input[type="checkbox"]:focus {
    outline:none;
    border: 1px solid @tc-gray-component-focused-border;
    box-shadow: @tc-input-glow;
}

input[type="checkbox"]:checked:before {
    font-weight: bold;
    color: @tc-text;
    content: '\2713';
    -webkit-margin-start: 0;
    position: relative;
    left: 2px;
    top: -7px;
    font-size: 16px;
}<|MERGE_RESOLUTION|>--- conflicted
+++ resolved
@@ -749,12 +749,8 @@
         }
         .about-contributors {
             min-height: 100px;
-<<<<<<< HEAD
-            a:hover {
-=======
 
             a {
->>>>>>> 72aa6c04
                 text-decoration: none;
             }
         }
