
// Copyright (c) 2012 Adobe Systems Incorporated. All rights reserved.
//
// Permission is hereby granted, free of charge, to any person obtaining a
// copy of this software and associated documentation files (the "Software"),
// to deal in the Software without restriction, including without limitation
// the rights to use, copy, modify, merge, publish, distribute, sublicense,
// and/or sell copies of the Software, and to permit persons to whom the
// Software is furnished to do so, subject to the following conditions:
//
// The above copyright notice and this permission notice shall be included in
// all copies or substantial portions of the Software.
//
// THE SOFTWARE IS PROVIDED "AS IS", WITHOUT WARRANTY OF ANY KIND, EXPRESS OR
// IMPLIED, INCLUDING BUT NOT LIMITED TO THE WARRANTIES OF MERCHANTABILITY,
// FITNESS FOR A PARTICULAR PURPOSE AND NONINFRINGEMENT. IN NO EVENT SHALL THE
// AUTHORS OR COPYRIGHT HOLDERS BE LIABLE FOR ANY CLAIM, DAMAGES OR OTHER
// LIABILITY, WHETHER IN AN ACTION OF CONTRACT, TORT OR OTHERWISE, ARISING
// FROM, OUT OF OR IN CONNECTION WITH THE SOFTWARE OR THE USE OR OTHER
// DEALINGS IN THE SOFTWARE.


/* Brackets patterns (and overrides and re-definitions of Bootstrap patterns)
 *
 * This file should contain all _reusable_ UI elements / LESS definitions
 * That is, things that will either a.) be used for more than one element or
 * b.) exist in multiple versions of brackets (e.g. App, In-Browser, etc.)
 *
 * Note that if you want a UI element to be themeable, you should put the
 * themeable part in "brackets_theme_default" as variables/mixins.
 *
 */

/* Variable Overrides */

@tooltipBackground: #fff;
@tooltipArrowColor: @tooltipBackground;

/* Links */

a {
    color: @tc-link;
    text-decoration: none;
}

a:hover {
    color: @tc-link-hover;
    text-decoration: underline;
}

a:focus {
    color: @tc-link-hover;
    outline: 0;
    border-radius: 3px;
    box-shadow: @tc-input-glow;
    text-decoration: none;
}

.panel {
    .vbox;
    .box-flex(1);

    padding: 0;
    margin: 0;

    background: @project-panel-base-color url("images/propertiespanel_back.png") repeat-x 0 0;
    color: #bbb;
    letter-spacing: .01em;
    text-shadow: 0px 1px 2px rgba(0,0,0,.5);
}


/* Toolbar-related styles */

/* Simple toolbar layout (project panel, find in files, etc.)
   We don't set this directly on .toolbar because it'd be a pain to override all the pieces
   if other code (e.g. #main-toolbar) wants to do a different layout */
.simple-toolbar-layout.toolbar {
    .hbox;
    .box-align(center);
    overflow: hidden;

    .title-wrapper {
        /* This is necessary because text-overflow: ellipsis doesn't work when it's set
           directly on a flexing box in Chrome currently. */
        .box-flex(1);
    }
    .buttons {
        .hbox;
        margin-left: 4px;
    }
}

/* Horizontal titlebar/menubar (in-browser only)

   CSS hack based on this code: http://jsfiddle.net/cD657/3/ (via StackOverflow)
   This center-aligns the title across the full width of the toolbar (ignoring the width of the nav floated
   left and buttons floated right), yet still have the browser automatically wrap the floats onto a 2nd row
   if they collide with the title. But the centered content must be a block element with fixed width. Since
   the editor title (filename) varies in width, we rely on JS code to update the width whenever the string
   changes.

   Another wrinkle: wrapping to/from the two-line toolbar layout requires notifying the CodeMirror editor that
   its height changed. Currently, we assume this can ONLY happen in two cases:
    - the window resizes (handled by general listener in EditorManager)
    - title content changes (the same JS code that sets .title-wrapper's fixed width is expected to handle this)
*/
#titlebar {
    // Visible only in-browser
    body.has-appshell-menus & {
        display: none;
    }

    text-align: center;
    .nav {  // menubar
        float: left;
        text-align: left;
        > li {
            float: left;
        }
        .dropdown-menu {
            //max-height: calc(~"100vh - 34px"); doesn't seem to work...
            max-height: 90vh;
            overflow-y: auto;
            -webkit-animation: none;
        }
    }
    .title {
        float: none;
        display: inline;  // must be an inline for JS to measure text size
    }
    .title-wrapper {
        margin: 0 auto;
        display: block;  // must be a block for the fixed width applied by JS to be respected
        // width set in px is appled/updated by JavaScript in DocumentCommandHandlers
    }
}

/* Vertical icon toolbar on right */
#main-toolbar {
    position: absolute;
    top: 0;
    right: 0;
    width: @main-toolbar-width;
    height: 100%;
    box-sizing: border-box;

    background: @main-toolbar-background-color;
    padding: 7px 0px;

    // Ensure icons are vertically stacked & horizontally centered
    .vbox;
    .box-flex(1);
    text-align: center;

    // Ensure that it stays on top
    z-index: @z-index-brackets-main-toolbar;

    .buttons,
    .bottom-buttons {
        text-align: center;
        margin: 0;

        > a {
            border-radius: 3px;
            background-repeat: no-repeat;
            display: block;
            height: 24px;
            margin: 7px 0px 0px 3px;
            width: 24px;
        }

        > a:hover {
            background-color: rgba(0, 0, 0, 0.24) !important;
        }

        > a:active {
            background-color: rgba(0, 0, 0, 0.66) !important;
        }
    }

    .bottom-buttons {
        position: absolute;
        bottom: 5px;
    }
}

/* Toolbar appearance - shared by all toolbars, independent of layout */

@toolbar-top-gap-px: 5px;

.toolbar {
    font-size: @label-font-size;
    padding: 4px 8px;
    background-color: @bc-white;
    color: @bc-black;

    position: relative;  // needed for abs-positioned elements in toolbar (e.g. right-aligned "X")

    .title-wrapper {
        // Title is taller than menu text, so reduce top padding to keep its baseline aligned
        padding: (@toolbar-top-gap-px - 3px) 0 3px 0;
    }
    .title {
        font-size: @title-font-size;
        line-height: normal;
        font-weight: @font-weight-light;

        // On Win, the size+weight combo used above does not look good for the bullet character
        .dirty-dot {
            font-weight: normal;
        }

        white-space: nowrap;
        overflow: hidden;
        -ms-text-overflow: ellipsis;
        -o-text-overflow: ellipsis;
        text-overflow: ellipsis;
    }

    .buttons {
        margin: @toolbar-top-gap-px 0 0 4px;

        span, a {
            cursor: default;
        }
    }
}


/* Menu-related styles */

@menubar-top-padding: 8px;
@menubar-bottom-padding: 6px;
@menubar-h-padding: 9px;
@item-highlight-color: #e0f0fa;

// Dropdown Menu Animation
.dropdown-menu {
    .animation(dropdown, 90ms, cubic-bezier(0, .97, .2, .99), 0, 1);
    -webkit-transform-origin: 0 0;
    border: none;
    border-radius: @tc-control-border-radius;
}

@-webkit-keyframes dropdown {
    0%   { opacity: 0.5; -webkit-transform: translate3d(0, 0, 0) scale(0.5); }
    100% { opacity: 1; -webkit-transform: translate3d(0, 0, 0) scale(1); }
}
@keyframes dropdown {
    0%   { opacity: 0.5; transform: translate3d(0, 0, 0) scale(0.5); }
    100% { opacity: 1; transform: translate3d(0, 0, 0) scale(1); }
}

// Code hints don't need scaling navigation so we're removing it

.codehint-menu.open .dropdown-menu {
    -webkit-animation: none;
}

.toolbar .nav, .context-menu, .codehint-menu {

    // The 1px adjustments here are to account for the border around the top-level menu items.
    margin: (@toolbar-top-gap-px - @menubar-top-padding - 1) 0 (-@menubar-bottom-padding + 1) (-@menubar-h-padding + 4);

    // General item appearance
    a {
        color: @bc-black;
        text-shadow: none;
        cursor: default;
    }

    // Menubar item appearance
    .dropdown-toggle {
        padding: @menubar-top-padding @menubar-h-padding @menubar-bottom-padding;
        border: 1px solid rgba(0, 0, 0, 0); // transparent border just to hold the layout so it doesn't shift on hover
        color: fadeout(@bc-black, 25%);
        font-weight: @font-weight-light;
    }
    .dropdown-toggle:focus {
        background-color: @bc-white;
        outline: 0;
    }
    .dropdown-toggle:hover, .dropdown.open .dropdown-toggle {
        /* Note: we need several selectors for this in order to match the specificity of all the various Bootstrap
           color rules we need to override (and Bootstrap has several selectors because the colors really differ
           in their defaults). */
        color: @bc-black;
        background: @item-highlight-color;
        border-color: #dbeaf4;
    }

    // no triangle icon after menu items
    .dropdown-toggle:after {
        border: 0;
        margin: 0;
    }

    // Menu dropdown appearance
    .dropdown-menu {
        // Offset for better alignment with button
        top: 34px;
        margin-top: 0;
        
        // Fix for #4593: don't let narrow parent (menubar item) cause text wrap at the float boundary between
        // the menu item label and keyboard shortcut. This takes away the "gotta get narrower" pressure.
        // This technique won't work on all browsers; see comments in #4593 for alternative options.
        width: -webkit-max-content;
        width: -moz-max-content;

        background-color: @bc-white;
        .border-radius(0 0 3px 3px);
        box-shadow: @tc-dropdown-shadow;
        border: none;

        // Menu items
        li {
            a {
                font-size: @menu-item-font-size;
                line-height: 18px;

                // Slightly less padding on left to account for checkmark.
                // More padding on top than bottom to center font within its bg highlight better.
                padding: 2px 10px 0px 6px;

                color: @bc-black;
                text-shadow: none;
                white-space: nowrap;
                .box-shadow(none);

                &.wide-result {
                    white-space: normal;
                }

                &:hover, &.highlight {
                    color: @bc-black;
                    background: @item-highlight-color;
                }

                &.disabled {
                    color: @bc-gray;

                    &:hover {
                        background: @bc-white;
                    }
                }

                /* hidden checkmark for all list item content ensures consistent left spacing */
                &::before {
                    content: "✓\00a0"; /* non-breaking space */
                    visibility: hidden;
                }
                /* toggle checkmark visibility */
                &.checked::before {
                    visibility: visible;
                }
            }
        }

        .divider {
            background-color: #eaeaea;
            border: 0;
            margin: 5px 1px;
        }
    }

    // Ensure a minimum amount of space to the left of the shortcut
    .menu-shortcut {
        float: right;
        margin-left: 15px;
    }
}


/* Context menu styles */


.context-menu, .codehint-menu {
    position: absolute;
    z-index: @z-index-brackets-context-menu-base;
    list-style-type: none;

    .dropdown-menu {
        .border-radius(3px);
        box-shadow: @tc-dropdown-shadow;
    }

    .menu-shortcut {
        float: right;
    }
}

.codehint-menu {
    opacity: 0;
    .dropdown-menu {
        box-shadow: @tc-dropdown-shadow;
        max-height: 160px;
        overflow-y: auto;
        padding: 0;

        li {
            a {
                // Less padding than on menus. More padding on top than bottom
                // to center font within its bg highlight better.
                padding: 2px 20px 0px 0px;

                // Don't show highlighting on hover for code hints...
                &:hover {
                    color: @bc-black;
                    background-color: @bc-white;
                }

                // ...except for selected item
                &.highlight:hover {
                    color: @bc-black;
                    background-color: @item-highlight-color;
                }
            }
        }
    }
}

.codehint-menu.open {
    opacity: 1;
    transition: opacity 67ms cubic-bezier(0.03, 0.78, 0.17, 0.97);
}

.codehint-menu.apply-transition {
    transition: right 167ms, left 167ms;
}

#context-menu-bar {
    margin: 0;
}

/* DropdownButton widget */

.btn-dropdown, .btn-dropdown.btn-mini {
    position: relative;   // needed to position ::after arrow
    padding-right: 24px;  // makes room for ::after arrow
}
.btn-dropdown::after {
    content: "";
    display: block;
    height: 0px;
    width: 0px;
    position: absolute;
    right: 6px;
    top: 11px;

    /* dropdown triangle */
    border-top: 4px solid @tc-gray-component-triangle;
    border-left: 4px solid transparent;
    border-right: 4px solid transparent;
}
.btn-dropdown.btn-mini::after {
    top: 7px;
}

.dropdownbutton-popup {
    &.dropdown-menu:focus {
        outline: none;
    }
    
    &.dropdown-menu {
        border: none;
        border-radius: @tc-control-border-radius;
        padding: 5px 0;
        position: absolute;
        display: block;
        box-shadow: @tc-dropdown-shadow;
        max-height: 160px;
        overflow-y: auto;
        max-width: none;
        min-width: 200px;
        z-index: @z-index-brackets-stylesheet-menu;
    }
    
    &.dropdown-menu li a {
        padding: 1px 15px 1px 15px;
        color: @bc-black;
    }
    
    &.dropdown-menu .stylesheet-link {
        display: block;
    }
    
    &.dropdown-menu a.selected {
        background: @tc-highlight;
        color: @bc-black !important;
    }

    &.dropdown-menu a {
        &::before {
            position: absolute;
            left: 10px;
            text-align: center;
            content: "✓";
            display: none;
        }
        /* toggle checkmark visibility */
        &.checked::before {
            display: inline-block;
        }
    }
    
    &.dropdown-menu a:hover {
        /* toggle checkmark visibility */
        &.checked::before {
            display: none;
        }
    }

    &.dropdown-menu a:not(.selected):hover {
        background: none;
    }
<<<<<<< HEAD
}

/* Status bar language picker's DropdownButton */
.dropdownbutton-popup.dropdown-status-bar {
    height: auto;
    max-height: 80%;
    
    li a .default-language {
        font-style: italic;
        color: @tc-quiet-text;
    }
    li a .checked-language::before {
        content: "✓";
        margin-left: -11px;
        margin-right: 3px;
=======
    
    .divider {
        margin: 5px 1px;
>>>>>>> c6c6ccf9
    }
}

/* Inline editor stylesheet-picker DropdownButton */

.stylesheet-button.btn-mini {
    margin-left: 8px;
    top: -1px;
}

.dropdownbutton-popup {
    .stylesheet-link, .stylesheet-name {
        white-space: nowrap;
    }
    
    .stylesheet-name {
        color: @tc-text;
    }
    
    .stylesheet-dir {
        color: @tc-quiet-text;
    }
}

/* Dialog-related styles */

.modal-wrapper {
    width: 100%;
    height: 100%;
    position: absolute;
    top: 0;
    left: 0;
    overflow: auto;
    display: table;
}

.modal-inner-wrapper {
    display: table-cell;
    vertical-align: middle;
}

.modal {
    background-color: @tc-gray-panel;
    border: 1px solid rgba(0, 0, 0, 0.1);
    min-width: 200px;
    position: relative;
    top: 0;
    margin: auto;
    .animation(modal, 240ms, cubic-bezier(0, 1.05, .35, 1), 0, 1);
}

.modal .close {
    cursor: default;
    margin: 7px 5px 0 0;
}

.modal-header {
    background: @tc-gray-panel-top-bar;
    border-radius: 4px 4px 0 0;
    border-bottom: 1px solid @tc-gray-panel-separator;
}

.modal-body {
    background-color: @tc-gray-panel;
}

.modal-body.no-padding {
    padding: 0;
}

.modal-body.no-padding td:first-child,
.modal-body.no-padding th:first-child {
    padding-left: 15px;
}

.modal-body.no-padding td:last-child,
.modal-body.no-padding th:last-child {
    padding-right: 15px;
}

.modal-body, .modal-header, .modal-footer {
    /* See styles/bootstrap/patterns.less .modal class.
       Pushing this value down to .modal-header and .modal-body
       to allow the overall modal to take the width of the footer */
    width: auto;
}

.modal-footer {
    text-align: right;
    background-color: @tc-gray-panel;
    border-top: 1px solid @tc-gray-panel-separator;
    box-shadow: none;
    padding: 10px 15px 12px;
    white-space: nowrap;
}

.modal-footer .btn {
    float: none;
}
.modal-footer .left {
    float: left;

    /* Transfer the margin to the right of each left-aligned button, so the left side lines up properly
     * with the title.
     */
    margin-left: 0;
    margin-right: 5px;
}
.modal-footer .btn:not(.left) {
    margin-left: 5px;
}

.platform-win {
    /* Reverse Save/Cancel button order on Win */
    .modal-footer {
        text-align: left;
    }
    .modal-footer .btn:not(.left) {
        float: right;
    }
}

.modal-body ul {
    /* Bootstrap's type.less defines a heavy margin-bottom on ul/ol that we don't want in dialogs
       since they have heavy padding instead. */
    margin-bottom: 0;
}

.modal-backdrop {
    .animation (backdrop, 200ms, linear, 0, 1);
    opacity: 0.4;
}

@-webkit-keyframes backdrop {
    0%   { opacity: 0; -webkit-transform: translate3d(0, 0, 0); }
    100% { opacity: 0.4; -webkit-transform: translate3d(0, 0, 0); }
}
@keyframes backdrop {
    0%   { opacity: 0; transform: translate3d(0, 0, 0); }
    100% { opacity: 0.4; transform: translate3d(0, 0, 0); }
}

@-webkit-keyframes modal {
    0%   { opacity: 0; -webkit-transform: translate3d(0, 0, 0) scale(0); }
    100% { opacity: 1; -webkit-transform: translate3d(0, 0, 0) scale(1); }
}
@keyframes modal {
    0%   { opacity: 0; transform: translate3d(0, 0, 0) scale(0); }
    100% { opacity: 1; transform: translate3d(0, 0, 0) scale(1); }
}


.dialog-title {
    color: @tc-light-weight-text;
    margin-bottom: 0;
    margin-top: 0;
    font-size: 22px;
    line-height: 30px;
    font-weight: normal;
}

.dialog-message {
    color: @tc-text;
    font-size: 14px;
    line-height: 20px;
    margin-bottom: 20px;
    font-weight: normal;
}

.dialog-message li {
    line-height: 20px;
    color: @tc-light-weight-text;
    padding: 0 0 5px;
}

.dialog-message select {
    margin-left: 10px;
}

.dialog-message select {
    margin-left: 10px;
}

.dialog-list {
    list-style: none;
    margin: 5px 0 20px 10px;
}

.dialog-list > li:before {
    content: "•  ";
    color: @tc-input-border;
    font-size: 1.5em;
    position: relative;
    top: 1px;
}

.dialog-filename {
    word-wrap: break-word;

    font-weight: @font-weight-semibold;
}

/* Any Dialog text in this style is automatically turned into a link that opens in the browser. Use href for the link's target. */
a[href^="http"] {
    cursor: pointer;
}

/* Update dialog */
.update-dialog .modal-body {
    position: relative;
    .update-icon {
        position: absolute;
        left: 30px; // relative to border of modal-body
        top: 20px;
        width: 80px;
        height: 80px;
    }
    .update-text {
        // Icon is 120px, so we need at least that much left padding/margin to avoid overlap
        margin-left: 130px;

        padding-top: 20px;
        max-height: 280px;
        overflow: auto;

        .update-info {
            margin-right: 10px;
            // Enable text selection
            cursor: auto;
            .user-select(text);
            
            h3 {
                font-weight: normal;
                margin: 0 0 10px;
            }
            
            ul {
                margin-bottom: 0 0 20px;
                
                > li {
                    margin-bottom: 10px;
                }
            }
        }
    }
}

/* Project Settings and Install Extension dialogs */
.project-settings-dialog .modal-body, .install-extension-dialog .modal-body {
    text-align: center;

    .field-container {
        display: inline-block;
    }
    label {
        float: none;
    }
    input.url {
        display: inline;
    }
}

.project-settings-dialog .modal-body input.url {
    margin: 0 0 0 5px;
    width: 400px;
}

.install-extension-dialog .modal-body input.url {
    margin: 10px 0;
    width: 550px;
}

/* Extension Manager dialog */
.extension-manager-dialog {
    background-color: #d4d7d7;
    width: 760px;
    
    .modal-header {
        border-bottom: none;
        padding: 0;
        
        .nav-tabs {
            margin: 0;
            border-color: #c3c6c5;

            /* Tab styling */
            > li > a {
                min-width: 80px;
                min-height: 60px;
                color: black;
                cursor: default;
                font-size: 12px;

                .box;
                box-sizing: border-box;
                .box-align(center);
                .box-pack(center);
                padding: 0;
                margin: 0;

                text-align: center;

                &:hover {
                    background-color: rgba(0, 0, 0, 0.04);
                    border-color: rgba(0, 0, 0, 0.04);
                }

                > img {
                    margin-top: 5px;
                    padding-bottom: 2px;
                }
            }

            /* Remove border-left from the first tab */
            > li:nth-child(1) > a {
                border-left: transparent;
            }

            /* Colors for the active tab, remove bottom border */
            > .active > a,
            > .active > a:hover {
                background-color: #dfe2e2;
                border-color: #b4b7b7 #b4b7b7 transparent #b4b7b7;
            }
            
            > li {
                position: relative;  // for positioning .notification icon
                .notification {
                    display: none;  // hidden by default
                    background-color: #91CC41;
                    color: white;
                    border-radius: 16px;
                    padding: 0 5px;
                    position: absolute;
                    right: 19px;
                    top: 8px;
                }
            }
        }

        /* Search box */
        > :nth-child(2) {
            position: absolute;
            top: 15px;
            right: 15px;
        }
        .search {
            background: #fff url("images/topcoat-search-20.svg") 3px 4px no-repeat;
            float: right;
            margin: 0;
            padding-left: 27px;
            padding-right: 20px;
        }
        .search-clear {
            background: transparent;
            position: relative;
            display: block;
            float: right;
            font-size: 20px;
            left: -6px;
            line-height: 0;
            margin: 6px 0 0 -20px;
            opacity: 0.5;
            padding: 0;
            width: 16px;
            height: 16px;
            z-index: 1;
            border: 0;

            &:disabled {
                opacity: 0.3;
                cursor: default;
            }
        }
        .search-clear:active {
            opacity: 0.7;
            &:disabled {
                opacity: 0.3;
            }
        }
    }
    .modal-body {
        height: 400px;
        overflow-y: scroll;
        background-color: @tc-gray-panel;
        padding: 0;
        
        .empty-message {
            position: absolute;
            top: 50%;
            width: 100%;
            margin-top: -1em;
            text-align: center;
        }

        .info-message {
            background-color: @tc-gray-panel;
            padding: 1em;
        }

        .spinner {
            position: absolute;
            top: 50%;
            left: 50%;
            margin-top: -18px;
            margin-left: -18px;
        }

        .extension-list {
            td {
                height: 2em;
            }
            .ext-info {
                padding-left: 15px;
                width: 220px;
            }
            .ext-name {
                color: @tc-text;
                display: block;
                font-size: 15px;
                font-weight: normal;
                .user-select(text);
                cursor: text;
            }
            .ext-desc {
                width: auto;
                color: @tc-text;
                font-weight: normal;
                .user-select(text);
                cursor: text;
            }
            .ext-keywords {
                color: @tc-input-placeholder-text;
            }
            .muted {
                color: @tc-input-placeholder-text;
            }
            .alert {
                font-size: 11px;
                margin: 0 0 10px;
            }
            .error {
                font-weight: @font-weight-semibold;
                color: @tc-error-text;
            }
            .ext-version,
            .ext-date,
            .ext-author {
                font-size: 11px;
            }
            .ext-author {
                display: block;
            }
            .ext-action {
                font-size: 12px;
                padding-right: 15px;
                text-align: right;
                vertical-align: middle;
                width: 150px;
            }
            .load-error {
                display: inline-block;
                margin-top: 240px;
            }
        }
    }
}

/* About dialog */
.about-dialog .modal-body {
    // Simple two-column layout: image on left, text taking up remaining space on right
    position: relative;
    .about-icon {
        position: absolute;
        left: 19px;  // relative to border of modal-body (bounds outside padding)
        top:  15px;
        width: 100px;
        height: 100px;
    }
    .about-text {
        // Icon is 120px, so we need at least that much left padding/margin to avoid overlap
        margin-left: 130px;
        overflow: auto;

        #about-build-number {
            color: @tc-light-weight-quiet-text;
        }
        .about-info {
            max-height: 300px;
            margin-right: 10px;
        }
        .about-contributors {
            min-height: 100px;
            padding-bottom: 13px;

            a {
                text-decoration: none;
            }
            img {
                opacity: 0;
                transition: opacity 1s;
            }
        }
    }

    h2 {
        font-weight: normal;
        font-size: 25px;
        margin-bottom: -4px;
        margin-top: 13px;
    }
    .dialog-message {
        font-size: 14px;
        line-height: 17px;

        // Enable text selection
        cursor: auto;
        .user-select(text);
    }
}

/* Input */
textarea,
input[type="text"],
input[type="password"],
input[type="datetime"],
input[type="datetime-local"],
input[type="date"],
input[type="month"],
input[type="time"],
input[type="week"],
input[type="number"],
input[type="email"],
input[type="url"],
input[type="search"],
input[type="tel"],
input[type="color"],
.uneditable-input {
    background-color: @tc-input-background;
    border: 1px solid @tc-input-border;
    color: @tc-light-weight-text;
    font-size: (@baseFontSize + 1px);
    font-weight: normal;
    -webkit-font-smoothing: antialiased;
    .border-radius(@tc-control-border-radius);
    .box-shadow(@tc-input-inner-shadow);
    .transition(~"border linear 180ms, box-shadow linear 180ms");

    &::-webkit-input-placeholder {
        color: @tc-input-placeholder-text;
        font-weight: normal;
        -webkit-font-smoothing: antialiased;
    }

    &:focus {
        outline: 0;
        background-color: @tc-input-background;
        text-shadow: none;
        border: 1px solid @tc-gray-component-focused-border;
        box-shadow: @tc-input-inner-shadow, @tc-input-glow;
    }

    &:disabled {
        opacity: @tc-disabled-opacity;
        cursor: default;
    }
}

/* Twipsy tooltips */

.tooltip {
    &.in { opacity: 1; }
}

.tooltip-inner {
    box-shadow: @tc-dropdown-shadow;
    color: @tc-text;
    max-width: 220px;
    text-align: left;
}

.tooltip {
    &.top .tooltip-arrow {
        left: 50%;
    }
    &.right .tooltip-arrow {
        top: 15px;
    }
    &.left .tooltip-arrow {
        top: 15px;
    }
    &.bottom .tooltip-arrow {
        left: 50%;
    }
}

/* Buttons */

// Base .btn styles

.btn:hover,
.btn:focus,
.btn.disabled,
.btn[disabled] {
    background-color: @tc-button-background;
}

.btn.primary:hover,
.btn.primary:focus,
.btn.primary.disabled,
.btn.primary[disabled] {
    background-color: @tc-call-to-action;
}

.btn {
    // Button Base
    background-image: none;

    background-color: @tc-button-background;
    color: @tc-text;
    cursor: default;
    font-size: (@baseFontSize + 1);
    font-weight: @font-weight-semibold;
    line-height: normal;
    border: 1px solid @tc-gray-component-border;
    .border-radius(@tc-control-border-radius);
    box-shadow: @tc-button-highlight;
    -webkit-font-smoothing: antialiased;

    &:hover {
        background-color: @tc-button-background;
        color: @tc-text;
    }

    // Focus state for keyboard and accessibility
    &:focus {
        border: 1px solid @tc-gray-component-focused-border;
        box-shadow: @tc-button-highlight, @tc-input-glow;
        color: @tc-text;
        outline: none;
    }

    // Active and Disabled states
    &.active:not([disabled]) {
        background-image: none;
        background-color: @tc-highlight;
        box-shadow: @tc-button-down-shadow;
        color: @tc-link;
    }
    
    &:active:not([disabled]) {
        background-image: none;
        background-color: @tc-button-down-background;
        box-shadow: @tc-button-down-shadow;
        color: @tc-text;
    }

    &.disabled, &[disabled] {
        opacity: @tc-disabled-opacity;
    }

    // Primary Button Type
    &.primary {
        background-image: none;
        background-color: @tc-call-to-action;
        border: 1px solid  @tc-call-to-action-border;
        box-shadow: @tc-call-to-action-highlight;
        color: @tc-call-to-action-text;
        text-shadow: none;
        &.active,
        &:active {
            background-image: none;
            background-color: @tc-call-to-action-down;
            box-shadow: @tc-call-to-action-down-shadow;
            color: @tc-call-to-action-text;
        }

        &:focus {
            border: 1px solid @tc-call-to-action-border;
            box-shadow: @tc-call-to-action-highlight, @tc-input-glow;
            outline: none;
        }
    }
    
    // Update Button Type
    &.update {
        background-color: #91cc41;
        border-color: #65a015;
        box-shadow: inset 0 1px 0 rgba(255, 255, 255, 0.27);
        color: #fff;
        font-weight: @font-weight-semibold;
        text-shadow: 0 -1px 0 rgba(0, 0, 0, 0.24);
        
        &:active {
            background-color: #82b839;
            border-color: #5b8028;
            box-shadow: inset 0 1px 0 rgba(0, 0, 0, 0.06);
            color: #fff;
        }
    }

    // Button Sizes
    &.large {
        font-size: (@baseFontSize + 1px);
        .border-radius(@tc-control-border-radius);
    }
    &.small {
        font-size: (@baseFontSize - 1px);
    }
}

.btn-alt-quiet {
    border: 1px solid transparent;
    border-radius: @tc-control-border-radius;
    text-decoration: none;
    &:hover {
        border: 1px solid @tc-alt-component-border;
        box-shadow: @tc-button-alt-highlight;
    }
    &:active {
        background: @tc-button-alt-down-background;
        border: 1px solid @tc-alt-component-border;
        box-shadow: @tc-call-to-action-down-shadow;
    }
}

.btn-mini {
    padding: 2px 6px;
    font-size: 11px;
    font-weight: normal;
    line-height: 14px;
    &:focus {
        border: 1px solid @tc-gray-component-focused-border;
        box-shadow: @tc-button-highlight, @tc-input-glow;
        outline: none;
    }
}


/* Tables */

.table, table {
    th {
        font-weight: @font-weight-semibold;
    }
    td {
        border-top: 1px solid transparent;
    }
    tbody th {
        border-top: 1px solid transparent;
    }
    .right {
        text-align: right;
    }
}

.table-striped tbody {
    tr:nth-child(odd) td,
    tr:nth-child(odd) th {
        background-color: @tc-lighter-gray; // TopCoat palette
    }
    tr:nth-child(even) td,
    tr:nth-child(even) th {
        background-color: @tc-gray-panel; // turn off bootstrap hover highlight
    }
}
.row-highlight tbody {
    tr:hover td,
    tr:hover th {
        background-color: @tc-highlight; // TopCoat palette
    }
}

/* Emphasis */

strong {
    font-weight: @font-weight-semibold;
}

/* Type */

code {
    color: @bc-black;
    background-color: transparent;
}

label {
    font-size: @label-font-size;
}

label.inline {
    display: inline;
}

/* Overriding Bootstrap's bold properties */

h1,
h2,
h3,
h4,
h5,
h6,
b,
strong,
dt,
.label {
    color: @tc-text;
    font-weight: @font-weight-semibold;
}

.alert-message a,
.form-stacked label {
    font-weight: @font-weight-semibold;
}

.alert {
    text-shadow: none;
    background-color: @tc-warning-background;
    border: none;
}
.alert,
.alert h4 {
    // Specified for the h4 to prevent conflicts of changing @headingsColor
    color: @tc-warning-text;
}

input[type="radio"],
input[type="checkbox"] {
    margin: 0;
}

input[type="checkbox"] {
    height: 13px;
    width: 13px;
    vertical-align: middle;
    border: 1px solid @tc-gray-component-border;
    border-radius: 3px;
    background-color: @tc-button-background;
    -webkit-appearance: none;
    box-shadow: @tc-button-highlight;
}

input[type="checkbox"]:active:not(:disabled) {
    background-color: @tc-button-down-background;
    box-shadow: @tc-button-down-shadow;
}

input[type="checkbox"]:focus {
    outline:none;
    border: 1px solid @tc-gray-component-focused-border;
    box-shadow: @tc-input-glow;
}

input[type="checkbox"]:checked:before {
    font-weight: bold;
    color: @tc-text;
    content: '\2713';
    -webkit-margin-start: 0;
    position: relative;
    left: 2px;
    top: -7px;
    font-size: 16px;
}<|MERGE_RESOLUTION|>--- conflicted
+++ resolved
@@ -514,7 +514,11 @@
     &.dropdown-menu a:not(.selected):hover {
         background: none;
     }
-<<<<<<< HEAD
+
+    .divider {
+        margin: 5px 1px;
+    }
+
 }
 
 /* Status bar language picker's DropdownButton */
@@ -526,15 +530,11 @@
         font-style: italic;
         color: @tc-quiet-text;
     }
+
     li a .checked-language::before {
         content: "✓";
         margin-left: -11px;
         margin-right: 3px;
-=======
-    
-    .divider {
-        margin: 5px 1px;
->>>>>>> c6c6ccf9
     }
 }
 
