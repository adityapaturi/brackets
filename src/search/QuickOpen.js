--- conflicted
+++ resolved
@@ -674,7 +674,6 @@
         // Use the filename formatter
         query = StringUtils.htmlEscape(query);
         var displayName = StringUtils.htmlEscape(item.label);
-<<<<<<< HEAD
         
         // put the path pieces together, highlighting the matched parts
         // of the string
@@ -688,19 +687,8 @@
                 displayPath += "</span>";
             }
         });
-        
-=======
-        var displayPath = StringUtils.breakableUrl(StringUtils.htmlEscape(ProjectManager.makeProjectRelativeIfPossible(item.fullPath)));
-
-        if (query.length > 0) {
-            // make the user's query bold within the item's text
-            displayName = displayName.replace(
-                new RegExp(StringUtils.regexEscape(query), "gi"),
-                "<strong>$&</strong>"
-            );
-        }
-
->>>>>>> 5bfdca59
+        displayPath = StringUtils.breakableUrl(displayPath);
+        
         return "<li>" + displayName + "<br /><span class='quick-open-path'>" + displayPath + "</span></li>";
     }
 
