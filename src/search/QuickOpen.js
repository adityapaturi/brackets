/*
 * Copyright (c) 2012 Adobe Systems Incorporated. All rights reserved.
 *  
 * Permission is hereby granted, free of charge, to any person obtaining a
 * copy of this software and associated documentation files (the "Software"), 
 * to deal in the Software without restriction, including without limitation 
 * the rights to use, copy, modify, merge, publish, distribute, sublicense, 
 * and/or sell copies of the Software, and to permit persons to whom the 
 * Software is furnished to do so, subject to the following conditions:
 *  
 * The above copyright notice and this permission notice shall be included in
 * all copies or substantial portions of the Software.
 *  
 * THE SOFTWARE IS PROVIDED "AS IS", WITHOUT WARRANTY OF ANY KIND, EXPRESS OR
 * IMPLIED, INCLUDING BUT NOT LIMITED TO THE WARRANTIES OF MERCHANTABILITY, 
 * FITNESS FOR A PARTICULAR PURPOSE AND NONINFRINGEMENT. IN NO EVENT SHALL THE
 * AUTHORS OR COPYRIGHT HOLDERS BE LIABLE FOR ANY CLAIM, DAMAGES OR OTHER 
 * LIABILITY, WHETHER IN AN ACTION OF CONTRACT, TORT OR OTHERWISE, ARISING 
 * FROM, OUT OF OR IN CONNECTION WITH THE SOFTWARE OR THE USE OR OTHER 
 * DEALINGS IN THE SOFTWARE.
 * 
 */

/*jslint vars: true, plusplus: true, devel: true, nomen: true, indent: 4, maxerr: 50 */
/*global define, $, window, setTimeout */
/*unittests: QuickOpen*/

/*
 * Displays a search bar where the user can quickly navigate to a different file by searching file names in
 * the project, and/or jump to a line number. Providers can plug in to offer additional search modes.
 */


define(function (require, exports, module) {
    "use strict";
    
    var DocumentManager     = require("document/DocumentManager"),
        EditorManager       = require("editor/EditorManager"),
        MainViewManager     = require("view/MainViewManager"),
        MainViewFactory     = require("view/MainViewFactory"),
        CommandManager      = require("command/CommandManager"),
        Strings             = require("strings"),
        StringUtils         = require("utils/StringUtils"),
        Commands            = require("command/Commands"),
        ProjectManager      = require("project/ProjectManager"),
        LanguageManager     = require("language/LanguageManager"),
        KeyEvent            = require("utils/KeyEvent"),
        ModalBar            = require("widgets/ModalBar").ModalBar,
        QuickSearchField    = require("search/QuickSearchField").QuickSearchField,
        StringMatch         = require("utils/StringMatch");
    
    
    /**
     * The regular expression to check the cursor position
     * @const {RegExp}
     */
    var CURSOR_POS_EXP = new RegExp(":([^,]+)?(,(.+)?)?");
    
    /**
     * List of plugins
     * @type {Array.<QuickOpenPlugin>}
     */
    var plugins = [];

    /**
     * Current plugin
     * @type {QuickOpenPlugin}
     */
    var currentPlugin = null;

<<<<<<< HEAD
    /** @type {Array.<File>} */
    var fileList;
    
    /** @type {$.Promise} */
    var fileListPromise;

    /**
     * The currently open (or last open) QuickNavigateDialog
     * @type {?QuickNavigateDialog}
=======
    /**
     * List of files
     * @type {Array.<FileInfo>}
     */
    var fileList;
    
    /**
     * File list promise
     * @type {$.Promise}
     */
    var fileListPromise;

    /**
     * The currently open quick open dialog.
     * @type {Dialog}
>>>>>>> 240347fb
     */
    var _curDialog;

    /**
     * Defines API for new QuickOpen plug-ins
     */
    function QuickOpenPlugin(name, languageIds, done, search, match, itemFocus, itemSelect, resultsFormatter, matcherOptions, label) {
        this.name = name;
        this.languageIds = languageIds;
        this.done = done;
        this.search = search;
        this.match = match;
        this.itemFocus = itemFocus;
        this.itemSelect = itemSelect;
        this.resultsFormatter = resultsFormatter;
        this.matcherOptions = matcherOptions;
        this.label = label;
    }
    
    /**
     * Creates and registers a new QuickOpenPlugin
     *
     * @param { name: string, 
     *          languageIds: Array.<string>,
     *          done: ?function(),
     *          search: function(string, !StringMatch.StringMatcher):Array.<SearchResult|string>,
     *          match: function(string):boolean,
     *          itemFocus: ?function(?SearchResult|string, string),
     *          itemSelect: function(?SearchResult|string, string),
     *          resultsFormatter: ?function(SearchResult|string, string):string,
     *          matcherOptions: ?Object,
     *          label: ?string
     *        } pluginDef
     *
     * Parameter Documentation:
     *
     * name - plug-in name, **must be unique**
     * languageIds - language Ids array. Example: ["javascript", "css", "html"]. To allow any language, pass []. Required.
     * done - called when quick open is complete. Plug-in should clear its internal state. Optional.
     * search - takes a query string and a StringMatcher (the use of which is optional but can speed up your searches) and returns an array of strings that match the query. Required.
     * match - takes a query string and returns true if this plug-in wants to provide
     *      results for this query. Required.
     * itemFocus - performs an action when a result has been highlighted (via arrow keys, or by becoming top of the list).
     *      Passed the highlighted search result item (as returned by search()), and the current query string. Optional.
     * itemSelect - performs an action when a result is chosen.
     *      Passed the highlighted search result item (as returned by search()), and the current query string. Required.
     * resultsFormatter - takes a query string and an item string and returns 
     *      a <LI> item to insert into the displayed search results. Optional.
     * matcherOptions - options to pass along to the StringMatcher (see StringMatch.StringMatcher
     *          for available options). Optional.
     * label - if provided, the label to show before the query field. Optional.
     *
     * If itemFocus() makes changes to the current document or cursor/scroll position and then the user
     * cancels Quick Open (via Esc), those changes are automatically reverted.
     */
    function addQuickOpenPlugin(pluginDef) {
        plugins.push(new QuickOpenPlugin(
            pluginDef.name,
            pluginDef.languageIds,
            pluginDef.done,
            pluginDef.search,
            pluginDef.match,
            pluginDef.itemFocus,
            pluginDef.itemSelect,
            pluginDef.resultsFormatter,
            pluginDef.matcherOptions,
            pluginDef.label
        ));
    }

    /**
     * QuickNavigateDialog class
     * @constructor
     */
    function QuickNavigateDialog() {
        this.$searchField = undefined; // defined when showDialog() is called
        
        // ModalBar event handlers & callbacks
        this._handleBeforeClose        = this._handleBeforeClose.bind(this);
        this._handleCloseBar           = this._handleCloseBar.bind(this);
        
        // QuickSearchField callbacks
        this._handleItemSelect         = this._handleItemSelect.bind(this);
        this._handleItemHighlight      = this._handleItemHighlight.bind(this);
        this._filterCallback           = this._filterCallback.bind(this);
        this._resultsFormatterCallback = this._resultsFormatterCallback.bind(this);
        
        // StringMatchers that cache in-progress query data.
        this._filenameMatcher           = new StringMatch.StringMatcher({
            segmentedSearch: true
        });
        this._matchers                  = {};
    }
    
    /**
     * True if the search bar is currently open. Note that this is set to false immediately
     * when the bar starts closing; it doesn't wait for the ModalBar animation to finish.
     * @type {boolean}
     */
    QuickNavigateDialog.prototype.isOpen = false;
    
    /**
     * @private
     * Handles caching of filename search information for the lifetime of a 
     * QuickNavigateDialog (a single search until the dialog is dismissed)
     *
     * @type {StringMatch.StringMatcher}
     */
    QuickNavigateDialog.prototype._filenameMatcher = null;
    
    /**
     * @private
     * StringMatcher caches for each QuickOpen plugin that keep track of search
     * information for the lifetime of a QuickNavigateDialog (a single search
     * until the dialog is dismissed)
     *
     * @type {Object.<string, StringMatch.StringMatcher>}
     */
    QuickNavigateDialog.prototype._matchers = null;
    
    /**
     * @private
     * If the dialog is closing, this will contain a deferred that is resolved
     * when it's done closing.
     * @type {$.Deferred}
     */
    QuickNavigateDialog.prototype._closeDeferred = null;
    

    /**
     * @private
     * Remembers the current document that was displayed when showDialog() was called.
     * @type {?string} full path
     */
    QuickNavigateDialog.prototype._origDocPath = null;

    /**
     * @private
     * Remembers the selection state in origDocPath that was present when showDialog() was called. Focusing on an
     * item can change the selection; we restore this original selection if the user presses Escape. Null if
     * no document was open when Quick Open was invoked.
     * @type {?Array.<{{start:{line:number, ch:number}, end:{line:number, ch:number}, primary:boolean, reversed:boolean}}>}
     */
    QuickNavigateDialog.prototype._origSelections = null;
    
    /**
     * @private
     * Remembers the scroll position in origDocPath when showDialog() was called (see origSelection above).
     * @type {?{x:number, y:number}}
     */
    QuickNavigateDialog.prototype._origScrollPos = null;

    function _filenameFromPath(path, includeExtension) {
        var end;
        if (includeExtension) {
            end = path.length;
        } else {
            end = path.lastIndexOf(".");
            if (end === -1) {
                end = path.length;
            }
        }
        return path.slice(path.lastIndexOf("/") + 1, end);
    }
    
    /**
     * Attempts to extract a line number from the query where the line number
     * is followed by a colon. Callers should explicitly test result with isNaN()
     * 
     * @param {string} query string to extract line number from
     * @return {{query: string, local: boolean, line: number, ch: number}} An object with
     *      the extracted line and column numbers, and two additional fields: query with the original position 
     *      string and local indicating if the cursor position should be applied to the current file.
     *      Or null if the query is invalid
     */
    function extractCursorPos(query) {
        var regInfo = query.match(CURSOR_POS_EXP);
        
        if (query.length <= 1 || !regInfo ||
                (regInfo[1] && isNaN(regInfo[1])) ||
                (regInfo[3] && isNaN(regInfo[3]))) {
            
            return null;
        }
    
        return {
            query:  regInfo[0],
            local:  query[0] === ":",
            line:   regInfo[1] - 1 || 0,
            ch:     regInfo[3] - 1 || 0
        };
    }
    
    /**
     * Navigates to the appropriate file and file location given the selected item 
     * and closes the dialog.
     *
     * Note, if selectedItem is null quick search should inspect $searchField for text
     * that may have not matched anything in in the list, but may have information
     * for carrying out an action (e.g. go to line).
     */
    QuickNavigateDialog.prototype._handleItemSelect = function (selectedItem, query) {

        var doClose = true,
            self = this;
        
        // Delegate to current plugin
        if (currentPlugin) {
            currentPlugin.itemSelect(selectedItem, query);
        } else {
            // Extract line/col number, if any
            var cursorPos = extractCursorPos(query);

            // Navigate to file and line number
            var fullPath = selectedItem && selectedItem.fullPath;
            if (fullPath) {
                // We need to fix up the current editor's scroll pos before switching to the next one. But if
                // we run the full close() now, ModalBar's animate-out won't be smooth (gets starved of cycles
                // during creation of the new editor). So we call prepareClose() to do *only* the scroll pos
                // fixup, and let the full close() be triggered later when the new editor takes focus.
                doClose = false;
                this.modalBar.prepareClose();
                CommandManager.execute(Commands.CMD_ADD_TO_WORKINGSET_AND_OPEN, {fullPath: fullPath})
                    .done(function () {
                        if (cursorPos) {
                            var editor = EditorManager.getCurrentFullEditor();
                            editor.setCursorPos(cursorPos.line, cursorPos.ch, true);
                        }
                    });
            } else if (cursorPos) {
                EditorManager.getCurrentFullEditor().setCursorPos(cursorPos.line, cursorPos.ch, true);
            }
        }

        if (doClose) {
            this.close(null, null, true);
            MainViewManager.focusActivePane();
        }
    };

    /**
     * Opens the file specified by selected item if there is no current plug-in, otherwise defers handling
     * to the currentPlugin
     */
    QuickNavigateDialog.prototype._handleItemHighlight = function (selectedItem, query) {
        if (currentPlugin && currentPlugin.itemFocus) {
            currentPlugin.itemFocus(selectedItem, query);
        }
    };

    /**
     * Make sure ModalBar doesn't touch the scroll pos in cases where we're doing our own restoring instead.
     */
<<<<<<< HEAD
    QuickNavigateDialog.prototype._handleBeforeClose = function (reason) {
        if (reason === ModalBar.CLOSE_ESCAPE) {
            // Don't let ModalBar adjust scroll pos: we're going to revert it to its original pos. (In _handleCloseBar(),
            // when the editor has been resized back to its original height, matching state when we saved the pos)
            return { restoreScrollPos: false };
=======
    QuickNavigateDialog.prototype._handleKeyUp = function (e) {
        // Cancel the search on Esc key, and finish the search on Enter key
        if (e.keyCode === KeyEvent.DOM_VK_RETURN || e.keyCode === KeyEvent.DOM_VK_ESCAPE) {
            // Smart Autocomplete also handles Enter; but it does so without a timeout, which causes #1855.
            // Since our listener was added first (see showDialog()), we can steal the Enter event and block
            // Smart Autocomplete from buggily acting on it.
            e.stopImmediatePropagation();
            e.preventDefault();
            
            // Process on a timeout since letter keys are handled that way and we don't want to get ahead
            // of processing letters that were typed before the Enter key. The ideal order of events is:
            //   letter keydown/keyup, letter key processed async, enter keydown/keyup, enter key processed async
            // However, we might get 'enter keyup' before 'letter key processed async'. The letter key's
            // timeout will always run before ours since it was registered first.
            var self = this;
            setTimeout(function () {
                if (e.keyCode === KeyEvent.DOM_VK_ESCAPE) {
                    // Restore original selection / scroll pos
                    self.close(self._origScrollPos, self._origSelections, true);
                } else if (e.keyCode === KeyEvent.DOM_VK_RETURN) {
                    self._handleItemSelect(null, $(".smart_autocomplete_highlight").get(0));  // calls close() too
                }
            }, 0);
            
>>>>>>> 240347fb
        }
    };

    /**
     * Closes the search bar; if search bar is already closing, returns the Promise that is tracking the
     * existing close activity.
     * @return {$.Promise} Resolved when the search bar is entirely closed.
     */
    QuickNavigateDialog.prototype.close = function () {
        if (!this.isOpen) {
            return this.closePromise;
        }
        
        this.modalBar.close();  // calls _handleBeforeClose() and then _handleCloseBar(), setting closePromise

        return this.closePromise;
    };
    
<<<<<<< HEAD
    QuickNavigateDialog.prototype._handleCloseBar = function (event, reason, modalBarClosePromise) {
        console.assert(!this.closePromise);
        this.closePromise = modalBarClosePromise;
=======
    /**
     * Called synchronously after all other processing is done (_handleFilter(), updating cached "last result" and
     * re-rendering DOM list items). NOT called if the last filter action had 0 results.
     */
    QuickNavigateDialog.prototype._handleShowResults = function (e, results) {
        // Scroll to top result (unless some other item has been highlighted by user)
        if ($(".smart_autocomplete_highlight").length === 0) {
            this._handleItemFocus(null, $(".smart_autocomplete_container > li:first-child").get(0));
        }
    };

    /**
     * Closes the search dialog and notifies all quick open plugins that
     * searching is done.
     * @param {{x: number, y: number}=} scrollPos If specified, scroll to the given
     *     position when closing the ModalBar.
     * @param Array.<{{start:{line:number, ch:number}, end:{line:number, ch:number}, primary:boolean, reversed:boolean}}>
     *     selections If specified, restore the given selections when closing the ModalBar.
     * @param {boolean=} keepScrollPos Adjust scroll pos to keep current position when modal bar closes.
     *      Useful for Go to Line case where doc is scrolled, but don't know actual scroll pos to set so let modal bar figure it out.
     * @return {$.Promise} Resolved when the search bar is entirely closed.
     */
    QuickNavigateDialog.prototype.close = function (scrollPos, selections, keepScrollPos) {
        if (!this.isOpen) {
            return this._closeDeferred.promise();
        }
>>>>>>> 240347fb
        this.isOpen = false;
        
        var i;
        for (i = 0; i < plugins.length; i++) {
            var plugin = plugins[i];
            if (plugin.done) {
                plugin.done();
            }
        }
        
<<<<<<< HEAD
        // Close popup & ensure we ignore any still-pending result promises
        this.searchField.destroy();
        
        // Restore original selection / scroll pos if closed via Escape
        if (reason === ModalBar.CLOSE_ESCAPE) {
            // We can reset the scroll position synchronously on the ModalBar "close" event (before the animation
            // completes) since the editor has already been resized at this point.
=======
        // Closing the dialog is a little tricky (see #1384): some Smart Autocomplete code may run later (e.g.
        // (because it's a later handler of the event that just triggered close()), and that code expects to
        // find metadata that it stuffed onto the DOM node earlier. But $.remove() strips that metadata.
        // So we wait until after this call chain is complete before actually closing the dialog.
        var self = this;
        setTimeout(function () {
            self.modalBar.close(!!keepScrollPos).done(function () {
                self._closeDeferred.resolve();
            });

            // Note that we deliberately reset the scroll position synchronously on return from
            // `ModalBar.close()` (before the animation completes).
            // See description of `restoreScrollPos` in `ModalBar.close()`.
>>>>>>> 240347fb
            var editor = EditorManager.getCurrentFullEditor();
            if (this._origSelections) {
                editor.setSelections(this._origSelections);
            }
            if (this._origScrollPos) {
                editor.setScrollPos(this._origScrollPos.x, this._origScrollPos.y);
            }
        }
    };
    
    
    function _doSearchFileList(query, matcher) {
        // Strip off line/col number suffix so it doesn't interfere with filename search
        var cursorPos = extractCursorPos(query);
        if (cursorPos && !cursorPos.local && cursorPos.query !== "") {
            query = query.replace(cursorPos.query, "");
        }

        // First pass: filter based on search string; convert to SearchResults containing extra info
        // for sorting & display
        var filteredList = $.map(fileList, function (fileInfo) {
            // Is it a match at all?
            // match query against the full path (with gaps between query characters allowed)
            var searchResult;
            
            searchResult = matcher.match(ProjectManager.makeProjectRelativeIfPossible(fileInfo.fullPath), query);
            
            if (searchResult) {
                searchResult.label = fileInfo.name;
                searchResult.fullPath = fileInfo.fullPath;
                searchResult.filenameWithoutExtension = _filenameFromPath(fileInfo.name, false);
            }
            return searchResult;
        });
        
        // Sort by "match goodness" tier first, then within each tier sort alphabetically - first by filename
        // sans extension, (so that "abc.js" comes before "abc-d.js"), then by filename, and finally (for
        // identically-named files) by full path
        StringMatch.multiFieldSort(filteredList, { matchGoodness: 0, filenameWithoutExtension: 1, label: 2, fullPath: 3 });

        return filteredList;
    }
    
    function searchFileList(query, matcher) {
        // The file index may still be loading asynchronously - if so, can't return a result yet
        if (!fileList) {
            var asyncResult = new $.Deferred();
            fileListPromise.done(function () {
                // Synchronously re-run the search call and resolve with its results
                asyncResult.resolve(_doSearchFileList(query, matcher));
            });
            return asyncResult.promise();
            
        } else {
            return _doSearchFileList(query, matcher);
        }
    }

    /**
     * Handles changes to the current query in the search field.
     * @param {string} query The new query.
     * @return {Array} The filtered list of results.
     */
    QuickNavigateDialog.prototype._filterCallback = function (query) {
        // Re-evaluate which plugin is active each time query string changes
        currentPlugin = null;
        
        // "Go to line" mode is special-cased
        var cursorPos = extractCursorPos(query);
        if (cursorPos && cursorPos.local) {
            // Bare Go to Line (no filename search) - can validate & jump to it now, without waiting for Enter/commit
            var editor = EditorManager.getCurrentFullEditor();

            // Validate (could just use 0 and lineCount() here, but in future might want this to work for inline editors too)
            if (cursorPos && editor && cursorPos.line >= editor.getFirstVisibleLine() && cursorPos.line <= editor.getLastVisibleLine()) {
                var from = {line: cursorPos.line, ch: cursorPos.ch},
                    to   = {line: cursorPos.line};
                EditorManager.getCurrentFullEditor().setSelection(from, to, true);

                return { error: null };  // no error even though no results listed
            } else {
                return [];  // red error highlight: line number out of range, or no editor open
            }
        }
        if (query === ":") {  // treat blank ":" query as valid, but no-op
            return { error: null };
        }
        
        // Try to invoke a search plugin
        var curDoc = DocumentManager.getCurrentDocument(), languageId;
        if (curDoc) {
            languageId = curDoc.getLanguage().getId();
        }

        var i;
        for (i = 0; i < plugins.length; i++) {
            var plugin = plugins[i];
            var languageIdMatch = plugin.languageIds.length === 0 || plugin.languageIds.indexOf(languageId) !== -1;
            if (languageIdMatch && plugin.match(query)) {
                currentPlugin = plugin;
                
                // Look up the StringMatcher for this plugin.
                var matcher = this._matchers[currentPlugin.name];
                if (!matcher) {
                    matcher = new StringMatch.StringMatcher(plugin.matcherOptions);
                    this._matchers[currentPlugin.name] = matcher;
                }
                this._updateDialogLabel(plugin, query);
                return plugin.search(query, matcher);
            }
        }
        
        // Reflect current search mode in UI
        this._updateDialogLabel(null, query);
        
        // No matching plugin: use default file search mode
        return searchFileList(query, this._filenameMatcher);
    };

    /**
     * Formats item's label as properly escaped HTML text, highlighting sections that match 'query'.
     * If item is a SearchResult generated by stringMatch(), uses its metadata about which string ranges
     * matched; else formats the label with no highlighting.
     * @param {!string|SearchResult} item
     * @param {?string} matchClass CSS class for highlighting matched text
     * @param {?function(boolean, string):string} rangeFilter
     * @return {!string} bolded, HTML-escaped result
     */
    function highlightMatch(item, matchClass, rangeFilter) {
        var label = item.label || item;
        matchClass = matchClass || "quicksearch-namematch";
        
        var stringRanges = item.stringRanges;
        if (!stringRanges) {
            // If result didn't come from stringMatch(), highlight nothing
            stringRanges = [{
                text: label,
                matched: false,
                includesLastSegment: true
            }];
        }
        
        var displayName = "";
        if (item.scoreDebug) {
            var sd = item.scoreDebug;
            displayName += '<span title="sp:' + sd.special + ', m:' + sd.match +
                ', ls:' + sd.lastSegment + ', b:' + sd.beginning +
                ', ld:' + sd.lengthDeduction + ', c:' + sd.consecutive + ', nsos: ' +
                sd.notStartingOnSpecial + ', upper: ' + sd.upper + '">(' + item.matchGoodness + ') </span>';
        }
        
        // Put the path pieces together, highlighting the matched parts
        stringRanges.forEach(function (range) {
            if (range.matched) {
                displayName += "<span class='" + matchClass + "'>";
            }
            
            var rangeText = rangeFilter ? rangeFilter(range.includesLastSegment, range.text) : range.text;
            displayName += StringUtils.breakableUrl(rangeText);
            
            if (range.matched) {
                displayName += "</span>";
            }
        });
        return displayName;
    }
    
    function defaultResultsFormatter(item, query) {
        query = query.slice(query.indexOf("@") + 1, query.length);

        var displayName = highlightMatch(item);
        return "<li>" + displayName + "</li>";
    }
    
    function _filenameResultsFormatter(item, query) {
        // For main label, we just want filename: drop most of the string
        function fileNameFilter(includesLastSegment, rangeText) {
            if (includesLastSegment) {
                var rightmostSlash = rangeText.lastIndexOf('/');
                return rangeText.substring(rightmostSlash + 1);  // safe even if rightmostSlash is -1
            } else {
                return "";
            }
        }
        var displayName = highlightMatch(item, null, fileNameFilter);
        var displayPath = highlightMatch(item, "quicksearch-pathmatch");
        
        return "<li>" + displayName + "<br /><span class='quick-open-path'>" + displayPath + "</span></li>";
    }

    /**
     * Formats the entry for the given item to be displayed in the dropdown.
     * @param {Object} item The item to be displayed.
     * @return {string} The HTML to be displayed.
     */
    QuickNavigateDialog.prototype._resultsFormatterCallback = function (item, query) {
        var formatter;

        if (currentPlugin) {
            // Plugins use their own formatter or the default formatter
            formatter = currentPlugin.resultsFormatter || defaultResultsFormatter;
        } else {
            // No plugin: default file search mode uses a special formatter
            formatter = _filenameResultsFormatter;
        }
        return formatter(item, query);
    };

    /**
     * Sets the value in the search field, updating the current mode and label based on the
     * given prefix.
     * @param {string} prefix The prefix that determines which mode we're in: must be empty (for file search),
     *      "@" for go to definition, or ":" for go to line.
     * @param {string} initialString The query string to search for (without the prefix).
     */
    QuickNavigateDialog.prototype.setSearchFieldValue = function (prefix, initialString) {
        prefix = prefix || "";
        initialString = initialString || "";
        initialString = prefix + initialString;
        
<<<<<<< HEAD
        this.searchField.setText(initialString);
=======
        var $field = this.$searchField;
        $field.val(initialString).focus();
        $field.get(0).setSelectionRange(prefix.length, initialString.length);
>>>>>>> 240347fb
        
        // Select just the text after the prefix
        this.$searchField[0].setSelectionRange(prefix.length, initialString.length);
    };
    
    /**
     * Sets the dialog label based on the current plugin (if any) and the current query.
     * @param {Object} plugin The current Quick Open plugin, or none if there is none.
     * @param {string} query The user's current query.
     */
    QuickNavigateDialog.prototype._updateDialogLabel = function (plugin, query) {
        var dialogLabel = "";
        if (plugin && plugin.label) {
            dialogLabel = plugin.label;
        } else {
            var prefix = (query.length > 0 ? query.charAt(0) : "");
            
            // Update the dialog label based on the current prefix.
            switch (prefix) {
            case ":":
                dialogLabel = Strings.CMD_GOTO_LINE + "\u2026";
                break;
            case "@":
                dialogLabel = Strings.CMD_GOTO_DEFINITION + "\u2026";
                break;
            default:
                dialogLabel = "";
                break;
            }
        }
        $(".find-dialog-label", this.dialog).text(dialogLabel);
    };
    
    /**
<<<<<<< HEAD
=======
     * Close the dialog when the user clicks outside of it. Smart-autocomplete listens for this and automatically closes its popup,
     * but we want to close the whole search "dialog." (And we can't just piggyback on the popup closing event, since there are cases
     * where the popup closes that we want the dialog to remain open (e.g. deleting search term via backspace).
     * @param {!Event} e
     */
    QuickNavigateDialog.prototype._handleDocumentMouseDown = function (e) {
        if (this.modalBar.getRoot().find(e.target).length === 0 && $(".smart_autocomplete_container").find(e.target).length === 0) {
            // User clicked in page, so ignore original scroll pos/selection to use new scroll pos/selection.
            this.close(null, null, true);
        } else {
            // Allow clicks in the search field to propagate. Clicks in the menu should be 
            // blocked to prevent focus from leaving the search field.
            if ($("input#quickOpenSearch").get(0) !== e.target) {
                e.preventDefault();
                e.stopPropagation();
            }
        }
    };
    
    /**
     * Close the dialog when it loses focus.
     */
    QuickNavigateDialog.prototype._handleBlur = function (e) {
        var origScrollPos, origSelections,
            curDoc = DocumentManager.getCurrentDocument();

        // If doc hasn't changed, restore scroll pos/selections
        if (curDoc && this._origDocPath === curDoc.file.fullPath) {
            origScrollPos  = this._origScrollPos;
            origSelections = this._origSelections;
        }
        
        this.close(origScrollPos, origSelections, true);
    };

    /**
>>>>>>> 240347fb
     * Shows the search dialog and initializes the auto suggestion list with filenames from the current project
     */
    QuickNavigateDialog.prototype.showDialog = function (prefix, initialString) {
        if (this.isOpen) {
            return;
        }
        this.isOpen = true;

        // Record current document & cursor pos so we can restore it if search is canceled
        // We record scroll pos *before* modal bar is opened since we're going to restore it *after* it's closed
        var curDoc = DocumentManager.getCurrentDocument();
        this._origDocPath = curDoc ? curDoc.file.fullPath : null;
        if (curDoc) {
            this._origSelections = EditorManager.getCurrentFullEditor().getSelections();
            this._origScrollPos = EditorManager.getCurrentFullEditor().getScrollPos();
        } else {
            this._origSelections = null;
            this._origScrollPos = null;
        }

        // Show the search bar
        var searchBarHTML = "<div align='right'><input type='text' autocomplete='off' id='quickOpenSearch' placeholder='" + Strings.CMD_QUICK_OPEN + "\u2026' style='width: 30em'><span class='find-dialog-label'></span></div>";
        this.modalBar = new ModalBar(searchBarHTML, true);
        
        this.modalBar.onBeforeClose = this._handleBeforeClose;
        $(this.modalBar).on("close", this._handleCloseBar);
        
        this.$searchField = $("input#quickOpenSearch");
        
        this.searchField = new QuickSearchField(this.$searchField, {
            maxResults: 20,
            verticalAdjust: this.modalBar.getRoot().outerHeight(),
            resultProvider: this._filterCallback,
            formatter: this._resultsFormatterCallback,
            onCommit: this._handleItemSelect,
            onHighlight: this._handleItemHighlight
        });
<<<<<<< HEAD
        
        // Start prefetching the file list, which will be needed the first time the user enters an un-prefixed query. If file index
        // caches are out of date, this list might take some time to asynchronously build, forcing searchFileList() to wait. In the
        // meantime we show our old, stale fileList (unless the user has switched projects).
        fileListPromise = ProjectManager.getAllFiles(true)
=======

        this.setSearchFieldValue(prefix, initialString);

        // Return files that are non-binary, or binary files that have a custom viewer
        function _filter(file) {
            return !LanguageManager.getLanguageForPath(file.fullPath).isBinary() ||
                MainViewFactory.findSuitableFactoryForPath(file.fullPath);
        }
        
        // Start fetching the file list, which will be needed the first time the user enters
        // an un-prefixed query. If file index caches are out of date, this list might take
        // some time to asynchronously build. See searchFileList() for how this is handled.
        fileListPromise = ProjectManager.getAllFiles(_filter, true)
>>>>>>> 240347fb
            .done(function (files) {
                fileList = files;
                fileListPromise = null;
                this._filenameMatcher.reset();
            }.bind(this));
        
        // Prepopulated query
        this.setSearchFieldValue(prefix, initialString);
        this.$searchField.focus();
    };

    function getCurrentEditorSelectedText() {
        var currentEditor = EditorManager.getActiveEditor();
        return (currentEditor && currentEditor.getSelectedText()) || "";
    }

    /**
     * Opens the Quick Open bar prepopulated with the given prefix (to select a mode) and optionally
     * with the given query text too. Updates text field contents if Quick Open already open.
     * @param {?string} prefix
     * @param {?string} initialString
     */
    function beginSearch(prefix, initialString) {
        function createDialog() {
            _curDialog = new QuickNavigateDialog();
            _curDialog.showDialog(prefix, initialString);
        }

        if (_curDialog) {
            if (_curDialog.isOpen) {
                // Just start a search using the existing dialog.
                _curDialog.setSearchFieldValue(prefix, initialString);
            } else {
                // The dialog is already closing. Wait till it's done closing,
                // then open a new dialog. (Calling close() again returns the
                // promise for the deferred that was already kicked off when it
                // started closing.)
                _curDialog.close().done(createDialog);
            }
        } else {
            createDialog();
        }
    }

    function doFileSearch() {
        beginSearch("", getCurrentEditorSelectedText());
    }

    function doGotoLine() {
        // TODO: Brackets doesn't support disabled menu items right now, when it does goto line and
        // goto definition should be disabled when there is not a current document
        if (DocumentManager.getCurrentDocument()) {
            beginSearch(":", "");
        }
    }

    function doDefinitionSearch() {
        if (DocumentManager.getCurrentDocument()) {
            beginSearch("@", getCurrentEditorSelectedText());
        }
    }
    
    // Listen for a change of project to invalidate our file list
    ProjectManager.on("projectOpen", function () {
        fileList = null;
    });

    CommandManager.register(Strings.CMD_QUICK_OPEN,         Commands.NAVIGATE_QUICK_OPEN,       doFileSearch);
    CommandManager.register(Strings.CMD_GOTO_DEFINITION,    Commands.NAVIGATE_GOTO_DEFINITION,  doDefinitionSearch);
    CommandManager.register(Strings.CMD_GOTO_LINE,          Commands.NAVIGATE_GOTO_LINE,        doGotoLine);

    exports.beginSearch             = beginSearch;
    exports.addQuickOpenPlugin      = addQuickOpenPlugin;
    exports.highlightMatch          = highlightMatch;
    
    // Convenience exports for functions that most QuickOpen plugins would need.
    exports.stringMatch             = StringMatch.stringMatch;
    exports.SearchResult            = StringMatch.SearchResult;
    exports.basicMatchSort          = StringMatch.basicMatchSort;
    exports.multiFieldSort          = StringMatch.multiFieldSort;
});<|MERGE_RESOLUTION|>--- conflicted
+++ resolved
@@ -68,7 +68,6 @@
      */
     var currentPlugin = null;
 
-<<<<<<< HEAD
     /** @type {Array.<File>} */
     var fileList;
     
@@ -78,23 +77,6 @@
     /**
      * The currently open (or last open) QuickNavigateDialog
      * @type {?QuickNavigateDialog}
-=======
-    /**
-     * List of files
-     * @type {Array.<FileInfo>}
-     */
-    var fileList;
-    
-    /**
-     * File list promise
-     * @type {$.Promise}
-     */
-    var fileListPromise;
-
-    /**
-     * The currently open quick open dialog.
-     * @type {Dialog}
->>>>>>> 240347fb
      */
     var _curDialog;
 
@@ -173,7 +155,6 @@
         this.$searchField = undefined; // defined when showDialog() is called
         
         // ModalBar event handlers & callbacks
-        this._handleBeforeClose        = this._handleBeforeClose.bind(this);
         this._handleCloseBar           = this._handleCloseBar.bind(this);
         
         // QuickSearchField callbacks
@@ -323,6 +304,11 @@
                             var editor = EditorManager.getCurrentFullEditor();
                             editor.setCursorPos(cursorPos.line, cursorPos.ch, true);
                         }
+                    })
+                    .always(function () {
+                        // Ensure we finish closing even if file failed to open, or file was already current (in
+                        // either case, we may not get a blur to trigger ModalBar to auto-close)
+                        self.close();
                     });
             } else if (cursorPos) {
                 EditorManager.getCurrentFullEditor().setCursorPos(cursorPos.line, cursorPos.ch, true);
@@ -330,7 +316,7 @@
         }
 
         if (doClose) {
-            this.close(null, null, true);
+            this.close();
             MainViewManager.focusActivePane();
         }
     };
@@ -346,44 +332,6 @@
     };
 
     /**
-     * Make sure ModalBar doesn't touch the scroll pos in cases where we're doing our own restoring instead.
-     */
-<<<<<<< HEAD
-    QuickNavigateDialog.prototype._handleBeforeClose = function (reason) {
-        if (reason === ModalBar.CLOSE_ESCAPE) {
-            // Don't let ModalBar adjust scroll pos: we're going to revert it to its original pos. (In _handleCloseBar(),
-            // when the editor has been resized back to its original height, matching state when we saved the pos)
-            return { restoreScrollPos: false };
-=======
-    QuickNavigateDialog.prototype._handleKeyUp = function (e) {
-        // Cancel the search on Esc key, and finish the search on Enter key
-        if (e.keyCode === KeyEvent.DOM_VK_RETURN || e.keyCode === KeyEvent.DOM_VK_ESCAPE) {
-            // Smart Autocomplete also handles Enter; but it does so without a timeout, which causes #1855.
-            // Since our listener was added first (see showDialog()), we can steal the Enter event and block
-            // Smart Autocomplete from buggily acting on it.
-            e.stopImmediatePropagation();
-            e.preventDefault();
-            
-            // Process on a timeout since letter keys are handled that way and we don't want to get ahead
-            // of processing letters that were typed before the Enter key. The ideal order of events is:
-            //   letter keydown/keyup, letter key processed async, enter keydown/keyup, enter key processed async
-            // However, we might get 'enter keyup' before 'letter key processed async'. The letter key's
-            // timeout will always run before ours since it was registered first.
-            var self = this;
-            setTimeout(function () {
-                if (e.keyCode === KeyEvent.DOM_VK_ESCAPE) {
-                    // Restore original selection / scroll pos
-                    self.close(self._origScrollPos, self._origSelections, true);
-                } else if (e.keyCode === KeyEvent.DOM_VK_RETURN) {
-                    self._handleItemSelect(null, $(".smart_autocomplete_highlight").get(0));  // calls close() too
-                }
-            }, 0);
-            
->>>>>>> 240347fb
-        }
-    };
-
-    /**
      * Closes the search bar; if search bar is already closing, returns the Promise that is tracking the
      * existing close activity.
      * @return {$.Promise} Resolved when the search bar is entirely closed.
@@ -393,43 +341,14 @@
             return this.closePromise;
         }
         
-        this.modalBar.close();  // calls _handleBeforeClose() and then _handleCloseBar(), setting closePromise
+        this.modalBar.close();  // triggers _handleCloseBar(), setting closePromise
 
         return this.closePromise;
     };
     
-<<<<<<< HEAD
     QuickNavigateDialog.prototype._handleCloseBar = function (event, reason, modalBarClosePromise) {
         console.assert(!this.closePromise);
         this.closePromise = modalBarClosePromise;
-=======
-    /**
-     * Called synchronously after all other processing is done (_handleFilter(), updating cached "last result" and
-     * re-rendering DOM list items). NOT called if the last filter action had 0 results.
-     */
-    QuickNavigateDialog.prototype._handleShowResults = function (e, results) {
-        // Scroll to top result (unless some other item has been highlighted by user)
-        if ($(".smart_autocomplete_highlight").length === 0) {
-            this._handleItemFocus(null, $(".smart_autocomplete_container > li:first-child").get(0));
-        }
-    };
-
-    /**
-     * Closes the search dialog and notifies all quick open plugins that
-     * searching is done.
-     * @param {{x: number, y: number}=} scrollPos If specified, scroll to the given
-     *     position when closing the ModalBar.
-     * @param Array.<{{start:{line:number, ch:number}, end:{line:number, ch:number}, primary:boolean, reversed:boolean}}>
-     *     selections If specified, restore the given selections when closing the ModalBar.
-     * @param {boolean=} keepScrollPos Adjust scroll pos to keep current position when modal bar closes.
-     *      Useful for Go to Line case where doc is scrolled, but don't know actual scroll pos to set so let modal bar figure it out.
-     * @return {$.Promise} Resolved when the search bar is entirely closed.
-     */
-    QuickNavigateDialog.prototype.close = function (scrollPos, selections, keepScrollPos) {
-        if (!this.isOpen) {
-            return this._closeDeferred.promise();
-        }
->>>>>>> 240347fb
         this.isOpen = false;
         
         var i;
@@ -440,29 +359,14 @@
             }
         }
         
-<<<<<<< HEAD
         // Close popup & ensure we ignore any still-pending result promises
         this.searchField.destroy();
         
         // Restore original selection / scroll pos if closed via Escape
         if (reason === ModalBar.CLOSE_ESCAPE) {
-            // We can reset the scroll position synchronously on the ModalBar "close" event (before the animation
-            // completes) since the editor has already been resized at this point.
-=======
-        // Closing the dialog is a little tricky (see #1384): some Smart Autocomplete code may run later (e.g.
-        // (because it's a later handler of the event that just triggered close()), and that code expects to
-        // find metadata that it stuffed onto the DOM node earlier. But $.remove() strips that metadata.
-        // So we wait until after this call chain is complete before actually closing the dialog.
-        var self = this;
-        setTimeout(function () {
-            self.modalBar.close(!!keepScrollPos).done(function () {
-                self._closeDeferred.resolve();
-            });
-
-            // Note that we deliberately reset the scroll position synchronously on return from
-            // `ModalBar.close()` (before the animation completes).
-            // See description of `restoreScrollPos` in `ModalBar.close()`.
->>>>>>> 240347fb
+            // We can reset the scroll position synchronously on ModalBar's "close" event (before close animation
+            // completes) since ModalBar has already resized the editor and done its own scroll adjustment before
+            // this event fired - so anything we set here will override the pos (re)set by ModalBar.
             var editor = EditorManager.getCurrentFullEditor();
             if (this._origSelections) {
                 editor.setSelections(this._origSelections);
@@ -683,13 +587,7 @@
         initialString = initialString || "";
         initialString = prefix + initialString;
         
-<<<<<<< HEAD
         this.searchField.setText(initialString);
-=======
-        var $field = this.$searchField;
-        $field.val(initialString).focus();
-        $field.get(0).setSelectionRange(prefix.length, initialString.length);
->>>>>>> 240347fb
         
         // Select just the text after the prefix
         this.$searchField[0].setSelectionRange(prefix.length, initialString.length);
@@ -724,45 +622,6 @@
     };
     
     /**
-<<<<<<< HEAD
-=======
-     * Close the dialog when the user clicks outside of it. Smart-autocomplete listens for this and automatically closes its popup,
-     * but we want to close the whole search "dialog." (And we can't just piggyback on the popup closing event, since there are cases
-     * where the popup closes that we want the dialog to remain open (e.g. deleting search term via backspace).
-     * @param {!Event} e
-     */
-    QuickNavigateDialog.prototype._handleDocumentMouseDown = function (e) {
-        if (this.modalBar.getRoot().find(e.target).length === 0 && $(".smart_autocomplete_container").find(e.target).length === 0) {
-            // User clicked in page, so ignore original scroll pos/selection to use new scroll pos/selection.
-            this.close(null, null, true);
-        } else {
-            // Allow clicks in the search field to propagate. Clicks in the menu should be 
-            // blocked to prevent focus from leaving the search field.
-            if ($("input#quickOpenSearch").get(0) !== e.target) {
-                e.preventDefault();
-                e.stopPropagation();
-            }
-        }
-    };
-    
-    /**
-     * Close the dialog when it loses focus.
-     */
-    QuickNavigateDialog.prototype._handleBlur = function (e) {
-        var origScrollPos, origSelections,
-            curDoc = DocumentManager.getCurrentDocument();
-
-        // If doc hasn't changed, restore scroll pos/selections
-        if (curDoc && this._origDocPath === curDoc.file.fullPath) {
-            origScrollPos  = this._origScrollPos;
-            origSelections = this._origSelections;
-        }
-        
-        this.close(origScrollPos, origSelections, true);
-    };
-
-    /**
->>>>>>> 240347fb
      * Shows the search dialog and initializes the auto suggestion list with filenames from the current project
      */
     QuickNavigateDialog.prototype.showDialog = function (prefix, initialString) {
@@ -787,8 +646,7 @@
         var searchBarHTML = "<div align='right'><input type='text' autocomplete='off' id='quickOpenSearch' placeholder='" + Strings.CMD_QUICK_OPEN + "\u2026' style='width: 30em'><span class='find-dialog-label'></span></div>";
         this.modalBar = new ModalBar(searchBarHTML, true);
         
-        this.modalBar.onBeforeClose = this._handleBeforeClose;
-        $(this.modalBar).on("close", this._handleCloseBar);
+        this.modalBar.on("close", this._handleCloseBar);
         
         this.$searchField = $("input#quickOpenSearch");
         
@@ -800,15 +658,6 @@
             onCommit: this._handleItemSelect,
             onHighlight: this._handleItemHighlight
         });
-<<<<<<< HEAD
-        
-        // Start prefetching the file list, which will be needed the first time the user enters an un-prefixed query. If file index
-        // caches are out of date, this list might take some time to asynchronously build, forcing searchFileList() to wait. In the
-        // meantime we show our old, stale fileList (unless the user has switched projects).
-        fileListPromise = ProjectManager.getAllFiles(true)
-=======
-
-        this.setSearchFieldValue(prefix, initialString);
 
         // Return files that are non-binary, or binary files that have a custom viewer
         function _filter(file) {
@@ -816,11 +665,10 @@
                 MainViewFactory.findSuitableFactoryForPath(file.fullPath);
         }
         
-        // Start fetching the file list, which will be needed the first time the user enters
-        // an un-prefixed query. If file index caches are out of date, this list might take
-        // some time to asynchronously build. See searchFileList() for how this is handled.
+        // Start prefetching the file list, which will be needed the first time the user enters an un-prefixed query. If file index
+        // caches are out of date, this list might take some time to asynchronously build, forcing searchFileList() to wait. In the
+        // meantime we show our old, stale fileList (unless the user has switched projects and we cleared it).
         fileListPromise = ProjectManager.getAllFiles(_filter, true)
->>>>>>> 240347fb
             .done(function (files) {
                 fileList = files;
                 fileListPromise = null;
@@ -828,8 +676,8 @@
             }.bind(this));
         
         // Prepopulated query
+        this.$searchField.focus();
         this.setSearchFieldValue(prefix, initialString);
-        this.$searchField.focus();
     };
 
     function getCurrentEditorSelectedText() {
