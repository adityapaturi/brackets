--- conflicted
+++ resolved
@@ -75,11 +75,7 @@
     /**
      * Defines API for new QuickOpen plug-ins
      */
-<<<<<<< HEAD
-    function QuickOpenPlugin(name, fileTypes, done, search, match, itemFocus, itemSelect, resultsFormatter, label) {
-=======
-    function QuickOpenPlugin(name, languageIds, done, search, match, itemFocus, itemSelect, resultsFormatter, matcherOptions) {
->>>>>>> 7b2e9953
+    function QuickOpenPlugin(name, languageIds, done, search, match, itemFocus, itemSelect, resultsFormatter, matcherOptions, label) {
         this.name = name;
         this.languageIds = languageIds;
         this.done = done;
@@ -88,47 +84,31 @@
         this.itemFocus = itemFocus;
         this.itemSelect = itemSelect;
         this.resultsFormatter = resultsFormatter;
-<<<<<<< HEAD
+        this.matcherOptions = matcherOptions;
         this.label = label;
-=======
-        this.matcherOptions = matcherOptions;
->>>>>>> 7b2e9953
     }
     
     /**
      * Creates and registers a new QuickOpenPlugin
      *
      * @param { name: string, 
-     *          languageIds:Array.<string>,
+     *          languageIds: ?Array.<string>,
      *          done: function(),
      *          search: function(string, !StringMatch.StringMatcher):Array.<SearchResult|string>,
      *          match: function(string):boolean,
      *          itemFocus: function(?SearchResult|string),
-<<<<<<< HEAD
      *          itemSelect: function(?SearchResult|string),
      *          resultsFormatter: ?function(SearchResult|string, string):string,
+     *          matcherOptions: Object,
      *          label: ?string
-=======
-     *          itemSelect: funciton(?SearchResult|string),
-     *          resultsFormatter: ?function(SearchResult|string, string):string
-     *          matcherOptions: Object
->>>>>>> 7b2e9953
      *        } pluginDef
      *
      * Parameter Documentation:
      *
      * name - plug-in name, **must be unique**
-<<<<<<< HEAD
-     * fileTypes - file types array. Example: ["js", "css", "txt"]. If unspecified or empty array,
-     *      indicates all file types.
+     * languageIds - language Ids array. Example: ["javascript", "css", "html"]. Defaults to all language IDs.
      * done - called when quick open is complete. Plug-in should clear its internal state. Optional.
      * search - takes a query string and a StringMatcher (the use of which is optional but can speed up your searches) and returns an array of strings that match the query. Required.
-=======
-     * languageIds - language Ids array. Example: ["javascript", "css", "html"]. An empty array
-     *      indicates all language IDs.
-     * done - called when quick open is complete. Plug-in should clear its internal state.
-     * search - takes a query string and a StringMatcher (the use of which is optional but can speed up your searches) and returns an array of strings that match the query.
->>>>>>> 7b2e9953
      * match - takes a query string and returns true if this plug-in wants to provide
      *      results for this query. Required.
      * itemFocus - performs an action when a result has been highlighted (via arrow keys, mouseover, etc.).
@@ -137,12 +117,9 @@
      *      The selected search result item (as returned by search()) is passed as an argument. Required.
      * resultFormatter - takes a query string and an item string and returns 
      *      a <LI> item to insert into the displayed search results. If null, default is provided.
-<<<<<<< HEAD
-     * label - if provided, the label to show before the query field.
-=======
      * matcherOptions - options to pass along to the StringMatcher (see StringMatch.StringMatcher
      *          for available options)
->>>>>>> 7b2e9953
+     * label - if provided, the label to show before the query field.
      *
      * If itemFocus() makes changes to the current document or cursor/scroll position and then the user
      * cancels Quick Open (via Esc), those changes are automatically reverted.
@@ -159,22 +136,15 @@
         
         plugins.push(new QuickOpenPlugin(
             pluginDef.name,
-<<<<<<< HEAD
-            pluginDef.fileTypes || [],
-=======
-            pluginDef.languageIds,
->>>>>>> 7b2e9953
+            pluginDef.languageIds || [],
             pluginDef.done,
             pluginDef.search,
             pluginDef.match,
             pluginDef.itemFocus,
             pluginDef.itemSelect,
             pluginDef.resultsFormatter,
-<<<<<<< HEAD
+            pluginDef.matcherOptions,
             pluginDef.label
-=======
-            pluginDef.matcherOptions
->>>>>>> 7b2e9953
         ));
     }
 
