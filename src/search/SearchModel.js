/*
 * Copyright (c) 2014 Adobe Systems Incorporated. All rights reserved.
 *  
 * Permission is hereby granted, free of charge, to any person obtaining a
 * copy of this software and associated documentation files (the "Software"), 
 * to deal in the Software without restriction, including without limitation 
 * the rights to use, copy, modify, merge, publish, distribute, sublicense, 
 * and/or sell copies of the Software, and to permit persons to whom the 
 * Software is furnished to do so, subject to the following conditions:
 *  
 * The above copyright notice and this permission notice shall be included in
 * all copies or substantial portions of the Software.
 *  
 * THE SOFTWARE IS PROVIDED "AS IS", WITHOUT WARRANTY OF ANY KIND, EXPRESS OR
 * IMPLIED, INCLUDING BUT NOT LIMITED TO THE WARRANTIES OF MERCHANTABILITY, 
 * FITNESS FOR A PARTICULAR PURPOSE AND NONINFRINGEMENT. IN NO EVENT SHALL THE
 * AUTHORS OR COPYRIGHT HOLDERS BE LIABLE FOR ANY CLAIM, DAMAGES OR OTHER 
 * LIABILITY, WHETHER IN AN ACTION OF CONTRACT, TORT OR OTHERWISE, ARISING 
 * FROM, OUT OF OR IN CONNECTION WITH THE SOFTWARE OR THE USE OR OTHER 
 * DEALINGS IN THE SOFTWARE.
 * 
 */

/*global define */

define(function (require, exports, module) {
    "use strict";
    
<<<<<<< HEAD
    var FindUtils   = require("search/FindUtils");
=======
    var FileUtils   = require("file/FileUtils"),
        EventDispatcher = require("utils/EventDispatcher"),
        FindUtils   = require("search/FindUtils");
>>>>>>> d838187c

    /**
     * @constructor
     * Manages a set of search query and result data.
     * Dispatches these events:
     *      "change" - whenever the results have been updated. Note that it's up to people who
     *      edit the model to call fireChange() when necessary - it doesn't automatically fire.
     */
    function SearchModel() {
        this.clear();
    }
    EventDispatcher.makeEventDispatcher(SearchModel.prototype);

    /** @const Constant used to define the maximum results found. 
     *  Note that this is a soft limit - we'll likely go slightly over it since
     *  we always add all the searches in a given file.
     */
    SearchModel.MAX_TOTAL_RESULTS = 100000;
        
    /** 
     * The current set of results.
     * @type {Object.<fullPath: string, {matches: Array.<Object>, collapsed: boolean, timestamp: Date}>}
     */
    SearchModel.prototype.results = null;

    /**
     * The query that generated these results.
     * @type {{query: string, caseSensitive: boolean, isRegexp: boolean}}
     */
    SearchModel.prototype.queryInfo = null;
    
    /**
     * The compiled query, expressed as a regexp.
     * @type {RegExp}
     */
    SearchModel.prototype.queryExpr = null;

    /**
     * Whether this is a find/replace query.
     * @type {boolean}
     */
    SearchModel.prototype.isReplace = false;

    /**
     * The replacement text specified for this query, if any.
     * @type {string}
     */
    SearchModel.prototype.replaceText = null;

    /**
     * The file/folder path representing the scope that this query was performed in.
     * @type {FileSystemEntry}
     */
    SearchModel.prototype.scope = null;
    
    /**
     * A file filter (as returned from FileFilters) to apply within the main scope.
     * @type {string}
     */
    SearchModel.prototype.filter = null;

    /** 
     * The total number of matches in the model.
     * @type {number}
     */
    SearchModel.prototype.numMatches = 0;
    
    /**
     * Whether or not we hit the maximum number of results for the type of search we did.
     * @type {boolean}
     */
    SearchModel.prototype.foundMaximum = false;
    
    /**
     * Whether or not we exceeded the maximum number of results in the search we did.
     * @type {boolean}
     */
    SearchModel.prototype.exceedsMaximum = false;
    
    /**
     * Clears out the model to an empty state.
     */
    SearchModel.prototype.clear = function () {
        this.results = {};
        this.queryInfo = null;
        this.queryExpr = null;
        this.isReplace = false;
        this.replaceText = null;
        this.scope = null;
        this.numMatches = 0;
        this.foundMaximum = false;
        this.exceedsMaximum = false;
        this.fireChanged();
    };
    
    /**
     * Sets the given query info and stores a compiled RegExp query in this.queryExpr.
     * @param {{query: string, caseSensitive: boolean, isRegexp: boolean}} queryInfo
     * @return {boolean} true if the query was valid and properly set, false if it was
     *      invalid or empty.
     */
    SearchModel.prototype.setQueryInfo = function (queryInfo) {
        var parsedQuery = FindUtils.parseQueryInfo(queryInfo);
        if (parsedQuery.valid) {
            this.queryInfo = queryInfo;
            this.queryExpr = parsedQuery.queryExpr;
            return true;
        } else {
            return false;
        }
    };

    /**
     * Sets the list of matches for the given path, removing the previous match info, if any, and updating
     * the total match count. Note that for the count to remain accurate, the previous match info must not have
     * been mutated since it was set.
     * @param {string} fullpath Full path to the file containing the matches.
     * @param {!{matches: Object, timestamp: Date, collapsed: boolean=}} resultInfo Info for the matches to set:
     *      matches - Array of matches, in the format returned by FindInFiles._getSearchMatches()
     *      timestamp - The timestamp of the document at the time we searched it.
     *      collapsed - Optional: whether the results should be collapsed in the UI (default false).
     */
    SearchModel.prototype.setResults = function (fullpath, resultInfo) {
        this.removeResults(fullpath);
        
        if (this.foundMaximum || !resultInfo.matches.length) {
            return;
        }
        
        // Make sure that the optional `collapsed` property is explicitly set to either true or false,
        // to avoid logic issues later with comparing values.
        resultInfo.collapsed = !!resultInfo.collapsed;
        
        this.results[fullpath] = resultInfo;
        this.numMatches += resultInfo.matches.length;
        if (this.numMatches >= SearchModel.MAX_TOTAL_RESULTS) {
            this.foundMaximum = true;
            
            // Remove final result if there have been over MAX_TOTAL_RESULTS found
            if (this.numMatches > SearchModel.MAX_TOTAL_RESULTS) {
                this.results[fullpath].matches.pop();
                this.numMatches--;
                this.exceedsMaximum = true;
            }
        }
    };
    
    /**
     * Removes the given result's matches from the search results and updates the total match count.
     * @param {string} fullpath Full path to the file containing the matches.
     */
    SearchModel.prototype.removeResults = function (fullpath) {
        if (this.results[fullpath]) {
            this.numMatches -= this.results[fullpath].matches.length;
            delete this.results[fullpath];
        }
    };
    
    /**
     * @return {boolean} true if there are any results in this model.
     */
    SearchModel.prototype.hasResults = function () {
        return Object.keys(this.results).length > 0;
    };

    /**
     * Counts the total number of matches and files
     * @return {{files: number, matches: number}}
     */
    SearchModel.prototype.countFilesMatches = function () {
        return {files: Object.keys(this.results).length, matches: this.numMatches};
    };

    /**
     * Sorts the file keys to show the results from the selected file first and the rest sorted by path
     * @param {?string} firstFile If specified, the path to the file that should be sorted to the top.
     * @return {Array.<string>}
     */
    SearchModel.prototype.getSortedFiles = function (firstFile) {
        return FindUtils.getSortedFiles(Object.keys(this.results), function (file) { return file; }, firstFile);
    };

    /**
     * Notifies listeners that the set of results has changed. Must be called after the
     * model is changed.
     * @param {boolean} quickChange Whether this type of change is one that might occur
     *      often, meaning that the view should buffer updates.
     */
    SearchModel.prototype.fireChanged = function (quickChange) {
        this.trigger("change", quickChange);
    };
    
    // Public API
    exports.SearchModel = SearchModel;
});<|MERGE_RESOLUTION|>--- conflicted
+++ resolved
@@ -26,13 +26,8 @@
 define(function (require, exports, module) {
     "use strict";
     
-<<<<<<< HEAD
-    var FindUtils   = require("search/FindUtils");
-=======
-    var FileUtils   = require("file/FileUtils"),
-        EventDispatcher = require("utils/EventDispatcher"),
+    var EventDispatcher = require("utils/EventDispatcher"),
         FindUtils   = require("search/FindUtils");
->>>>>>> d838187c
 
     /**
      * @constructor
