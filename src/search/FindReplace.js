/*
 * Copyright (c) 2012 Adobe Systems Incorporated. All rights reserved.
 *  
 * Permission is hereby granted, free of charge, to any person obtaining a
 * copy of this software and associated documentation files (the "Software"), 
 * to deal in the Software without restriction, including without limitation 
 * the rights to use, copy, modify, merge, publish, distribute, sublicense, 
 * and/or sell copies of the Software, and to permit persons to whom the 
 * Software is furnished to do so, subject to the following conditions:
 *  
 * The above copyright notice and this permission notice shall be included in
 * all copies or substantial portions of the Software.
 *  
 * THE SOFTWARE IS PROVIDED "AS IS", WITHOUT WARRANTY OF ANY KIND, EXPRESS OR
 * IMPLIED, INCLUDING BUT NOT LIMITED TO THE WARRANTIES OF MERCHANTABILITY, 
 * FITNESS FOR A PARTICULAR PURPOSE AND NONINFRINGEMENT. IN NO EVENT SHALL THE
 * AUTHORS OR COPYRIGHT HOLDERS BE LIABLE FOR ANY CLAIM, DAMAGES OR OTHER 
 * LIABILITY, WHETHER IN AN ACTION OF CONTRACT, TORT OR OTHERWISE, ARISING 
 * FROM, OUT OF OR IN CONNECTION WITH THE SOFTWARE OR THE USE OR OTHER 
 * DEALINGS IN THE SOFTWARE.
 * 
 */

/*jslint vars: true, plusplus: true, devel: true, nomen: true, regexp: true, indent: 4, maxerr: 50 */
/*global define, $ */
/*unittests: FindReplace*/


/**
 * Adds Find and Replace commands
 *
 * Originally based on the code in CodeMirror2/lib/util/search.js.
 */
define(function (require, exports, module) {
    "use strict";

    var CommandManager      = require("command/CommandManager"),
        Commands            = require("command/Commands"),
        DocumentManager     = require("document/DocumentManager"),
<<<<<<< HEAD
=======
        MainViewManager     = require("view/MainViewManager"),
        ProjectManager      = require("project/ProjectManager"),
>>>>>>> 60ce7afb
        Strings             = require("strings"),
        StringUtils         = require("utils/StringUtils"),
        Editor              = require("editor/Editor"),
        EditorManager       = require("editor/EditorManager"),
        FindBar             = require("search/FindBar").FindBar,
        FindUtils           = require("search/FindUtils"),
        FindInFilesUI       = require("search/FindInFilesUI"),
        ScrollTrackMarkers  = require("search/ScrollTrackMarkers"),
<<<<<<< HEAD
=======
        Resizer             = require("utils/Resizer"),
        StatusBar           = require("widgets/StatusBar"),
        PreferencesManager  = require("preferences/PreferencesManager"),
>>>>>>> 60ce7afb
        _                   = require("thirdparty/lodash"),
        CodeMirror          = require("thirdparty/CodeMirror2/lib/codemirror");
    
    /**
     * Maximum file size to search within (in chars)
     * @const {number}
     */
    var FIND_MAX_FILE_SIZE  = 500000;

    /**
     * If the number of matches exceeds this limit, inline text highlighting and scroll-track tickmarks are disabled
     * @const {number}
     */
    var FIND_HIGHLIGHT_MAX  = 2000;

<<<<<<< HEAD
    /** 
=======
    /**
     * Instance of the currently opened document when replaceAllPanel is visible
     * @type {?Document}
     */
    var currentDocument = null;

    /**
>>>>>>> 60ce7afb
     * Currently open Find or Find/Replace bar, if any
     * @type {?FindBar} 
     */
    var findBar;
    
    function SearchState() {
        this.searchStartPos = null;
        this.parsedQuery = null;
        this.queryInfo = null;
        this.foundAny = false;
        this.marked = [];
        this.resultSet = [];
        this.matchIndex = -1;
        this.markedCurrent = null;
    }

    function getSearchState(cm) {
        if (!cm._searchState) {
            cm._searchState = new SearchState();
        }
        return cm._searchState;
    }

    function getSearchCursor(cm, state, pos) {
        // Heuristic: if the query string is all lowercase, do a case insensitive search.
        return cm.getSearchCursor(state.parsedQuery, pos, !state.queryInfo.isCaseSensitive);
    }
    
    function parseQuery(queryInfo) {
        if (findBar) {
            findBar.showError(null);
        }
        
        if (!queryInfo || !queryInfo.query) {
            return "";
        }
    
        // Is it a (non-blank) regex?
        if (queryInfo.isRegexp) {
            try {
                return new RegExp(queryInfo.query, queryInfo.isCaseSensitive ? "" : "i");
            } catch (e) {
                if (findBar) {
                    findBar.showError(e.message);
                }
                return "";
            }
        
        } else {
            return queryInfo.query;
        }
    }

    /**
     * @private
     * Determine the query from the given info and store it in the state.
     * @param {SearchState} state The state to store the parsed query in
     * @param {{query: string, caseSensitive: boolean, isRegexp: boolean}} queryInfo 
     *      The query info object as returned by FindBar.getQueryInfo()
     */
    function setQueryInfo(state, queryInfo) {
        state.queryInfo = queryInfo;
        if (!queryInfo) {
            state.parsedQuery = null;
        } else {
            state.parsedQuery = parseQuery(queryInfo);
        }
    }
    
    /**
     * @private
     * Show the current match index by finding matchRange in the resultSet stored 
     * in the search state if this is the first call for a new search query. For
     * subsequent calls, just compare matchRange with the next match in the resultSet
     * based on the search direction and show the next match if they are the same. 
     * If not, then find the match index by searching matchRange in the entire resultSet.
     *
     * @param {!SearchState} state The search state that has the array of search result
     * @param {!{from: {line: number, ch: number}, to: {line: number, ch: number}}} matchRange - the range of current match
     * @param {!boolean} searchBackwards true if searching backwards
     */
    function _updateFindBarWithMatchInfo(state, matchRange, searchBackwards) {
        // Bail if there is no result set.
        if (!state.foundAny) {
            return;
        }
        
        if (findBar) {
            if (state.matchIndex === -1) {
                state.matchIndex = _.findIndex(state.resultSet, matchRange);
            } else {
                state.matchIndex = searchBackwards ? state.matchIndex - 1 : state.matchIndex + 1;
                // Adjust matchIndex for modulo wraparound
                state.matchIndex = (state.matchIndex + state.resultSet.length) % state.resultSet.length;
                
                // Confirm that we find the right matchIndex. If not, then search 
                // matchRange in the entire resultSet.
                if (!_.isEqual(state.resultSet[state.matchIndex], matchRange)) {
                    state.matchIndex = _.findIndex(state.resultSet, matchRange);
                }
            }
        
            if (state.matchIndex !== -1) {
                // Convert to 1-based by adding one before showing the index.
                findBar.showFindCount(StringUtils.format(Strings.FIND_MATCH_INDEX,
                                                        state.matchIndex + 1, state.resultSet.length));
            }
        }
    }
       
    /**
     * @private
     * Returns the next match for the current query (from the search state) before/after the given position. Wraps around
     * the end of the document if no match is found before the end.
     *
     * @param {!Editor} editor The editor to search in
     * @param {boolean} searchBackwards true to search backwards
     * @param {{line: number, ch: number}=} pos The position to start from. Defaults to the current primary selection's
     *      head cursor position.
     * @param {boolean=} wrap Whether to wrap the search around if we hit the end of the document. Default true.
     * @return {?{start: {line: number, ch: number}, end: {line: number, ch: number}}} The range for the next match, or
     *      null if there is no match.
     */
    function _getNextMatch(editor, searchBackwards, pos, wrap) {
        var cm = editor._codeMirror;
        var state = getSearchState(cm);
        var cursor = getSearchCursor(cm, state, pos || editor.getCursorPos(false, searchBackwards ? "start" : "end"));

        state.lastMatch = cursor.find(searchBackwards);
        if (!state.lastMatch && wrap !== false) {
            // If no result found before hitting edge of file, try wrapping around
            cursor = getSearchCursor(cm, state, searchBackwards ? {line: cm.lineCount() - 1} : {line: 0, ch: 0});
            state.lastMatch = cursor.find(searchBackwards);
        }
        if (!state.lastMatch) {
            // No result found, period: clear selection & bail
            cm.setCursor(editor.getCursorPos());  // collapses selection, keeping cursor in place to avoid scrolling
            return null;
        }

        return {start: cursor.from(), end: cursor.to()};
    }

    /**
     * @private
     * Sets the given selections in the editor and applies some heuristics to determine whether and how we should
     * center the primary selection.
     *
     * @param {!Editor} editor The editor to search in
     * @param {!Array<{start:{line:number, ch:number}, end:{line:number, ch:number}, primary:boolean, reversed: boolean}>} selections
     *      The selections to set. Must not be empty.
     * @param {boolean} center Whether to try to center the primary selection vertically on the screen. If false, the selection will still be scrolled
     *      into view if it's offscreen, but will not be centered.
     * @param {boolean=} preferNoScroll If center is true, whether to avoid scrolling if the hit is in the top half of the screen. Default false.
     */
    function _selectAndScrollTo(editor, selections, center, preferNoScroll) {
        var primarySelection = _.find(selections, function (sel) { return sel.primary; }) || _.last(selections),
            resultVisible = editor.isLineVisible(primarySelection.start.line),
            centerOptions = Editor.BOUNDARY_CHECK_NORMAL;

        if (preferNoScroll && resultVisible) {
            // no need to scroll if the line with the match is in view
            centerOptions = Editor.BOUNDARY_IGNORE_TOP;
        }
        
        // Make sure the primary selection is fully visible on screen.
        var primary = _.find(selections, function (sel) {
            return sel.primary;
        });
        if (!primary) {
            primary = _.last(selections);
        }
        editor._codeMirror.scrollIntoView({from: primary.start, to: primary.end});
        editor.setSelections(selections, center, centerOptions);
    }
    
    /**
     * Returns the range of the word surrounding the given editor position. Similar to getWordAt() from CodeMirror.
     *
     * @param {!Editor} editor The editor to search in
     * @param {!{line: number, ch: number}} pos The position to find a word at.
     * @return {{start:{line: number, ch: number}, end:{line:number, ch:number}, text:string}} The range and content of the found word. If
     *     there is no word, start will equal end and the text will be the empty string.
     */
    function _getWordAt(editor, pos) {
        var cm = editor._codeMirror,
            start = pos.ch,
            end = start,
            line = cm.getLine(pos.line);
        while (start && CodeMirror.isWordChar(line.charAt(start - 1))) {
            --start;
        }
        while (end < line.length && CodeMirror.isWordChar(line.charAt(end))) {
            ++end;
        }
        return {start: {line: pos.line, ch: start}, end: {line: pos.line, ch: end}, text: line.slice(start, end)};
    }
    
    /**
     * @private
     * Helper function. Returns true if two selections are equal.
     * @param {!{start: {line: number, ch: number}, end: {line: number, ch: number}}} sel1 The first selection to compare
     * @param {!{start: {line: number, ch: number}, end: {line: number, ch: number}}} sel2 The second selection to compare
     * @return {boolean} true if the selections are equal
     */
    function _selEq(sel1, sel2) {
        return (CodeMirror.cmpPos(sel1.start, sel2.start) === 0 && CodeMirror.cmpPos(sel1.end, sel2.end) === 0);
    }

    /**
     * Expands each empty range in the selection to the nearest word boundaries. Then, if the primary selection 
     * was already a range (even a non-word range), adds the next instance of the contents of that range as a selection.
     *
     * @param {!Editor} editor The editor to search in
     * @param {boolean=} removePrimary Whether to remove the current primary selection in addition to adding the
     * next one. If true, we add the next match even if the current primary selection is a cursor (we expand it
     * first to determine what to match).
     */
    function _expandWordAndAddNextToSelection(editor, removePrimary) {
        editor = editor || EditorManager.getActiveEditor();
        if (!editor) {
            return;
        }
        
        var selections = editor.getSelections(),
            primarySel,
            primaryIndex,
            searchText,
            added = false;
        
        _.each(selections, function (sel, index) {
            var isEmpty = (CodeMirror.cmpPos(sel.start, sel.end) === 0);
            if (sel.primary) {
                primarySel = sel;
                primaryIndex = index;
                if (!isEmpty) {
                    searchText = editor.document.getRange(primarySel.start, primarySel.end);
                }
            }
            if (isEmpty) {
                var wordInfo = _getWordAt(editor, sel.start);
                sel.start = wordInfo.start;
                sel.end = wordInfo.end;
                if (sel.primary && removePrimary) {
                    // Get the expanded text, even though we're going to remove this selection,
                    // since in this case we still want to select the next match.
                    searchText = wordInfo.text;
                }
            }
        });
        
        if (searchText && searchText.length) {
            // We store this as a query in the state so that if the user next does a "Find Next",
            // it will use the same query (but throw away the existing selection).
            var state = getSearchState(editor._codeMirror);
            setQueryInfo(state, { query: searchText, isCaseSensitive: false, isRegexp: false });
            
            // Skip over matches that are already in the selection.
            var searchStart = primarySel.end,
                nextMatch,
                isInSelection;
            do {
                nextMatch = _getNextMatch(editor, false, searchStart);
                if (nextMatch) {
                    // This is a little silly, but if we just stick the equivalence test function in here
                    // JSLint complains about creating a function in a loop, even though it's safe in this case.
                    isInSelection = _.find(selections, _.partial(_selEq, nextMatch));
                    searchStart = nextMatch.end;
                    
                    // If we've gone all the way around, then all instances must have been selected already.
                    if (CodeMirror.cmpPos(searchStart, primarySel.end) === 0) {
                        nextMatch = null;
                        break;
                    }
                }
            } while (nextMatch && isInSelection);
            
            if (nextMatch) {
                nextMatch.primary = true;
                selections.push(nextMatch);
                added = true;
            }
        }
        
        if (removePrimary) {
            selections.splice(primaryIndex, 1);
        }
        
        if (added) {
            // Center the new match, but avoid scrolling to matches that are already on screen.
            _selectAndScrollTo(editor, selections, true, true);
        } else {
            // If all we did was expand some selections, don't center anything.
            _selectAndScrollTo(editor, selections, false);
        }
    }
    
    function _skipCurrentMatch(editor) {
        return _expandWordAndAddNextToSelection(editor, true);
    }
    
    /**
     * Takes the primary selection, expands it to a word range if necessary, then sets the selection to
     * include all instances of that range. Removes all other selections. Does nothing if the selection
     * is not a range after expansion.
     */
    function _findAllAndSelect(editor) {
        editor = editor || EditorManager.getActiveEditor();
        if (!editor) {
            return;
        }
        
        var sel = editor.getSelection(),
            newSelections = [];
        if (CodeMirror.cmpPos(sel.start, sel.end) === 0) {
            sel = _getWordAt(editor, sel.start);
        }
        if (CodeMirror.cmpPos(sel.start, sel.end) !== 0) {
            var searchStart = {line: 0, ch: 0},
                state = getSearchState(editor._codeMirror),
                nextMatch;
            setQueryInfo(state, { query: editor.document.getRange(sel.start, sel.end), isCaseSensitive: false, isRegexp: false });
            
            while ((nextMatch = _getNextMatch(editor, false, searchStart, false)) !== null) {
                if (_selEq(sel, nextMatch)) {
                    nextMatch.primary = true;
                }
                newSelections.push(nextMatch);
                searchStart = nextMatch.end;
            }
            
            // This should find at least the original selection, but just in case...
            if (newSelections.length) {
                // Don't change the scroll position.
                editor.setSelections(newSelections, false);
            }
        }
    }

    /** Removes the current-match highlight, leaving all matches marked in the generic highlight style */
    function clearCurrentMatchHighlight(cm, state) {
        if (state.markedCurrent) {
            state.markedCurrent.clear();
        }
    }
    
    /**
     * Selects the next match (or prev match, if searchBackwards==true) starting from either the current position
     * (if pos unspecified) or the given position (if pos specified explicitly). The starting position
     * need not be an existing match. If a new match is found, sets to state.lastMatch either the regex
     * match result, or simply true for a plain-string match. If no match found, sets state.lastMatch
     * to false.
     * @param {!Editor} editor
     * @param {?boolean} searchBackwards
     * @param {?boolean} preferNoScroll
     * @param {?Pos} pos
     */
    function findNext(editor, searchBackwards, preferNoScroll, pos) {
        var cm = editor._codeMirror;
        cm.operation(function () {
            var state = getSearchState(cm);
            clearCurrentMatchHighlight(cm, state);
            
            var nextMatch = _getNextMatch(editor, searchBackwards, pos);
            if (nextMatch) {
                _updateFindBarWithMatchInfo(getSearchState(editor._codeMirror),
                                            {from: nextMatch.start, to: nextMatch.end}, searchBackwards);
                _selectAndScrollTo(editor, [nextMatch], true, preferNoScroll);
                state.markedCurrent = cm.markText(nextMatch.start, nextMatch.end,
                     { className: "searching-current-match", startStyle: "searching-first", endStyle: "searching-last" });
            } else {
                cm.setCursor(editor.getCursorPos());  // collapses selection, keeping cursor in place to avoid scrolling
            }
        });
    }

    /** Clears all match highlights, including the current match */
    function clearHighlights(cm, state) {
        cm.operation(function () {
            state.marked.forEach(function (markedRange) {
                markedRange.clear();
            });
            clearCurrentMatchHighlight(cm, state);
        });
        state.marked.length = 0;
        state.markedCurrent = null;
        
        ScrollTrackMarkers.clear();

        state.resultSet = [];
        state.matchIndex = -1;
    }

    function clearSearch(cm) {
        cm.operation(function () {
            var state = getSearchState(cm);
            if (!state.parsedQuery) {
                return;
            }
            setQueryInfo(state, null);

            clearHighlights(cm, state);
        });
    }
    
    function toggleHighlighting(editor, enabled) {
        // Temporarily change selection color to improve highlighting - see LESS code for details
        if (enabled) {
            $(editor.getRootElement()).addClass("find-highlighting");
        } else {
            $(editor.getRootElement()).removeClass("find-highlighting");
        }
        
        ScrollTrackMarkers.setVisible(editor, enabled);
    }

    /**
     * Called each time the search query changes or document is modified (via Replace). Updates
     * the match count, match highlights and scrollbar tickmarks. Does not change the cursor pos.
     */
    function updateResultSet(editor) {
        var cm = editor._codeMirror,
            state = getSearchState(cm);
        
        function indicateHasMatches(numResults) {
            // Make the field red if it's not blank and it has no matches (which also covers invalid regexes)
            findBar.showNoResults(!state.foundAny && findBar.getQueryInfo().query);
            
            // Navigation buttons enabled if we have a query and more than one match
            findBar.enableNavigation(state.foundAny && numResults > 1);
            findBar.enableReplace(state.foundAny);
        }
        
        cm.operation(function () {
            // Clear old highlights
            if (state.marked) {
                clearHighlights(cm, state);
            }
            
            if (!state.parsedQuery) {
                // Search field is empty - no results
                findBar.showFindCount("");
                state.foundAny = false;
                indicateHasMatches();
                return;
            }
            
            // Find *all* matches, searching from start of document
            // (Except on huge documents, where this is too expensive)
            var cursor = getSearchCursor(cm, state);
            if (cm.getValue().length <= FIND_MAX_FILE_SIZE) {
                // FUTURE: if last query was prefix of this one, could optimize by filtering last result set
                state.resultSet = [];
                while (cursor.findNext()) {
                    state.resultSet.push(cursor.pos);  // pos is unique obj per search result
                }
                
                // Highlight all matches if there aren't too many
                if (state.resultSet.length <= FIND_HIGHLIGHT_MAX) {
                    toggleHighlighting(editor, true);
                    
                    state.resultSet.forEach(function (result) {
                        state.marked.push(cm.markText(result.from, result.to,
                             { className: "CodeMirror-searching", startStyle: "searching-first", endStyle: "searching-last" }));
                    });
                    var scrollTrackPositions = state.resultSet.map(function (result) {
                        return result.from;
                    });
                    
                    ScrollTrackMarkers.addTickmarks(editor, scrollTrackPositions);
                }
                
                // Here we only update find bar with no result. In the case of a match 
                // a findNext() call is guaranteed to be followed by this function call,
                // and findNext() in turn calls _updateFindBarWithMatchInfo() to show the 
                // match index.
                if (state.resultSet.length === 0) {
                    findBar.showFindCount(Strings.FIND_NO_RESULTS);
                }

                state.foundAny = (state.resultSet.length > 0);
                indicateHasMatches(state.resultSet.length);
                
            } else {
                // On huge documents, just look for first match & then stop
                findBar.showFindCount("");
                state.foundAny = cursor.findNext();
                indicateHasMatches();
            }
        });
    }
    
    /**
     * Called each time the search query field changes. Updates state.parsedQuery (parsedQuery will be falsy if the field
     * was blank OR contained a regexp with invalid syntax). Then calls updateResultSet(), and then jumps to
     * the first matching result, starting from the original cursor position.
     * @param {!Editor} editor The editor we're searching in.
     * @param {Object} state The current query state.
     * @param {boolean} initial Whether this is the initial population of the query when the search bar opens.
     *     In that case, we don't want to change the selection unnecessarily.
     */
    function handleQueryChange(editor, state, initial) {
        setQueryInfo(state, findBar.getQueryInfo());
        updateResultSet(editor);
        
        if (state.parsedQuery) {
            // 3rd arg: prefer to avoid scrolling if result is anywhere within view, since in this case user
            // is in the middle of typing, not navigating explicitly; viewport jumping would be distracting.
            findNext(editor, false, true, state.searchStartPos);
        } else if (!initial) {
            // Blank or invalid query: just jump back to initial pos
            editor._codeMirror.setCursor(state.searchStartPos);
        }
    }
    
    
    /**
     * Creates a Find bar for the current search session.
     * @param {!Editor} editor
     * @param {boolean} replace Whether to show the Replace UI; default false
     */
    function openSearchBar(editor, replace) {
        var cm = editor._codeMirror,
            state = getSearchState(cm);
        
        // Use the selection start as the searchStartPos. This way if you
        // start with a pre-populated search and enter an additional character,
        // it will extend the initial selection instead of jumping to the next
        // occurrence.
        state.searchStartPos = editor.getCursorPos(false, "start");
        
        // Prepopulate the search field
        var initialQuery;
        if (findBar) {
            // Use the previous query. This can happen if the user switches from Find to Replace.
            initialQuery = findBar.getQueryInfo().query;
        } else {
            initialQuery = FindUtils.getInitialQueryFromSelection(editor);
        }
        
        // Close our previous find bar, if any. (The open() of the new findBar will
        // take care of closing any other find bar instances.)
        if (findBar) {
            findBar.close();
        }
        
        // Create the search bar UI (closing any previous find bar in the process)
        findBar = new FindBar({
            multifile: false,
            replace: replace,
            initialQuery: initialQuery,
            queryPlaceholder: Strings.FIND_QUERY_PLACEHOLDER
        });
        findBar.open();

        $(findBar)
            .on("queryChange.FindReplace", function (e) {
                handleQueryChange(editor, state);
            })
            .on("doFind.FindReplace", function (e, searchBackwards) {
                findNext(editor, searchBackwards);
            })
            .on("close.FindReplace", function (e) {
                // Clear highlights but leave search state in place so Find Next/Previous work after closing
                clearHighlights(cm, state);

                // Dispose highlighting UI (important to restore normal selection color as soon as focus goes back to the editor)
                toggleHighlighting(editor, false);

                $(findBar).off(".FindReplace");
                findBar = null;
            });
        
        handleQueryChange(editor, state, true);
    }
    
    /**
     * If no search pending, opens the Find dialog. If search bar already open, moves to
     * next/prev result (depending on 'searchBackwards')
     */
    function doSearch(editor, searchBackwards) {
        var state = getSearchState(editor._codeMirror);
        if (state.parsedQuery) {
            findNext(editor, searchBackwards);
            return;
        }
        
        openSearchBar(editor, false);
    }

    
    /**
     * @private
     * When the user switches documents (or closes the last document), ensure that the find bar
     * closes, and also close the Replace All panel.
     */
    function _handleFileChanged() {
        if (findBar) {
            findBar.close();
        }
    }

    function doReplace(editor, all) {
        var cm = editor._codeMirror,
            state = getSearchState(cm),
            replaceText = findBar.getReplaceText();

        if (all) {
            findBar.close();
            // Delegate to Replace in Files.
            FindInFilesUI.searchAndShowResults(state.queryInfo, editor.document.file, null, replaceText);
        } else {
            cm.replaceSelection(state.queryInfo.isRegexp ? FindUtils.parseDollars(replaceText, state.lastMatch) : replaceText);

            updateResultSet(editor);  // we updated the text, so result count & tickmarks must be refreshed

            findNext(editor);
            if (!state.lastMatch) {
                // No more matches, so destroy find bar
                findBar.close();
            }
        }
    }

    function replace(editor) {
        // If Replace bar already open, treat the shortcut as a hotkey for the Replace button
        if (findBar && findBar.getOptions().replace && findBar.isReplaceEnabled()) {
            doReplace(editor, false);
            return;
        }
        
        openSearchBar(editor, true);
        
        $(findBar)
            .on("doReplace.FindReplace", function (e) {
                doReplace(editor, false);
            })
            .on("doReplaceAll.FindReplace", function (e) {
                doReplace(editor, true);
            });
    }

    function _launchFind() {
        var editor = EditorManager.getActiveEditor();
        if (editor) {
            // Create a new instance of the search bar UI
            clearSearch(editor._codeMirror);
            doSearch(editor, false);
        }
    }

    function _findNext() {
        var editor = EditorManager.getActiveEditor();
        if (editor) {
            doSearch(editor);
        }
    }

    function _findPrevious() {
        var editor = EditorManager.getActiveEditor();
        if (editor) {
            doSearch(editor, true);
        }
    }

    function _replace() {
        var editor = EditorManager.getActiveEditor();
        if (editor) {
            replace(editor);
        }
    }

    $(MainViewManager).on("currentFileChange", _handleFileChanged);

    CommandManager.register(Strings.CMD_FIND,                   Commands.CMD_FIND,                  _launchFind);
    CommandManager.register(Strings.CMD_FIND_NEXT,              Commands.CMD_FIND_NEXT,             _findNext);
    CommandManager.register(Strings.CMD_REPLACE,                Commands.CMD_REPLACE,               _replace);
    CommandManager.register(Strings.CMD_FIND_PREVIOUS,          Commands.CMD_FIND_PREVIOUS,         _findPrevious);
    CommandManager.register(Strings.CMD_FIND_ALL_AND_SELECT,    Commands.CMD_FIND_ALL_AND_SELECT,   _findAllAndSelect);
    CommandManager.register(Strings.CMD_ADD_NEXT_MATCH,         Commands.CMD_ADD_NEXT_MATCH,        _expandWordAndAddNextToSelection);
    CommandManager.register(Strings.CMD_SKIP_CURRENT_MATCH,     Commands.CMD_SKIP_CURRENT_MATCH,    _skipCurrentMatch);
    
    // For unit testing
    exports._getWordAt                       = _getWordAt;
    exports._expandWordAndAddNextToSelection = _expandWordAndAddNextToSelection;
    exports._findAllAndSelect                = _findAllAndSelect;
});<|MERGE_RESOLUTION|>--- conflicted
+++ resolved
@@ -37,11 +37,8 @@
     var CommandManager      = require("command/CommandManager"),
         Commands            = require("command/Commands"),
         DocumentManager     = require("document/DocumentManager"),
-<<<<<<< HEAD
-=======
         MainViewManager     = require("view/MainViewManager"),
         ProjectManager      = require("project/ProjectManager"),
->>>>>>> 60ce7afb
         Strings             = require("strings"),
         StringUtils         = require("utils/StringUtils"),
         Editor              = require("editor/Editor"),
@@ -50,12 +47,9 @@
         FindUtils           = require("search/FindUtils"),
         FindInFilesUI       = require("search/FindInFilesUI"),
         ScrollTrackMarkers  = require("search/ScrollTrackMarkers"),
-<<<<<<< HEAD
-=======
         Resizer             = require("utils/Resizer"),
         StatusBar           = require("widgets/StatusBar"),
         PreferencesManager  = require("preferences/PreferencesManager"),
->>>>>>> 60ce7afb
         _                   = require("thirdparty/lodash"),
         CodeMirror          = require("thirdparty/CodeMirror2/lib/codemirror");
     
@@ -71,9 +65,6 @@
      */
     var FIND_HIGHLIGHT_MAX  = 2000;
 
-<<<<<<< HEAD
-    /** 
-=======
     /**
      * Instance of the currently opened document when replaceAllPanel is visible
      * @type {?Document}
@@ -81,7 +72,6 @@
     var currentDocument = null;
 
     /**
->>>>>>> 60ce7afb
      * Currently open Find or Find/Replace bar, if any
      * @type {?FindBar} 
      */
