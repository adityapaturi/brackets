--- conflicted
+++ resolved
@@ -438,8 +438,6 @@
                 fileListResult = FileFilters.filterFileList(filter, fileListResult);
                 var searchDeferred = new $.Deferred();
                 if (fileListResult.length) {
-<<<<<<< HEAD
-=======
                     if (typeof _searchWorker === 'undefined') {
                         var path = ExtensionUtils.getModulePath(module, "search-worker.js");
                         _searchWorker = new Worker(path);
@@ -460,7 +458,6 @@
                         });
                     }
                      
->>>>>>> 88d90f87
                     var files = fileListResult
                         .filter(function (entry) {
                             return entry.isFile && _isReadableText(entry.fullPath);
