--- conflicted
+++ resolved
@@ -173,7 +173,6 @@
 
         return result;
     }
-<<<<<<< HEAD
     
     function handleFileNewInProject() {
         // Determine the directory to put the new file
@@ -193,9 +192,6 @@
         return ProjectManager.createNewItem(baseDir, "Untitled.js", false);
     }
     
-=======
-
->>>>>>> 1f20c094
     function handleFileSave() {
         var result = new $.Deferred();
         if (_currentFilePath && _isDirty) {
