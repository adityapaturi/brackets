--- conflicted
+++ resolved
@@ -10,10 +10,6 @@
     exports.FILE_NEW    = "file.new";
     exports.FILE_SAVE   = "file.save";
     exports.FILE_CLOSE  = "file.close";
-<<<<<<< HEAD
     exports.FILE_CLOSE_ALL = "file.close_all";
-	exports.FILE_ADD_TO_WORKING_SET = "file.addToWorkingSet";
-=======
     exports.FILE_ADD_TO_WORKING_SET = "file.addToWorkingSet";
->>>>>>> ffac9b9e
 });
