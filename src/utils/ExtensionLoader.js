/*
 * Copyright (c) 2012 Adobe Systems Incorporated. All rights reserved.
 *  
 * Permission is hereby granted, free of charge, to any person obtaining a
 * copy of this software and associated documentation files (the "Software"), 
 * to deal in the Software without restriction, including without limitation 
 * the rights to use, copy, modify, merge, publish, distribute, sublicense, 
 * and/or sell copies of the Software, and to permit persons to whom the 
 * Software is furnished to do so, subject to the following conditions:
 *  
 * The above copyright notice and this permission notice shall be included in
 * all copies or substantial portions of the Software.
 *  
 * THE SOFTWARE IS PROVIDED "AS IS", WITHOUT WARRANTY OF ANY KIND, EXPRESS OR
 * IMPLIED, INCLUDING BUT NOT LIMITED TO THE WARRANTIES OF MERCHANTABILITY, 
 * FITNESS FOR A PARTICULAR PURPOSE AND NONINFRINGEMENT. IN NO EVENT SHALL THE
 * AUTHORS OR COPYRIGHT HOLDERS BE LIABLE FOR ANY CLAIM, DAMAGES OR OTHER 
 * LIABILITY, WHETHER IN AN ACTION OF CONTRACT, TORT OR OTHERWISE, ARISING 
 * FROM, OUT OF OR IN CONNECTION WITH THE SOFTWARE OR THE USE OR OTHER 
 * DEALINGS IN THE SOFTWARE.
 * 
 */


/*jslint vars: true, plusplus: true, devel: true, nomen: true, indent: 4, maxerr: 50 */
<<<<<<< HEAD
/*global define, $, CodeMirror, brackets, window, PathUtils */
=======
/*global define, $, brackets */
>>>>>>> 4bfed93b

/**
 * ExtensionLoader searches the filesystem for extensions, then creates a new context for each one and loads it.
 * This module dispatches the following events:
 *      "load" - when an extension is successfully loaded. The second argument is the file path to the
 *          extension root.
 *      "loadFailed" - when an extension load is unsuccessful. The second argument is the file path to the
 *          extension root.
 */

define(function (require, exports, module) {
    "use strict";

    require("utils/Global");

    var _              = require("thirdparty/lodash"),
        FileSystem     = require("filesystem/FileSystem"),
        FileUtils      = require("file/FileUtils"),
        Async          = require("utils/Async"),
        ExtensionUtils = require("utils/ExtensionUtils"),
        UrlParams      = require("utils/UrlParams").UrlParams;

    // default async initExtension timeout
    var INIT_EXTENSION_TIMEOUT = 10000;
    
    var _init       = false,
        _extensions = {},
        _initExtensionTimeout = INIT_EXTENSION_TIMEOUT,
        srcPath     = FileUtils.getNativeBracketsDirectoryPath();
    
    /**
     * Stores require.js contexts of extensions
     * @type {Object.<string, Object>}
     */
    var contexts    = {};

    // The native directory path ends with either "test" or "src". We need "src" to
    // load the text and i18n modules.
    srcPath = srcPath.replace(/\/test$/, "/src"); // convert from "test" to "src"

    var globalConfig = {
            "text" : srcPath + "/thirdparty/text/text",
            "i18n" : srcPath + "/thirdparty/i18n/i18n"
        };
    
    /**
     * Returns the full path of the default user extensions directory. This is in the users
     * application support directory, which is typically
     * /Users/<user>/Application Support/Brackets/extensions/user on the mac, and
     * C:\Users\<user>\AppData\Roaming\Brackets\extensions\user on windows.
     */
    function getUserExtensionPath() {
        if (brackets.inBrowser) {  // TODO: how will user-installed extensions work in-browser?
            return "&&&does_not_exist&&&";
        }
        
        return brackets.app.getApplicationSupportDirectory() + "/extensions/user";
    }
    
    /**
     * Returns the require.js require context used to load an extension
     *
     * @param {!string} name, used to identify the extension
     * @return {!Object} A require.js require object used to load the extension, or undefined if 
     * there is no require object with that name
     */
    function getRequireContextForExtension(name) {
        return contexts[name];
    }

    /**
     * @private
     * Get timeout value for rejecting an extension's async initExtension promise.
     * @return {number} Timeout in milliseconds
     */
    function _getInitExtensionTimeout() {
        return _initExtensionTimeout;
    }

    /**
     * @private
     * Set timeout for rejecting an extension's async initExtension promise.
     * @param {number} value Timeout in milliseconds
     */
    function _setInitExtensionTimeout(value) {
        _initExtensionTimeout = value;
    }

    /**
     * @private
     * Loads optional requirejs-config.json file for an extension
     * @param {Object} baseConfig
     * @return {$.Promise}
     */
    function _mergeConfig(baseConfig) {
        var deferred = new $.Deferred(),
            extensionConfigFile = FileSystem.getFileForPath(baseConfig.baseUrl + "/requirejs-config.json");

        // Optional JSON config for require.js
        FileUtils.readAsText(extensionConfigFile).done(function (text) {
            try {
                var extensionConfig = JSON.parse(text);
                
                // baseConfig.paths properties will override any extension config paths
                _.extend(extensionConfig.paths, baseConfig.paths);

                // Overwrite baseUrl, context, locale (paths is already merged above)
                _.extend(extensionConfig, _.omit(baseConfig, "paths"));
                
                deferred.resolve(extensionConfig);
            } catch (err) {
                // Failed to parse requirejs-config.json
                deferred.reject("failed to parse requirejs-config.json");
            }
        }).fail(function () {
            // If requirejs-config.json isn't specified, resolve with the baseConfig only
            deferred.resolve(baseConfig);
        });

        return deferred.promise();
    }
    
    /**
     * Loads the extension module that lives at baseUrl into its own Require.js context
     *
     * @param {!string} name, used to identify the extension
     * @param {!{baseUrl: string}} config object with baseUrl property containing absolute path of extension
     * @param {!string} entryPoint, name of the main js file to load
     * @return {!$.Promise} A promise object that is resolved when the extension is loaded, or rejected
     *              if the extension fails to load or throws an exception immediately when loaded.
     *              (Note: if extension contains a JS syntax error, promise is resolved not rejected).
     */
    function loadExtensionModule(name, config, entryPoint) {
        var extensionConfig = {
            context: name,
            baseUrl: config.baseUrl,
            /* FIXME (issue #1087): can we pass this from the global require context instead of hardcoding twice? */
            paths: globalConfig,
            locale: brackets.getLocale()
        };
        
        // Read optional requirejs-config.json
        var promise = _mergeConfig(extensionConfig).then(function (mergedConfig) {
            // Create new RequireJS context and load extension entry point
            var extensionRequire = brackets.libRequire.config(mergedConfig),
                extensionRequireDeferred = new $.Deferred();

            contexts[name] = extensionRequire;
            extensionRequire([entryPoint], extensionRequireDeferred.resolve, extensionRequireDeferred.reject);
            
            return extensionRequireDeferred.promise();
        }).then(function (module) {
            // Extension loaded normally
            var initPromise;

            _extensions[name] = module;

            // Optional sync/async initExtension
            if (module && module.initExtension && (typeof module.initExtension === "function")) {
                // optional async extension init 
                try {
                    initPromise = Async.withTimeout(module.initExtension(), _getInitExtensionTimeout());
                } catch (err) {
                    // Synchronous error while initializing extension
                    console.error("[Extension] Error -- error thrown during initExtension for " + name + ": " + err);
                    return new $.Deferred().reject(err).promise();
                }

                // initExtension may be synchronous and may not return a promise
                if (initPromise) {
                    // WARNING: These calls to initPromise.fail() and initPromise.then(),
                    // could also result in a runtime error if initPromise is not a valid
                    // promise. Currently, the promise is wrapped via Async.withTimeout(),
                    // so the call is safe as-is.
                    initPromise.fail(function (err) {
                        if (err === Async.ERROR_TIMEOUT) {
                            console.error("[Extension] Error -- timeout during initExtension for " + name);
                        } else {
                            console.error("[Extension] Error -- failed initExtension for " + name + (err ? ": " + err : ""));
                        }
                    });

                    return initPromise;
                }
            }
        }, function errback(err) {
            // Extension failed to load during the initial require() call
            console.error("[Extension] failed to load " + config.baseUrl + " " + err);
            if (err.requireType === "define") {
                // This type has a useful stack (exception thrown by ext code or info on bad getModule() call)
                console.log(err.stack);
            }
        });

        return promise;
    }

    /**
     * Loads the extension that lives at baseUrl into its own Require.js context
     *
     * @param {!string} name, used to identify the extension
     * @param {!{baseUrl: string}} config object with baseUrl property containing absolute path of extension
     * @param {!string} entryPoint, name of the main js file to load
     * @return {!$.Promise} A promise object that is resolved when the extension is loaded, or rejected
     *              if the extension fails to load or throws an exception immediately when loaded.
     *              (Note: if extension contains a JS syntax error, promise is resolved not rejected).
     */
    function loadExtension(name, config, entryPoint) {
        var promise = new $.Deferred();

        // Try to load the package.json to figure out if we are loading a theme.
        ExtensionUtils.loadPackageJson(config.baseUrl).always(promise.resolve);

        return promise
            .then(function (metadata) {
                // No special handling for themes... Let the promise propagate into the ExtensionManager
                if (metadata && metadata.theme) {
                    return;
                }

                return loadExtensionModule(name, config, entryPoint);
            })
            .then(function () {
                $(exports).triggerHandler("load", config.baseUrl);
            }, function (err) {
                $(exports).triggerHandler("loadFailed", config.baseUrl);
            });
    }

    /**
     * Runs unit tests for the extension that lives at baseUrl into its own Require.js context
     *
     * @param {!string} name, used to identify the extension
     * @param {!{baseUrl: string}} config object with baseUrl property containing absolute path of extension
     * @param {!string} entryPoint, name of the main js file to load
     * @return {!$.Promise} A promise object that is resolved when all extensions complete loading.
     */
    function testExtension(name, config, entryPoint) {
        var result = new $.Deferred(),
            extensionPath = config.baseUrl + "/" + entryPoint + ".js";
        
        FileSystem.resolve(extensionPath, function (err, entry) {
            if (!err && entry.isFile) {
                // unit test file exists
                var extensionRequire = brackets.libRequire.config({
                    context: name,
                    baseUrl: config.baseUrl,
                    paths: $.extend({}, config.paths, globalConfig)
                });
    
                extensionRequire([entryPoint], function () {
                    result.resolve();
                });
            } else {
                result.reject();
            }
        });
        
        return result.promise();
    }
    
    /**
     * @private
     * Loads a file entryPoint from each extension folder within the baseUrl into its own Require.js context
     *
     * @param {!string} directory, an absolute native path that contains a directory of extensions.
     *                  each subdirectory is interpreted as an independent extension
     * @param {!{baseUrl: string}} config object with baseUrl property containing absolute path of extension folder
     * @param {!string} entryPoint Module name to load (without .js suffix)
     * @param {function} processExtension 
     * @return {!$.Promise} A promise object that is resolved when all extensions complete loading.
     */
    function _loadAll(directory, config, entryPoint, processExtension) {
        var result = new $.Deferred();
        
        FileSystem.getDirectoryForPath(directory).getContents(function (err, contents) {
            if (!err) {
                var i,
                    extensions = [];
                
                for (i = 0; i < contents.length; i++) {
                    if (contents[i].isDirectory) {
                        // FUTURE (JRB): read package.json instead of just using the entrypoint "main".
                        // Also, load sub-extensions defined in package.json.
                        extensions.push(contents[i].name);
                    }
                }

                if (extensions.length === 0) {
                    result.resolve();
                    return;
                }
                
                Async.doInParallel(extensions, function (item) {
                    var extConfig = {
                        baseUrl: config.baseUrl + "/" + item,
                        paths: config.paths
                    };
                    return processExtension(item, extConfig, entryPoint);
                }).always(function () {
                    // Always resolve the promise even if some extensions had errors
                    result.resolve();
                });
            } else {
                console.error("[Extension] Error -- could not read native directory: " + directory);
                result.reject();
            }
        });
               
        return result.promise();
    }
    
    /**
     * Loads the extension that lives at baseUrl into its own Require.js context
     *
     * @param {!string} directory, an absolute native path that contains a directory of extensions.
     *                  each subdirectory is interpreted as an independent extension
     * @return {!$.Promise} A promise object that is resolved when all extensions complete loading.
     */
    function loadAllExtensionsInNativeDirectory(directory) {
        return _loadAll(directory, {baseUrl: directory}, "main", loadExtension);
    }
    
    /**
     * Runs unit test for the extension that lives at baseUrl into its own Require.js context
     *
     * @param {!string} directory, an absolute native path that contains a directory of extensions.
     *                  each subdirectory is interpreted as an independent extension
     * @return {!$.Promise} A promise object that is resolved when all extensions complete loading.
     */
    function testAllExtensionsInNativeDirectory(directory) {
        var bracketsPath = FileUtils.getNativeBracketsDirectoryPath(),
            config = {
                baseUrl: directory
            };
        
        config.paths = {
            "perf": bracketsPath + "/perf",
            "spec": bracketsPath + "/spec"
        };
        
        return _loadAll(directory, config, "unittests", testExtension);
    }
    
    /**
     * Load extensions.
     *
     * @param {?Array.<string>} A list containing references to extension source
     *      location. A source location may be either (a) a folder name inside
     *      src/extensions or (b) an absolute path.
     * @return {!$.Promise} A promise object that is resolved when all extensions complete loading.
     */
    function init(paths) {
        var params = new UrlParams();
        
        if (_init) {
            // Only init once. Return a resolved promise.
            return new $.Deferred().resolve().promise();
        }
        
        // Load *subset* of the usual builtin extensions list, and don't try to find any user/dev extensions
        if (brackets.inBrowser) {
            var basePath = PathUtils.directory(window.location.href) + "extensions/default/",
                defaultExtensions = [
                    "CSSCodeHints",
                    //"DebugCommands",
                    "HTMLCodeHints",
                    "HtmlEntityCodeHints",
                    "InlineColorEditor",
                    //"JavaScriptCodeHints",
                    "JavaScriptQuickEdit",
                    "JSLint",
                    "LESSSupport",
                    "QuickOpenCSS",
                    "QuickOpenHTML",
                    "QuickOpenJavaScript",
                    "QuickView",
                    "RecentProjects",
                    //"StaticServer",
                    "UrlCodeHints",
                    "WebPlatformDocs",
                    
                    "test-server-file-system"
                ];
            
            return Async.doInParallel(defaultExtensions, function (item) {
                var extConfig = {
                    baseUrl: basePath + item
                };
                return loadExtension(item, extConfig, "main");
            });
        }
        
        
        if (!paths) {
            params.parse();
            
            if (params.get("reloadWithoutUserExts") === "true") {
                paths = ["default"];
            } else {
                paths = ["default", "dev", getUserExtensionPath()];
            }
        }
        
        // Load extensions before restoring the project
        
        // Get a Directory for the user extension directory and create it if it doesn't exist.
        // Note that this is an async call and there are no success or failure functions passed
        // in. If the directory *doesn't* exist, it will be created. Extension loading may happen
        // before the directory is finished being created, but that is okay, since the extension
        // loading will work correctly without this directory.
        // If the directory *does* exist, nothing else needs to be done. It will be scanned normally
        // during extension loading.
        var extensionPath = getUserExtensionPath();
        FileSystem.getDirectoryForPath(extensionPath).create();
        
        // Create the extensions/disabled directory, too.
        var disabledExtensionPath = extensionPath.replace(/\/user$/, "/disabled");
        FileSystem.getDirectoryForPath(disabledExtensionPath).create();
        
        var promise = Async.doSequentially(paths, function (item) {
            var extensionPath = item;
            
            // If the item has "/" in it, assume it is a full path. Otherwise, load
            // from our source path + "/extensions/".
            if (item.indexOf("/") === -1) {
                extensionPath = FileUtils.getNativeBracketsDirectoryPath() + "/extensions/" + item;
            }
            
            return loadAllExtensionsInNativeDirectory(extensionPath);
        }, false);
        
        promise.always(function () {
            _init = true;
        });
        
        return promise;
    }

    // unit tests
    exports._setInitExtensionTimeout = _setInitExtensionTimeout;
    exports._getInitExtensionTimeout = _getInitExtensionTimeout;
    
    // public API
    exports.init = init;
    exports.getUserExtensionPath = getUserExtensionPath;
    exports.getRequireContextForExtension = getRequireContextForExtension;
    exports.loadExtension = loadExtension;
    exports.testExtension = testExtension;
    exports.loadAllExtensionsInNativeDirectory = loadAllExtensionsInNativeDirectory;
    exports.testAllExtensionsInNativeDirectory = testAllExtensionsInNativeDirectory;
});<|MERGE_RESOLUTION|>--- conflicted
+++ resolved
@@ -23,11 +23,7 @@
 
 
 /*jslint vars: true, plusplus: true, devel: true, nomen: true, indent: 4, maxerr: 50 */
-<<<<<<< HEAD
-/*global define, $, CodeMirror, brackets, window, PathUtils */
-=======
-/*global define, $, brackets */
->>>>>>> 4bfed93b
+/*global define, $, brackets, PathUtils */
 
 /**
  * ExtensionLoader searches the filesystem for extensions, then creates a new context for each one and loads it.
