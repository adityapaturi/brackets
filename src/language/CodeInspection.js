/*
 * Copyright (c) 2013 Adobe Systems Incorporated. All rights reserved.
 *
 * Permission is hereby granted, free of charge, to any person obtaining a
 * copy of this software and associated documentation files (the "Software"),
 * to deal in the Software without restriction, including without limitation
 * the rights to use, copy, modify, merge, publish, distribute, sublicense,
 * and/or sell copies of the Software, and to permit persons to whom the
 * Software is furnished to do so, subject to the following conditions:
 *
 * The above copyright notice and this permission notice shall be included in
 * all copies or substantial portions of the Software.
 *
 * THE SOFTWARE IS PROVIDED "AS IS", WITHOUT WARRANTY OF ANY KIND, EXPRESS OR
 * IMPLIED, INCLUDING BUT NOT LIMITED TO THE WARRANTIES OF MERCHANTABILITY,
 * FITNESS FOR A PARTICULAR PURPOSE AND NONINFRINGEMENT. IN NO EVENT SHALL THE
 * AUTHORS OR COPYRIGHT HOLDERS BE LIABLE FOR ANY CLAIM, DAMAGES OR OTHER
 * LIABILITY, WHETHER IN AN ACTION OF CONTRACT, TORT OR OTHERWISE, ARISING
 * FROM, OUT OF OR IN CONNECTION WITH THE SOFTWARE OR THE USE OR OTHER
 * DEALINGS IN THE SOFTWARE.
 *
 */


/*jslint vars: true, plusplus: true, devel: true, nomen: true, indent: 4 */
/*global define, $, Mustache, brackets */

/**
 * Manages linters and other code inspections on a per-language basis. Provides a UI and status indicator for
 * the resulting errors/warnings.
 *
 * Currently, inspection providers are only invoked on the current file and only when it is opened, switched to,
 * or saved. But in the future, inspectors may be invoked as part of a global scan, at intervals while typing, etc.
 * Currently, results are only displayed in a bottom panel list and in a status bar icon. But in the future,
 * results may also be displayed inline in the editor (as gutter markers, squiggly underlines, etc.).
 * In the future, support may also be added for error/warning providers that cannot process a single file at a time
 * (e.g. a full-project compiler).
 */
define(function (require, exports, module) {
    "use strict";

    var _ = require("thirdparty/lodash");

    // Load dependent modules
    var Commands                = require("command/Commands"),
        PanelManager            = require("view/PanelManager"),
        CommandManager          = require("command/CommandManager"),
        DocumentManager         = require("document/DocumentManager"),
        EditorManager           = require("editor/EditorManager"),
        FileUtils               = require("file/FileUtils"),
        LanguageManager         = require("language/LanguageManager"),
        PreferencesManager      = require("preferences/PreferencesManager"),
        PerfUtils               = require("utils/PerfUtils"),
        Strings                 = require("strings"),
        StringUtils             = require("utils/StringUtils"),
        AppInit                 = require("utils/AppInit"),
        Resizer                 = require("utils/Resizer"),
        StatusBar               = require("widgets/StatusBar"),
        Async                   = require("utils/Async"),
        PanelTemplate           = require("text!htmlContent/problems-panel.html"),
        ResultsTemplate         = require("text!htmlContent/problems-panel-table.html");
<<<<<<< HEAD
    
    var INDICATOR_ID = "status-inspection";
=======

    var INDICATOR_ID = "status-inspection",
        defaultPrefs = {
            enabled: brackets.config["linting.enabled_by_default"],
            collapsed: false
        };

>>>>>>> c2bd6acc
    /** Values for problem's 'type' property */
    var Type = {
        /** Unambiguous error, such as a syntax error */
        ERROR: "problem_type_error",
        /** Maintainability issue, probable error / bad smell, etc. */
        WARNING: "problem_type_warning",
        /** Inspector unable to continue, code too complex for static analysis, etc. Not counted in error/warning tally. */
        META: "problem_type_meta"
    };

    /**
     * Constants for the preferences defined in this file.
     */
<<<<<<< HEAD
    var PREF_ENABLED = "linting.enabled",
        PREF_COLLAPSED = "linting.collapsed";
    
=======
    var _prefs = null;

>>>>>>> c2bd6acc
    /**
     * When disabled, the errors panel is closed and the status bar icon is grayed out.
     * Takes precedence over _collapsed.
     * @private
     * @type {boolean}
     */
    var _enabled = true;

    /**
     * When collapsed, the errors panel is closed but the status bar icon is kept up to date.
     * @private
     * @type {boolean}
     */
    var _collapsed = false;

    /**
     * @private
     * @type {$.Element}
     */
    var $problemsPanel;

    /**
     * @private
     * @type {$.Element}
     */
    var $problemsPanelTable;

    /**
     * @private
     * @type {boolean}
     */
    var _gotoEnabled = false;

    /**
     * @private
     * @type {Object.<languageId:string, Array.<{name:string, scanFile:function(string, string):Object}>>}
     */
    var _providers = {};

    /**
     * @private
     * @type {boolean}
     */
    var _hasErrors;

    /**
     * Enable or disable the "Go to First Error" command
     * @param {boolean} gotoEnabled Whether it is enabled.
     */
    function setGotoEnabled(gotoEnabled) {
        CommandManager.get(Commands.NAVIGATE_GOTO_FIRST_PROBLEM).setEnabled(gotoEnabled);
        _gotoEnabled = gotoEnabled;
    }

    function _unregisterAll() {
        _providers = {};
    }

    /**
     * Returns a list of provider for given file path, if available.
     * Decision is made depending on the file extension.
     *
     * @param {!string} filePath
     * @return ?{Array.<{name:string, scanFile:function(string, string):?{errors:!Array, aborted:boolean}}>} provider
     */
    function getProvidersForPath(filePath) {
        return _providers[LanguageManager.getLanguageForPath(filePath).getId()];
    }

    /**
     * Runs a file inspection over passed file. Uses the given list of providers if specified, otherwise uses
     * the set of providers that are registered for the file's language.
     * This method doesn't update the Brackets UI, just provides inspection results.
     * These results will reflect any unsaved changes present in the file if currently open.
     * 
     * The Promise yields an array of provider-result pair objects (the result is the return value of the
     * provider's scanFile() - see register() for details). The result object may be null if there were no
     * errors from that provider.
     * If there are no providers registered for this file, the Promise yields null instead.
     *
     * @param {!File} file File that will be inspected for errors.
     * @param {?Array.<{name:string, scanFile:function(string, string):?{errors:!Array, aborted:boolean}}>} providerList
     * @return {$.Promise} a jQuery promise that will be resolved with ?Array.<{provider:Object, result: ?{errors:!Array, aborted:boolean}}>
     */
    function inspectFile(file, providerList) {
        var response = new $.Deferred(),
            results = [];

        providerList = (providerList || getProvidersForPath(file.fullPath)) || [];

        if (!providerList.length) {
            response.resolve(null);
            return response.promise();
        }

        DocumentManager.getDocumentText(file)
            .done(function (fileText) {
                var perfTimerInspector = PerfUtils.markStart("CodeInspection:\t" + file.fullPath);

                providerList.forEach(function (provider) {
                    var perfTimerProvider = PerfUtils.markStart("CodeInspection '" + provider.name + "':\t" + file.fullPath);

                    try {
                        var scanResult = provider.scanFile(fileText, file.fullPath);
                        results.push({provider: provider, result: scanResult});
                    } catch (err) {
                        console.error("[CodeInspection] Provider " + provider.name + " threw an error: " + err);
                        response.reject(err);
                        return;
                    }

                    PerfUtils.addMeasurement(perfTimerProvider);
                });

                PerfUtils.addMeasurement(perfTimerInspector);

                response.resolve(results);
            })
            .fail(function (err) {
                console.error("[CodeInspection] Could not read file for inspection: " + file.fullPath);
                response.reject(err);
            });

        return response.promise();
    }

    /**
     * Update the title of the problem panel and the tooltip of the status bar icon. The title and the tooltip will
     * change based on the number of problems reported and how many provider reported problems.
     * 
     * @param {Number} numProblems - total number of problems across all providers
     * @param {Array.<{name:string, scanFile:function(string, string):Object}>} providersReportingProblems - providers that reported problems
     * @param {boolean} aborted - true if any provider returned a result with the 'aborted' flag set
     */
    function updatePanelTitleAndStatusBar(numProblems, providersReportingProblems, aborted) {
        var message;

        if (providersReportingProblems.length === 1) {
            // don't show a header if there is only one provider available for this file type
            $problemsPanelTable.find(".inspector-section").hide();

            if (numProblems === 1 && !aborted) {
                message = StringUtils.format(Strings.SINGLE_ERROR, providersReportingProblems[0].name);
            } else {
                if (aborted) {
                    numProblems += "+";
                }

                message = StringUtils.format(Strings.MULTIPLE_ERRORS, providersReportingProblems[0].name, numProblems);
            }

            $problemsPanel.find(".title").text(message);
            StatusBar.updateIndicator(INDICATOR_ID, true, "inspection-errors", message);
        } else if (providersReportingProblems.length > 1) {
            $problemsPanelTable.find(".inspector-section").show();

            if (aborted) {
                numProblems += "+";
            }

            message = StringUtils.format(Strings.ERRORS_PANEL_TITLE_MULTIPLE, numProblems);
            $problemsPanel.find(".title").text(message);
            StatusBar.updateIndicator(INDICATOR_ID, true, "inspection-errors", message);
        }
    }

    /**
     * Run inspector applicable to current document. Updates status bar indicator and refreshes error list in
     * bottom panel. Does not run if inspection is disabled or if a providerName is given and does not
     * match the current doc's provider name.
     * 
     * @param {?string} providerName name of the provider that is requesting a run
     */
<<<<<<< HEAD
    function run(providerName) {
        var currentDoc = DocumentManager.getCurrentDocument(),
            provider = currentDoc && getProviderForPath(currentDoc.file.fullPath);
        
        if (!_enabled || (provider && providerName && providerName !== provider.name)) {
            _lastResult = null;
=======
    function run() {
        if (!_enabled) {
            _hasErrors = false;
>>>>>>> c2bd6acc
            Resizer.hide($problemsPanel);
            StatusBar.updateIndicator(INDICATOR_ID, true, "inspection-disabled", Strings.LINT_DISABLED);
            setGotoEnabled(false);
            return;
        }
<<<<<<< HEAD
        
        if (provider) {
            inspectFile(currentDoc.file, provider).then(function (result) {
=======

        var currentDoc = DocumentManager.getCurrentDocument(),
            providerList = currentDoc && getProvidersForPath(currentDoc.file.fullPath);

        if (providerList && providerList.length) {
            var numProblems = 0;
            var aborted = false;
            var allErrors = [];
            var html;
            var providersReportingProblems = [];

            // run all the providers registered for this file type
            inspectFile(currentDoc.file, providerList).then(function (results) {
>>>>>>> c2bd6acc
                // check if current document wasn't changed while inspectFile was running
                if (currentDoc !== DocumentManager.getCurrentDocument()) {
                    return;
                }

                // how many errors in total?
                var errors = results.reduce(function (a, item) { return a + (item.result ? item.result.errors.length : 0); }, 0);

                _hasErrors = Boolean(errors);

                if (!errors) {
                    Resizer.hide($problemsPanel);

                    var message = Strings.NO_ERRORS_MULTIPLE_PROVIDER;
                    if (providerList.length === 1) {
                        message = StringUtils.format(Strings.NO_ERRORS, providerList[0].name);
                    }

                    StatusBar.updateIndicator(INDICATOR_ID, true, "inspection-valid", message);

                    setGotoEnabled(false);
                    return;
                }

                var perfTimerDOM = PerfUtils.markStart("ProblemsPanel render:\t" + currentDoc.file.fullPath);
                
                // Augment error objects with additional fields needed by Mustache template
                results.forEach(function (inspectionResult) {
                    var provider = inspectionResult.provider;

                    if (inspectionResult.result) {
                        inspectionResult.result.errors.forEach(function (error) {
                            // some inspectors don't always provide a line number
                            if (!isNaN(error.pos.line)) {
                                error.friendlyLine = error.pos.line + 1;
                                error.codeSnippet = currentDoc.getLine(error.pos.line);
                                error.codeSnippet = error.codeSnippet.substr(0, Math.min(175, error.codeSnippet.length));  // limit snippet width
                            }

                            if (error.type !== Type.META) {
                                numProblems++;
                            }
                        });

                        // if the code inspector was unable to process the whole file, we keep track to show a different status
                        if (inspectionResult.result.aborted) {
                            aborted = true;
                        }

                        if (inspectionResult.result.errors) {
                            allErrors.push({
                                providerName: provider.name,
                                results:      inspectionResult.result.errors
                            });

                            providersReportingProblems.push(provider);
                        }
                    }
                });
                
                // Update results table
                html = Mustache.render(ResultsTemplate, {reportList: allErrors});
                
                $problemsPanelTable
                    .empty()
                    .append(html)
                    .scrollTop(0);  // otherwise scroll pos from previous contents is remembered

                if (!_collapsed) {
                    Resizer.show($problemsPanel);
                }

                updatePanelTitleAndStatusBar(numProblems, providersReportingProblems, aborted);
                setGotoEnabled(true);

                PerfUtils.addMeasurement(perfTimerDOM);
            });

        } else {
            // No provider for current file
            _hasErrors = false;
            Resizer.hide($problemsPanel);
            var language = currentDoc && LanguageManager.getLanguageForPath(currentDoc.file.fullPath);
            if (language) {
                StatusBar.updateIndicator(INDICATOR_ID, true, "inspection-disabled", StringUtils.format(Strings.NO_LINT_AVAILABLE, language.getName()));
            } else {
                StatusBar.updateIndicator(INDICATOR_ID, true, "inspection-disabled", Strings.NOTHING_TO_LINT);
            }
            setGotoEnabled(false);
        }
    }

    /**
     * The provider is passed the text of the file and its fullPath. Providers should not assume
     * that the file is open (i.e. DocumentManager.getOpenDocumentForPath() may return null) or
     * that the file on disk matches the text given (file may have unsaved changes).
     * 
     * Registering any provider for the "javascript" language automatically unregisters the built-in
     * Brackets JSLint provider. This is a temporary convenience until UI exists for disabling
     * registered providers.
     *
     * @param {string} languageId
     * @param {{name:string, scanFile:function(string, string):?{errors:!Array, aborted:boolean}} provider
     *
     * Each error is: { pos:{line,ch}, endPos:?{line,ch}, message:string, type:?Type }
     * If type is unspecified, Type.WARNING is assumed.
     */
    function register(languageId, provider) {
        if (!_providers[languageId]) {
            _providers[languageId] = [];
        }

        if (languageId === "javascript") {
            // This is a special case to enable extension provider to replace the JSLint provider
            // in favor of their own implementation
            _.remove(_providers[languageId], function (registeredProvider) {
                return registeredProvider.name === "JSLint";
            });
        }

        _providers[languageId].push(provider);
        
        run();  // in case a file of this type is open currently
    }

    /**
     * Update DocumentManager listeners.
     */
    function updateListeners() {
        if (_enabled) {
            // register our event listeners
            $(DocumentManager)
                .on("currentDocumentChange.codeInspection", function () {
                    run();
                })
                .on("documentSaved.codeInspection documentRefreshed.codeInspection", function (event, document) {
                    if (document === DocumentManager.getCurrentDocument()) {
                        run();
                    }
                });
        } else {
            $(DocumentManager).off(".codeInspection");
        }
    }

    /**
     * Enable or disable all inspection.
     * @param {?boolean} enabled Enabled state. If omitted, the state is toggled.
     * @param {?boolean} doNotSave true if the preference should not be saved to user settings. This is generally for events triggered by project-level settings.
     */
    function toggleEnabled(enabled, doNotSave) {
        if (enabled === undefined) {
            enabled = !_enabled;
        }
        _enabled = enabled;

        CommandManager.get(Commands.VIEW_TOGGLE_INSPECTION).setChecked(_enabled);
        updateListeners();
<<<<<<< HEAD
        if (!doNotSave) {
            PreferencesManager.set("user", PREF_ENABLED, _enabled);
        }
    
=======
        _prefs.setValue("enabled", _enabled);

>>>>>>> c2bd6acc
        // run immediately
        run();
    }

    /**
     * Toggle the collapsed state for the panel. This explicitly collapses the panel (as opposed to
     * the auto collapse due to files with no errors & filetypes with no provider). When explicitly
     * collapsed, the panel will not reopen automatically on switch files or save.
     *
     * @param {?boolean} collapsed Collapsed state. If omitted, the state is toggled.
     * @param {?boolean} doNotSave true if the preference should not be saved to user settings. This is generally for events triggered by project-level settings.
     */
    function toggleCollapsed(collapsed, doNotSave) {
        if (collapsed === undefined) {
            collapsed = !_collapsed;
        }

        _collapsed = collapsed;
<<<<<<< HEAD
        if (!doNotSave) {
            PreferencesManager.set("user", PREF_COLLAPSED, _collapsed);
        }
        
=======
        _prefs.setValue("collapsed", _collapsed);

>>>>>>> c2bd6acc
        if (_collapsed) {
            Resizer.hide($problemsPanel);
        } else {
            if (_hasErrors) {
                Resizer.show($problemsPanel);
            }
        }
    }

    /** Command to go to the first Error/Warning */
    function handleGotoFirstProblem() {
        run();
        if (_gotoEnabled) {
            $problemsPanel.find("tr:first-child").trigger("click");
        }
    }

    // Register command handlers
    CommandManager.register(Strings.CMD_VIEW_TOGGLE_INSPECTION, Commands.VIEW_TOGGLE_INSPECTION,        toggleEnabled);
    CommandManager.register(Strings.CMD_GOTO_FIRST_PROBLEM,     Commands.NAVIGATE_GOTO_FIRST_PROBLEM,   handleGotoFirstProblem);
<<<<<<< HEAD
    
    // Register preferences
    PreferencesManager.definePreference(PREF_ENABLED, "boolean", brackets.config["linting.enabled_by_default"])
        .on("change", function (e, data) {
            toggleEnabled(PreferencesManager.get(PREF_ENABLED), true);
        });
    
    PreferencesManager.definePreference(PREF_COLLAPSED, "boolean", false)
        .on("change", function (e, data) {
            toggleCollapsed(data.newValue, true);
        });
    

    
=======

    // Init PreferenceStorage
    _prefs = PreferencesManager.getPreferenceStorage(module, defaultPrefs);

>>>>>>> c2bd6acc
    // Initialize items dependent on HTML DOM
    AppInit.htmlReady(function () {
        // Create bottom panel to list error details
        var panelHtml = Mustache.render(PanelTemplate, Strings);
        var resultsPanel = PanelManager.createBottomPanel("errors", $(panelHtml), 100);
        $problemsPanel = $("#problems-panel");

        var $selectedRow;
        $problemsPanelTable = $problemsPanel.find(".table-container")
            .on("click", "tr", function (e) {
                if ($selectedRow) {
                    $selectedRow.removeClass("selected");
                }

                $selectedRow  = $(e.currentTarget);
                $selectedRow.addClass("selected");

                // This is a inspector title row, expand/collapse on click
                if ($selectedRow.hasClass("inspector-section")) {
                    // Clicking the inspector title section header collapses/expands result rows
                    $selectedRow.nextUntil(".inspector-section").toggle();

                    var $triangle = $(".disclosure-triangle", $selectedRow);
                    $triangle.toggleClass("expanded").toggleClass("collapsed");
                } else {
                    // This is a problem marker row, show the result on click
                    // Grab the required position data
                    var lineTd    = $selectedRow.find(".line-number");
                    var line      = parseInt(lineTd.text(), 10) - 1;  // convert friendlyLine back to pos.line
                    // if there is no line number available, don't do anything
                    if (!isNaN(line)) {
                        var character = lineTd.data("character");
    
                        var editor = EditorManager.getCurrentFullEditor();
                        editor.setCursorPos(line, character, true);
                        EditorManager.focusEditor();
                    }
                }
            });

        $("#problems-panel .close").click(function () {
            toggleCollapsed(true);
        });

        // Status bar indicator - icon & tooltip updated by run()
        var statusIconHtml = Mustache.render("<div id=\"status-inspection\">&nbsp;</div>", Strings);
        StatusBar.addIndicator(INDICATOR_ID, $(statusIconHtml), true, "", "", "status-indent");

        $("#status-inspection").click(function () {
            // Clicking indicator toggles error panel, if any errors in current file
            if (_hasErrors) {
                toggleCollapsed();
            }
        });

        // Set initial UI state
        toggleEnabled(PreferencesManager.get(PREF_ENABLED), true);
        toggleCollapsed(PreferencesManager.get(PREF_COLLAPSED), true);
    });

    // Testing
    exports._unregisterAll = _unregisterAll;

    // Public API
<<<<<<< HEAD
    exports.register      = register;
    exports.Type          = Type;
    exports.toggleEnabled = toggleEnabled;
    exports.inspectFile   = inspectFile;
    exports.requestRun    = run;
=======
    exports.register       = register;
    exports.Type           = Type;
    exports.toggleEnabled  = toggleEnabled;
    exports.inspectFile    = inspectFile;
>>>>>>> c2bd6acc
});<|MERGE_RESOLUTION|>--- conflicted
+++ resolved
@@ -59,18 +59,9 @@
         Async                   = require("utils/Async"),
         PanelTemplate           = require("text!htmlContent/problems-panel.html"),
         ResultsTemplate         = require("text!htmlContent/problems-panel-table.html");
-<<<<<<< HEAD
     
     var INDICATOR_ID = "status-inspection";
-=======
-
-    var INDICATOR_ID = "status-inspection",
-        defaultPrefs = {
-            enabled: brackets.config["linting.enabled_by_default"],
-            collapsed: false
-        };
-
->>>>>>> c2bd6acc
+
     /** Values for problem's 'type' property */
     var Type = {
         /** Unambiguous error, such as a syntax error */
@@ -84,14 +75,9 @@
     /**
      * Constants for the preferences defined in this file.
      */
-<<<<<<< HEAD
     var PREF_ENABLED = "linting.enabled",
         PREF_COLLAPSED = "linting.collapsed";
-    
-=======
-    var _prefs = null;
-
->>>>>>> c2bd6acc
+
     /**
      * When disabled, the errors panel is closed and the status bar icon is grayed out.
      * Takes precedence over _collapsed.
@@ -265,28 +251,14 @@
      * 
      * @param {?string} providerName name of the provider that is requesting a run
      */
-<<<<<<< HEAD
-    function run(providerName) {
-        var currentDoc = DocumentManager.getCurrentDocument(),
-            provider = currentDoc && getProviderForPath(currentDoc.file.fullPath);
-        
-        if (!_enabled || (provider && providerName && providerName !== provider.name)) {
-            _lastResult = null;
-=======
     function run() {
         if (!_enabled) {
             _hasErrors = false;
->>>>>>> c2bd6acc
             Resizer.hide($problemsPanel);
             StatusBar.updateIndicator(INDICATOR_ID, true, "inspection-disabled", Strings.LINT_DISABLED);
             setGotoEnabled(false);
             return;
         }
-<<<<<<< HEAD
-        
-        if (provider) {
-            inspectFile(currentDoc.file, provider).then(function (result) {
-=======
 
         var currentDoc = DocumentManager.getCurrentDocument(),
             providerList = currentDoc && getProvidersForPath(currentDoc.file.fullPath);
@@ -300,7 +272,6 @@
 
             // run all the providers registered for this file type
             inspectFile(currentDoc.file, providerList).then(function (results) {
->>>>>>> c2bd6acc
                 // check if current document wasn't changed while inspectFile was running
                 if (currentDoc !== DocumentManager.getCurrentDocument()) {
                     return;
@@ -459,15 +430,10 @@
 
         CommandManager.get(Commands.VIEW_TOGGLE_INSPECTION).setChecked(_enabled);
         updateListeners();
-<<<<<<< HEAD
         if (!doNotSave) {
             PreferencesManager.set("user", PREF_ENABLED, _enabled);
         }
     
-=======
-        _prefs.setValue("enabled", _enabled);
-
->>>>>>> c2bd6acc
         // run immediately
         run();
     }
@@ -486,15 +452,10 @@
         }
 
         _collapsed = collapsed;
-<<<<<<< HEAD
         if (!doNotSave) {
             PreferencesManager.set("user", PREF_COLLAPSED, _collapsed);
         }
         
-=======
-        _prefs.setValue("collapsed", _collapsed);
-
->>>>>>> c2bd6acc
         if (_collapsed) {
             Resizer.hide($problemsPanel);
         } else {
@@ -515,7 +476,6 @@
     // Register command handlers
     CommandManager.register(Strings.CMD_VIEW_TOGGLE_INSPECTION, Commands.VIEW_TOGGLE_INSPECTION,        toggleEnabled);
     CommandManager.register(Strings.CMD_GOTO_FIRST_PROBLEM,     Commands.NAVIGATE_GOTO_FIRST_PROBLEM,   handleGotoFirstProblem);
-<<<<<<< HEAD
     
     // Register preferences
     PreferencesManager.definePreference(PREF_ENABLED, "boolean", brackets.config["linting.enabled_by_default"])
@@ -530,12 +490,6 @@
     
 
     
-=======
-
-    // Init PreferenceStorage
-    _prefs = PreferencesManager.getPreferenceStorage(module, defaultPrefs);
-
->>>>>>> c2bd6acc
     // Initialize items dependent on HTML DOM
     AppInit.htmlReady(function () {
         // Create bottom panel to list error details
@@ -600,16 +554,9 @@
     exports._unregisterAll = _unregisterAll;
 
     // Public API
-<<<<<<< HEAD
-    exports.register      = register;
-    exports.Type          = Type;
-    exports.toggleEnabled = toggleEnabled;
-    exports.inspectFile   = inspectFile;
-    exports.requestRun    = run;
-=======
     exports.register       = register;
     exports.Type           = Type;
     exports.toggleEnabled  = toggleEnabled;
     exports.inspectFile    = inspectFile;
->>>>>>> c2bd6acc
+    exports.requestRun    = run;
 });