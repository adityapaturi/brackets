/*
 * Copyright (c) 2012 Adobe Systems Incorporated. All rights reserved.
 *  
 * Permission is hereby granted, free of charge, to any person obtaining a
 * copy of this software and associated documentation files (the "Software"), 
 * to deal in the Software without restriction, including without limitation 
 * the rights to use, copy, modify, merge, publish, distribute, sublicense, 
 * and/or sell copies of the Software, and to permit persons to whom the 
 * Software is furnished to do so, subject to the following conditions:
 *  
 * The above copyright notice and this permission notice shall be included in
 * all copies or substantial portions of the Software.
 *  
 * THE SOFTWARE IS PROVIDED "AS IS", WITHOUT WARRANTY OF ANY KIND, EXPRESS OR
 * IMPLIED, INCLUDING BUT NOT LIMITED TO THE WARRANTIES OF MERCHANTABILITY, 
 * FITNESS FOR A PARTICULAR PURPOSE AND NONINFRINGEMENT. IN NO EVENT SHALL THE
 * AUTHORS OR COPYRIGHT HOLDERS BE LIABLE FOR ANY CLAIM, DAMAGES OR OTHER 
 * LIABILITY, WHETHER IN AN ACTION OF CONTRACT, TORT OR OTHERWISE, ARISING 
 * FROM, OUT OF OR IN CONNECTION WITH THE SOFTWARE OR THE USE OR OTHER 
 * DEALINGS IN THE SOFTWARE.
 * 
 */

/*jslint vars: true, plusplus: true, devel: true, nomen: true, regexp: true, indent: 4, maxerr: 50 */
/*global define, brackets, window, $, Mustache */

define(function (require, exports, module) {
    "use strict";
    
    // Brackets modules
    var ProjectManager          = brackets.getModule("project/ProjectManager"),
        SidebarView             = brackets.getModule("project/SidebarView"),
        PreferencesManager      = brackets.getModule("preferences/PreferencesManager"),
        Commands                = brackets.getModule("command/Commands"),
        CommandManager          = brackets.getModule("command/CommandManager"),
        KeyBindingManager       = brackets.getModule("command/KeyBindingManager"),
        Menus                   = brackets.getModule("command/Menus"),
        EditorManager           = brackets.getModule("editor/EditorManager"),
        ExtensionUtils          = brackets.getModule("utils/ExtensionUtils"),
        AppInit                 = brackets.getModule("utils/AppInit"),
        KeyEvent                = brackets.getModule("utils/KeyEvent"),
        FileUtils               = brackets.getModule("file/FileUtils"),
        NativeFileSystem        = brackets.getModule("file/NativeFileSystem").NativeFileSystem,
        PopUpManager            = brackets.getModule("widgets/PopUpManager"),
        Strings                 = brackets.getModule("strings"),
        ProjectsMenuTemplate    = require("text!htmlContent/projects-menu.html");
    
    var KeyboardPrefs = JSON.parse(require("text!keyboard.json"));
    
    var prefs = PreferencesManager.getPreferenceStorage(module);
    //TODO: Remove preferences migration code
    PreferencesManager.handleClientIdChange(prefs, "com.adobe.brackets.brackets-recent-projects");
    
    /** @const {string} Recent Projects commands ID */
    var TOGGLE_DROPDOWN = "recentProjects.toggle";
    
    /** @const {number} Maximum number of displayed recent projects */
    var MAX_PROJECTS = 20;
    
    /** @type {$.Element} jQuery elements used for the dropdown menu */
    var $dropdownFirstItem,
        $dropdownItem,
        $dropdownToggle,
        $dropdown;
    
    
    /**
     * Get the stored list of recent projects, canonicalizing and updating paths as appropriate.
     */
    function getRecentProjects() {
        var recentProjects = prefs.getValue("recentProjects") || [],
            i;
        
        for (i = 0; i < recentProjects.length; i++) {
            recentProjects[i] = FileUtils.canonicalizeFolderPath(ProjectManager.updateWelcomeProjectPath(recentProjects[i]));
        }
        return recentProjects;
    }
    
    /**
     * Add a project to the stored list of recent projects, up to MAX_PROJECTS.
     */
    function add() {
        var root = FileUtils.canonicalizeFolderPath(ProjectManager.getProjectRoot().fullPath),
            recentProjects = getRecentProjects(),
            index = recentProjects.indexOf(root);
        
        if (index !== -1) {
            recentProjects.splice(index, 1);
        }
        recentProjects.unshift(root);
        if (recentProjects.length > MAX_PROJECTS) {
            recentProjects = recentProjects.slice(0, MAX_PROJECTS);
        }
        prefs.setValue("recentProjects", recentProjects);
    }
    
    /**
     * Check the list of items to see if any of them are hovered, and if so trigger a mouseenter.
     * Normally the mouseenter event handles this, but when a previous item is deleted and the next
     * item moves up to be underneath the mouse, we don't get a mouseenter event for that item.
     */
    function checkHovers(pageX, pageY) {
        $dropdown.children().each(function () {
            var offset = $(this).offset(),
                width  = $(this).outerWidth(),
                height = $(this).outerHeight();
            
            if (pageX >= offset.left && pageX <= offset.left + width &&
                    pageY >= offset.top && pageY <= offset.top + height) {
                $(".recent-folder-link", this).triggerHandler("mouseenter");
            }
        });
    }
    
    /**
     * Create the "delete" button that shows up when you hover over a project.
     */
    function renderDelete() {
        return $("<div id='recent-folder-delete' class='trash-icon'></div>")
            .mouseup(function (e) {
                // Don't let the click bubble upward.
                e.stopPropagation();
                
                // Remove the project from the preferences.
                var recentProjects = getRecentProjects(),
                    index = recentProjects.indexOf($(this).parent().data("path")),
                    newProjects = [],
                    i;
                for (i = 0; i < recentProjects.length; i++) {
                    if (i !== index) {
                        newProjects.push(recentProjects[i]);
                    }
                }
                prefs.setValue("recentProjects", newProjects);
                $(this).closest("li").remove();
                checkHovers(e.pageX, e.pageY);
                
                if (newProjects.length === 1) {
                    $dropdown.find(".divider").remove();
                }
            });
    }
    
    /**
     * Hide the delete button.
     */
    function removeDeleteButton() {
        $("#recent-folder-delete").remove();
    }
    
    /**
     * Show the delete button over a given target.
     */
    function addDeleteButton($target) {
        removeDeleteButton();
        renderDelete()
            .css("top", $target.position().top + 6)
            .appendTo($target);
    }
    
    
    /**
     * Selects the next or previous item in the list
     * @param {number} direction  +1 for next, -1 for prev
     */
    function selectNextItem(direction) {
        var $links   = $dropdown.find("a"),
            index    = $dropdownItem ? $links.index($dropdownItem) : (direction > 0 ? -1 : 0),
            $newItem = $links.eq((index + direction) % $links.length);
        
        if ($dropdownItem) {
            $dropdownItem.removeClass("selected");
        }
        $newItem.addClass("selected");
        
        $dropdownItem = $newItem;
        removeDeleteButton();
    }
    
    /**
     * Handles the Key Down events
     * @param {KeyboardEvent} event
     * @return {boolean} True if the key was handled
     */
    function keydownHook(event) {
        var keyHandled = false;
        
        switch (event.keyCode) {
        case KeyEvent.DOM_VK_UP:
            selectNextItem(-1);
            keyHandled = true;
            break;
        case KeyEvent.DOM_VK_DOWN:
            selectNextItem(+1);
            keyHandled = true;
            break;
        case KeyEvent.DOM_VK_ENTER:
        case KeyEvent.DOM_VK_RETURN:
            if ($dropdownItem) {
                $dropdownItem.trigger("click");
            }
            keyHandled = true;
            break;
        }
        
        if (keyHandled) {
            event.stopImmediatePropagation();
            event.preventDefault();
        }
        return keyHandled;
    }

    
    /**
     * Close the dropdown.
     */
    function closeDropdown() {
        // Since we passed "true" for autoRemove to addPopUp(), this will
        // automatically remove the dropdown from the DOM. Also, PopUpManager
        // will call cleanupDropdown().
        if ($dropdown) {
            PopUpManager.removePopUp($dropdown);
        }
    }
    
    /**
     * Remove the various event handlers that close the dropdown. This is called by the
     * PopUpManager when the dropdown is closed.
     */
    function cleanupDropdown() {
        $("html").off("click", closeDropdown);
        $("#project-files-container").off("scroll", closeDropdown);
        $(SidebarView).off("hide", closeDropdown);
        $("#titlebar .nav").off("click", closeDropdown);
        $dropdown = null;

        EditorManager.focusEditor();
        $(window).off("keydown", keydownHook);
    }
    
    
    /**
     * Adds the click and mouse enter/leave events to the dropdown
     */
    function _handleListEvents() {
        $dropdown
            .on("click", "a", function () {
                var $link = $(this),
                    id    = $link.attr("id"),
                    path  = $link.data("path");
                
                if (path) {
                    ProjectManager.openProject(path)
                        .fail(function () {
                            // Remove the project from the list only if it does not exist on disk
                            var recentProjects = getRecentProjects(),
                                index = recentProjects.indexOf(path);
                            if (index !== -1) {
                                NativeFileSystem.requestNativeFileSystem(path,
                                    function () {},
                                    function () {
                                        recentProjects.splice(index, 1);
                                    });
                            }
                        });
                    closeDropdown();
                
                } else if (id === "open-folder-link") {
                    CommandManager.execute(Commands.FILE_OPEN_FOLDER);
                }
            })
            .on("mouseenter", "a", function () {
                if ($dropdownItem) {
                    $dropdownItem.removeClass("selected");
                }
                $dropdownItem = $(this).addClass("selected");
                
                if ($dropdownItem.hasClass("recent-folder-link")) {
                    // Note: we can't depend on the event here because this can be triggered
                    // manually from checkHovers().
                    addDeleteButton($(this));
                }
            })
            .on("mouseleave", "a", function () {
                var $link = $(this).removeClass("selected");
                
                if ($link.get(0) === $dropdownItem.get(0)) {
                    $dropdownItem = null;
                }
                if ($link.hasClass("recent-folder-link")) {
                    removeDeleteButton();
                }
            });
    }
    
    /**
     * Parses the path and returns an object with the full path, the folder name and the path without the folder.
     * @param {string} path The full path to the folder.
     * @return {{path: string, folder: string, rest: string}}
     */
    function parsePath(path) {
        var lastSlash = path.lastIndexOf("/"), folder, rest;
        if (lastSlash === path.length - 1) {
            lastSlash = path.slice(0, path.length - 1).lastIndexOf("/");
        }
        if (lastSlash >= 0) {
            rest = " - " + (lastSlash ? path.slice(0, lastSlash) : "/");
            folder = path.slice(lastSlash + 1);
        } else {
            rest = "/";
            folder = path;
        }
        
        return {path: path, folder: folder, rest: rest};
    }

    /**
     * Create the list of projects in the dropdown menu.
     * @return {string} The html content
     */
    function renderList() {
        var recentProjects = getRecentProjects(),
            currentProject = FileUtils.canonicalizeFolderPath(ProjectManager.getProjectRoot().fullPath),
            templateVars   = {
                projectList : [],
                Strings     : Strings
            };
        
        recentProjects.forEach(function (root) {
            if (root !== currentProject) {
                templateVars.projectList.push(parsePath(root));
            }
        });
        
        return Mustache.render(ProjectsMenuTemplate, templateVars);
    }
    
    /**
     * Show or hide the recent projects dropdown.
     */
    function showDropdown() {
        // If the dropdown is already visible, just return (so the root click handler on html
        // will close it).
        if ($dropdown) {
            return;
        }
        
        Menus.closeAll();
        
        $dropdown = $(renderList());
        
        var toggleOffset = $dropdownToggle.offset();
        $dropdown
            .css({
                left: toggleOffset.left,
                top: toggleOffset.top + $dropdownToggle.outerHeight()
            })
            .appendTo($("body"));
        
        PopUpManager.addPopUp($dropdown, cleanupDropdown, true);
        
        // TODO: should use capture, otherwise clicking on the menus doesn't close it. More fallout
        // from the fact that we can't use the Boostrap (1.4) dropdowns.
        $("html").on("click", closeDropdown);
        
        // Hide the menu if the user scrolls in the project tree. Otherwise the Lion scrollbar
        // overlaps it.
        // TODO: This duplicates logic that's already in ProjectManager (which calls Menus.close()).
        // We should fix this when the popup handling is centralized in PopupManager, as well
        // as making Esc close the dropdown. See issue #1381.
        $("#project-files-container").on("scroll", closeDropdown);
        
        // Hide the menu if the sidebar is hidden.
        // TODO: Is there some more general way we could handle this for dropdowns?
        $(SidebarView).on("hide", closeDropdown);
        
        // Hacky: if we detect a click in the menubar, close ourselves.
        // TODO: again, we should have centralized popup management.
        $("#titlebar .nav").on("click", closeDropdown);
        
        _handleListEvents();
        $(window).on("keydown", keydownHook);
    }
    
    /**
     * Show or hide the recent projects dropdown.
     * @param {$.Event} e The event object that triggered the toggling.
     */
    function handleMouseEvent(e) {
        // TODO: Can't just use Bootstrap 1.4 dropdowns for this since they're hard-coded to
        // assume that the dropdown is inside a top-level menubar created using <li>s.
        // Have to do this stopProp to avoid the html click handler from firing when this returns.
        e.stopPropagation();
        
        showDropdown();
    }
    
    /**
     * Show or hide the recent projects dropdown from the toogle command.
     */
    function handleKeyEvent() {
        if (!$dropdown) {
            if (!SidebarView.isVisible()) {
                SidebarView.show();
            }
            
            showDropdown();
            $dropdown.focus();
<<<<<<< HEAD
            $dropdownItem = $dropdown.find("a").eq(1);
            $dropdownItem.addClass("selected");
=======
            $dropdownFirstItem = $dropdown.find("a").eq(0);
            $dropdownItem = $dropdown.find("a").eq(1);
            if ($dropdownItem.length !== 0) {
                $dropdownItem.addClass("selected");
            } else {
                $dropdownFirstItem.addClass("selected");
            }
>>>>>>> 375c107b
            
            // If focusing the dropdown caused a modal bar to close, we need to refocus the dropdown
            window.setTimeout(function () {
                $dropdown.focus();
            }, 0);
        }
    }
    
    
    // Register command handlers
    CommandManager.register(Strings.CMD_TOGGLE_RECENT_PROJECTS, TOGGLE_DROPDOWN, handleKeyEvent);
    KeyBindingManager.addBinding(TOGGLE_DROPDOWN, KeyboardPrefs.recentProjects);
    
    // Initialize extension
    AppInit.appReady(function () {
        ExtensionUtils.loadStyleSheet(module, "styles/styles.css");
        
        $(ProjectManager).on("projectOpen", add);
        $(ProjectManager).on("beforeProjectClose", add);
    });

    AppInit.htmlReady(function () {
        $("#project-title")
            .wrap("<div id='project-dropdown-toggle'></div>")
            .after("<span class='dropdown-arrow'></span>");
        
        $dropdownToggle = $("#project-dropdown-toggle").click(handleMouseEvent);
    });
});<|MERGE_RESOLUTION|>--- conflicted
+++ resolved
@@ -407,10 +407,6 @@
             
             showDropdown();
             $dropdown.focus();
-<<<<<<< HEAD
-            $dropdownItem = $dropdown.find("a").eq(1);
-            $dropdownItem.addClass("selected");
-=======
             $dropdownFirstItem = $dropdown.find("a").eq(0);
             $dropdownItem = $dropdown.find("a").eq(1);
             if ($dropdownItem.length !== 0) {
@@ -418,7 +414,6 @@
             } else {
                 $dropdownFirstItem.addClass("selected");
             }
->>>>>>> 375c107b
             
             // If focusing the dropdown caused a modal bar to close, we need to refocus the dropdown
             window.setTimeout(function () {
