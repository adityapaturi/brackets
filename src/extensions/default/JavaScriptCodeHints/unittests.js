/*
 * Copyright (c) 2013 Adobe Systems Incorporated. All rights reserved.
 *  
 * Permission is hereby granted, free of charge, to any person obtaining a
 * copy of this software and associated documentation files (the "Software"), 
 * to deal in the Software without restriction, including without limitation 
 * the rights to use, copy, modify, merge, publish, distribute, sublicense, 
 * and/or sell copies of the Software, and to permit persons to whom the 
 * Software is furnished to do so, subject to the following conditions:
 *  
 * The above copyright notice and this permission notice shall be included in
 * all copies or substantial portions of the Software.
 *  
 * THE SOFTWARE IS PROVIDED "AS IS", WITHOUT WARRANTY OF ANY KIND, EXPRESS OR
 * IMPLIED, INCLUDING BUT NOT LIMITED TO THE WARRANTIES OF MERCHANTABILITY, 
 * FITNESS FOR A PARTICULAR PURPOSE AND NONINFRINGEMENT. IN NO EVENT SHALL THE
 * AUTHORS OR COPYRIGHT HOLDERS BE LIABLE FOR ANY CLAIM, DAMAGES OR OTHER 
 * LIABILITY, WHETHER IN AN ACTION OF CONTRACT, TORT OR OTHERWISE, ARISING 
 * FROM, OUT OF OR IN CONNECTION WITH THE SOFTWARE OR THE USE OR OTHER 
 * DEALINGS IN THE SOFTWARE.
 * 
 */

/*jslint vars: true, plusplus: true, devel: true, browser: true, nomen: true, indent: 4, maxerr: 50 */
/*global define, describe, it, xit, expect, beforeEach, afterEach, waitsFor, runs, $, brackets, waitsForDone */

define(function (require, exports, module) {
    "use strict";

    var Commands            = brackets.getModule("command/Commands"),
        CommandManager      = brackets.getModule("command/CommandManager"),
        Editor              = brackets.getModule("editor/Editor").Editor,
        EditorManager       = brackets.getModule("editor/EditorManager"),
        FileUtils           = brackets.getModule("file/FileUtils"),
        DocumentManager     = brackets.getModule("document/DocumentManager"),
        SpecRunnerUtils     = brackets.getModule("spec/SpecRunnerUtils"),
        UnitTestReporter    = brackets.getModule("test/UnitTestReporter"),
        JSCodeHints         = require("main");

    var extensionPath   = FileUtils.getNativeModuleDirectoryPath(module),
        testPath        = extensionPath + "/unittest-files/basic-test-files/file1.js",
        testHtmlPath    = extensionPath + "/unittest-files/basic-test-files/index.html",
        testDoc         = null,
        testEditor;

    CommandManager.register("test-file-open", Commands.FILE_OPEN, function (fileInfo) {
        // Register a command for FILE_OPEN, which the jump to def code will call
        return DocumentManager.getDocumentForPath(fileInfo.fullPath).done(function (doc) {
            DocumentManager.setCurrentDocument(doc);
        });
    });
    /**
     * Returns an Editor suitable for use in isolation, given a Document. (Unlike
     * SpecRunnerUtils.createMockEditor(), which is given text and creates the Document
     * for you).
     *
     * @param {Document} doc - the document to be contained by the new Editor
     * @return {Editor} - the mock editor object
     */
    function createMockEditor(doc) {
        // Initialize EditorManager
        var $editorHolder = $("<div id='mock-editor-holder'/>");
        EditorManager.setEditorHolder($editorHolder);
        $("body").append($editorHolder);
        
        // create Editor instance
        var editor = new Editor(doc, true, $editorHolder.get(0));

<<<<<<< HEAD
=======
        EditorManager._notifyActiveEditorChanged(editor);
        
>>>>>>> 6e5bce81
        return editor;
    }

    describe("JavaScript Code Hinting", function () {

        /*
         * Ask provider for hints at current cursor position; expect it to
         * return some
         * 
         * @param {Object} provider - a CodeHintProvider object
         * @param {string} key - the charCode of a key press that triggers the
         *      CodeHint provider
         * @return {boolean} - whether the provider has hints in the context of
         *      the test editor
         */
        function expectHints(provider, key) {
            if (key === undefined) {
                key = null;
            }

            expect(provider.hasHints(testEditor, key)).toBe(true);
            return provider.getHints(null);
        }
        
        /*
         * Ask provider for hints at current cursor position; expect it NOT to
         * return any
         * 
         * @param {Object} provider - a CodeHintProvider object
         * @param {string} key - the charCode of a key press that triggers the
         *      CodeHint provider
         */
        function expectNoHints(provider, key) {
            
            if (key === undefined) {
                key = null;
            }

            expect(provider.hasHints(testEditor, key)).toBe(false);
        }

        /*
         * Return the index at which hint occurs in hintList
         * 
         * @param {Array.<Object>} hintList - the list of hints
         * @param {string} hint - the hint to search for
         * @return {number} - the index into hintList at which the hint occurs,
         * or -1 if it does not
         */
        function _indexOf(hintList, hint) {
            var index = -1,
                counter = 0;
            
            for (counter; counter < hintList.length; counter++) {
                if (hintList[counter].data("token").value === hint) {
                    index = counter;
                    break;
                }
            }
            return index;
        }
        
        /*
         * Wait for a hint response object to resolve, then apply a callback
         * to the result
         * 
         * @param {Object + jQuery.Deferred} hintObj - a hint response object,
         *      possibly deferred
         * @param {Function} callback - the callback to apply to the resolved
         *      hint response object
         */
        function _waitForHints(hintObj, callback) {
            var complete = false,
                hintList = null;

            if (hintObj.hasOwnProperty("hints")) {
                complete = true;
                hintList = hintObj.hints;
            } else {
                hintObj.done(function (obj) {
                    complete = true;
                    hintList = obj.hints;
                });
            }

            waitsFor(function () {
                return complete;
            }, "Expected hints did not resolve", 3000);

            runs(function () { callback(hintList); });
        }
        /*
         * Test if hints should be closed or not closed at a given position.
         *
         * @param {Object} provider - a CodeHintProvider object
         * @param {Object + jQuery.Deferred} hintObj - a hint response object,
         *      possibly deferred
         * @param {line: number, ch: number} newPos - new position to move to
         * after hints are received.
         * @param {boolean} expectedValue - true if hints should close,
         * false otherwise.
         */
        function expectCloseHints(provider, hintObj, newPos, expectedValue) {
            _waitForHints(hintObj, function (hintList) {
                testEditor.setCursorPos(newPos);
                expect(provider.shouldCloseHints(JSCodeHints.getSession())).toBe(expectedValue);
            });
        }

        /*
         * Expect a given list of hints to be absent from a given hint
         * response object
         * 
         * @param {Object + jQuery.Deferred} hintObj - a hint response object,
         *      possibly deferred
         * @param {Array.<string>} absentHints - a list of hints that should not
         *      be present in the hint response
         */
        function hintsAbsent(hintObj, absentHints) {
            _waitForHints(hintObj, function (hintList) {
                expect(hintList).not.toBeNull();
                absentHints.forEach(function (absentHint) {
                    expect(_indexOf(hintList, absentHint)).toBe(-1);
                });
            });
        }

        /*
         * Expect a given list of hints to be present in a given hint
         * response object
         * 
         * @param {Object + jQuery.Deferred} hintObj - a hint response object,
         *      possibly deferred
         * @param {Array.<string>} expectedHints - a list of hints that should be
         *      present in the hint response
         */
        function hintsPresent(hintObj, expectedHints) {
            _waitForHints(hintObj, function (hintList) {
                expect(hintList).not.toBeNull();
                expectedHints.forEach(function (expectedHint) {
                    expect(_indexOf(hintList, expectedHint)).not.toBe(-1);
                });
            });
        }

        /*
         * Expect a given list of hints to be present in the given order in a
         * given hint response object
         * 
         * @param {Object + jQuery.Deferred} hintObj - a hint response object,
         *      possibly deferred
         * @param {Array.<string>} expectedHints - a list of hints that should be
         *      present in the given order in the hint response
         */
        function hintsPresentOrdered(hintObj, expectedHints) {
            var prevIndex = -1,
                currIndex;
            
            _waitForHints(hintObj, function (hintList) {
                expect(hintList).not.toBeNull();
                expectedHints.forEach(function (expectedHint) {
                    currIndex = _indexOf(hintList, expectedHint);
                    expect(currIndex).toBeGreaterThan(prevIndex);
                    prevIndex = currIndex;
                });
            });
        }

        /*
         * Expect a given list of hints to be present in a given hint
         * response object, and no more.
         * 
         * @param {Object + jQuery.Deferred} hintObj - a hint response object,
         *      possibly deferred
         * @param {Array.<string>} expectedHints - a list of hints that should be
         *      present in the hint response, and no more.
         */
        function hintsPresentExact(hintObj, expectedHints) {
            _waitForHints(hintObj, function (hintList) {
                expect(hintList).not.toBeNull();
                expectedHints.forEach(function (expectedHint, index) {
                    expect(hintList[index].data("token").value).toBe(expectedHint);
                });
            });
        }

        /**
         * Find the index of a string in a list of hints.
         * @param {Array} hintList - the list of hints
         * @param {string} hintSelection - the string represenation of the hint
         *  to find the index of
         * @return {number} the index of the hint corresponding to the hintSelection
         */
        function findHint(hintList, hintSelection) {
            var i, l;
            for (i = 0, l = hintList.length; i < l; ++i) {
                var current = hintList[i].data("token");
                if (hintSelection === current.value) {
                    return i;
                }
            }
            return -1;
        }
        /*
         * Simulation of selection of a particular hint in a hint list.
         * Presumably results in side effects in the hint provider's 
         * current editor context.
         * 
         * @param {Object} provider - a CodeHint provider object
         * @param {Object} hintObj - a hint response object from that provider,
         *      possibly deferred
         * @param {string} hintSelection - the hint to select
         */
        function selectHint(provider, hintObj, hintSelection) {
            var hintList = expectHints(provider);
            _waitForHints(hintObj, function (hintList) {
                expect(hintList).not.toBeNull();
                var index = findHint(hintList, hintSelection);
                expect(hintList[index].data("token")).not.toBeNull();
                expect(provider.insertHint(hintList[index])).toBe(false);
            });
        }

        /**
         * Wait for the editor to change positions, such as after a jump to
         * definition has been triggered.  Will timeout after 3 seconds
         *
         * @param {{line:number, ch:number}} oldLocation - the original line/col
         * @param {Function} callback - the callback to apply once the editor has changed position
         */
        function _waitForJump(oldLocation, callback) {
            var cursor = null;
            waitsFor(function () {
                var activeEditor = EditorManager.getActiveEditor();
                cursor = activeEditor.getCursorPos();
                return (cursor.line !== oldLocation.line) ||
                        (cursor.ch !== oldLocation.ch);
            }, "Expected jump did not occur", 3000);

            runs(function () { callback(cursor); });
        }
        
        /**
         * Trigger a jump to definition, and verify that the editor jumped to 
         * the expected location.
         *
         * @param {{line:number, ch:number, file:string}} expectedLocation - the 
         *  line, column, and optionally the new file the editor should jump to.  If the
         *  editor is expected to stay in the same file, then file may be omitted.  
         */
        function editorJumped(expectedLocation) {
            var oldLocation = testEditor.getCursorPos();
            
            JSCodeHints.handleJumpToDefinition();
            
            
            _waitForJump(oldLocation, function (newCursor) {
                expect(newCursor.line).toBe(expectedLocation.line);
                expect(newCursor.ch).toBe(expectedLocation.ch);
                if (expectedLocation.file) {
                    var activeEditor = EditorManager.getActiveEditor();
                    expect(activeEditor.document.file.name).toBe(expectedLocation.file);
                }
            });
            
        }

        function setupTest(path, primePump) {
            DocumentManager.getDocumentForPath(path).done(function (doc) {
                testDoc = doc;
            });

            waitsFor(function () {
                return testDoc !== null;
            }, "Unable to open test document", 10000);

            // create Editor instance (containing a CodeMirror instance)
            runs(function () {
                testEditor = createMockEditor(testDoc);
                JSCodeHints.initializeSession(testEditor, primePump);
            });
        }

        function tearDownTest() {
            // The following call ensures that the document is reloaded
            // from disk before each test
            DocumentManager.closeAll();

            SpecRunnerUtils.destroyMockEditor(testDoc);
            testEditor = null;
            testDoc = null;
        }

        describe("JavaScript Code Hinting Basic", function () {

            beforeEach(function () {
                setupTest(testPath, false);
            });
            
            afterEach(function () {
                tearDownTest();
            });
            
            it("should list declared variable and function names in outer scope", function () {
                testEditor.setCursorPos({ line: 6, ch: 0 });
                var hintObj = expectHints(JSCodeHints.jsHintProvider);
                hintsPresent(hintObj, ["A2", "A3", "funB", "A1"]);
            });

            it("should filter hints by query", function () {
                testEditor.setCursorPos({ line: 5, ch: 10 });
                var hintObj = expectHints(JSCodeHints.jsHintProvider);
                hintsPresent(hintObj, ["A1", "A2", "A3"]);
                hintsAbsent(hintObj, ["funB"]);
            });

            it("should list keywords", function () {
                testEditor.setCursorPos({ line: 6, ch: 0 });
                var hintObj = expectHints(JSCodeHints.jsHintProvider);
                hintsPresent(hintObj, ["break", "case", "catch"]);
            });
/*            
            it("should list explicitly defined globals from JSLint annotations", function () {
                testEditor.setCursorPos({ line: 6, ch: 0 });
                var hintObj = expectHints(JSCodeHints.jsHintProvider);
                hintsPresent(hintObj, ["brackets", "$"]);
            });
            
            it("should list implicitly defined globals from JSLint annotations", function () {
                testEditor.setCursorPos({ line: 6, ch: 0 });
                var hintObj = expectHints(JSCodeHints.jsHintProvider);
                hintsPresent(hintObj, ["alert", "console", "confirm", "navigator", "window", "frames"]);
            });
 */
            it("should NOT list implicitly defined globals from missing JSLint annotations", function () {
                testEditor.setCursorPos({ line: 6, ch: 0 });
                var hintObj = expectHints(JSCodeHints.jsHintProvider);
                hintsAbsent(hintObj, ["ActiveXObject", "CScript", "VBArray"]);
            });
            
            it("should NOT list explicitly defined globals from JSLint annotations in other files", function () {
                testEditor.setCursorPos({ line: 6, ch: 0 });
                var hintObj = expectHints(JSCodeHints.jsHintProvider);
                hintsAbsent(hintObj, ["crazyGlobal", "anotherCrazyGlobal"]);
            });
            
            it("should NOT list implicitly defined globals from JSLint annotations in other files", function () {
                testEditor.setCursorPos({ line: 6, ch: 0 });
                var hintObj = expectHints(JSCodeHints.jsHintProvider);
                hintsAbsent(hintObj, ["spawn", "version", "toint32"]);
            });
            
            it("should list literal constants", function () {
                testEditor.setCursorPos({ line: 6, ch: 0 });
                var hintObj = expectHints(JSCodeHints.jsHintProvider);
                hintsPresent(hintObj, ["null", "undefined", "true", "false"]);
            });
            
            it("should NOT list variables, function names and parameter names out of scope", function () {
                testEditor.setCursorPos({ line: 6, ch: 0 });
                var hintObj = expectHints(JSCodeHints.jsHintProvider);
                hintsAbsent(hintObj, ["paramB2", "paramB1"]);
            });

            it("should NOT list variables, function names and parameter names in other files", function () {
                testEditor.setCursorPos({ line: 6, ch: 0 });
                var hintObj = expectHints(JSCodeHints.jsHintProvider);
                hintsAbsent(hintObj, ["E1", "E2"]);
            });
            
            it("should NOT list property names on value lookups", function () {
                testEditor.setCursorPos({ line: 6, ch: 0 });
                var hintObj = expectHints(JSCodeHints.jsHintProvider);
                hintsAbsent(hintObj, ["propA", "propB", "propC"]);
            });
            
            it("should list declared variable, function and parameter names in inner scope", function () {
                testEditor.setCursorPos({ line: 12, ch: 0 });
                var hintObj = expectHints(JSCodeHints.jsHintProvider);
                hintsPresent(hintObj, ["B1", "B2", "funC", "paramB1", "paramB2", "funB", "A1", "A2", "A3"]);
            });
/*
            it("should list string literals that occur in the file", function () {
                testEditor.setCursorPos({ line: 12, ch: 0 });
                var hintObj = expectHints(JSCodeHints.jsHintProvider);
                hintsPresent(hintObj, ["use strict"]);
            });
*/
            it("should NOT list string literals from other files", function () {
                testEditor.setCursorPos({ line: 6, ch: 0 });
                var hintObj = expectHints(JSCodeHints.jsHintProvider);
                hintsAbsent(hintObj, ["a very nice string"]);
            });
            
            it("should list property names that have been declared in the file", function () {
                testEditor.setCursorPos({ line: 17, ch: 11 });
                var hintObj = expectHints(JSCodeHints.jsHintProvider);
                hintsPresent(hintObj, ["propB"]);
            });
            
            it("should list identifier names that occur in other files", function () {
                testEditor.setCursorPos({ line: 16, ch: 0 });
                var hintObj = expectHints(JSCodeHints.jsHintProvider);
                hintsPresent(hintObj, ["D1", "D2"]);
            });
            
            it("should NOT list variable, parameter or function names on property lookups", function () {
                testEditor.setCursorPos({ line: 17, ch: 11 });
                var hintObj = expectHints(JSCodeHints.jsHintProvider);
                hintsAbsent(hintObj, ["A1", "A2", "funB", "paramB1", "paramB2", "B1", "B2", "funC", "paramC1", "paramC2"]);
            });
            
            it("should NOT list keywords on property lookups", function () {
                testEditor.setCursorPos({ line: 17, ch: 11 });
                var hintObj = expectHints(JSCodeHints.jsHintProvider);
                hintsAbsent(hintObj, ["case", "function", "var"]);
            });

            it("should close hints when move over '.' ", function () {
                testEditor.setCursorPos({ line: 17, ch: 11 });
                var hintObj = expectHints(JSCodeHints.jsHintProvider);
                expectCloseHints(JSCodeHints.jsHintProvider, hintObj,
                    { line: 17, ch: 10 }, true);
            });

            it("should close hints only when move off the end of a property ", function () {
                testEditor.setCursorPos({ line: 17, ch: 11 });
                var hintObj = expectHints(JSCodeHints.jsHintProvider);
                expectCloseHints(JSCodeHints.jsHintProvider, hintObj,
                    { line: 17, ch: 12 }, false);
                expectCloseHints(JSCodeHints.jsHintProvider, hintObj,
                    { line: 17, ch: 13 }, false);
                expectCloseHints(JSCodeHints.jsHintProvider, hintObj,
                    { line: 17, ch: 14 }, false);
                expectCloseHints(JSCodeHints.jsHintProvider, hintObj,
                    { line: 17, ch: 15 }, false);
                expectCloseHints(JSCodeHints.jsHintProvider, hintObj,
                    { line: 17, ch: 16 }, false);
                expectCloseHints(JSCodeHints.jsHintProvider, hintObj,
                    { line: 17, ch: 17 }, true);
            });

            it("should close hints only when move off the beginning of an identifier ", function () {
                testEditor.setCursorPos({ line: 17, ch: 10 });
                var hintObj = expectHints(JSCodeHints.jsHintProvider);
                expectCloseHints(JSCodeHints.jsHintProvider, hintObj,
                    { line: 17, ch: 9 }, false);
                expectCloseHints(JSCodeHints.jsHintProvider, hintObj,
                    { line: 17, ch: 8 }, false);
                expectCloseHints(JSCodeHints.jsHintProvider, hintObj,
                    { line: 17, ch: 7 }, true);
            });

            it("should close hints only when move off the beginning of a keyword ", function () {
                testEditor.setCursorPos({ line: 24, ch: 7 });
                var hintObj = expectHints(JSCodeHints.jsHintProvider);
                hintsPresent(hintObj, ["var"]);
                expectCloseHints(JSCodeHints.jsHintProvider, hintObj,
                    { line: 24, ch: 6 }, false);
                expectCloseHints(JSCodeHints.jsHintProvider, hintObj,
                    { line: 24, ch: 5 }, false);
                expectCloseHints(JSCodeHints.jsHintProvider, hintObj,
                    { line: 24, ch: 4 }, false);
                expectCloseHints(JSCodeHints.jsHintProvider, hintObj,
                    { line: 24, ch: 3 }, true);
            });

            it("should NOT list implicit hints on left-brace", function () {
                testEditor.setCursorPos({ line: 6, ch: 0 });
                expectNoHints(JSCodeHints.jsHintProvider, "{");
            });
            
            it("should list explicit hints for variable and function names", function () {
                testEditor.setCursorPos({ line: 6, ch: 0 });
                var hintObj = expectHints(JSCodeHints.jsHintProvider, null);
                hintsPresent(hintObj, ["A2", "A3", "funB", "A1"]);
            });
            
            it("should list implicit hints when typing property lookups", function () {
                testEditor.setCursorPos({ line: 17, ch: 10 });
                expectHints(JSCodeHints.jsHintProvider, ".");
            });

/*          Single quote and double quote keys cause hasHints() to return false.
            It used to return true when string literals were supported.
            it("should list implicit hints when typing string literals (single quote)", function () {
                testEditor.setCursorPos({ line: 9, ch: 0 });
                expectHints(JSCodeHints.jsHintProvider, "'");
            });
            
            it("should list implicit hints when typing string literals (double quote)", function () {
                testEditor.setCursorPos({ line: 9, ch: 0 });
                expectHints(JSCodeHints.jsHintProvider, "\"");
            });
*/
            it("should give priority to identifier names associated with the current context", function () {
                testEditor.setCursorPos({ line: 16, ch: 0 });
                var hintObj = expectHints(JSCodeHints.jsHintProvider);
                hintsPresentOrdered(hintObj, ["C1", "B1"]);
                hintsPresentOrdered(hintObj, ["C2", "B2"]);
            });
            
            it("should give priority to property names associated with the current context from other files", function () {
                testEditor.setCursorPos({ line: 16, ch: 0 });
                var hintObj = expectHints(JSCodeHints.jsHintProvider);
                hintsPresentOrdered(hintObj, ["C1", "D1"]);
                hintsPresentOrdered(hintObj, ["B1", "D1"]);
                hintsPresentOrdered(hintObj, ["A1", "D1"]);
                hintsPresentOrdered(hintObj, ["funB", "funE"]);
            });
            
/*            it("should choose the correct delimiter for string literal hints with no query", function () {
                var start = { line: 18, ch: 0 },
                    end   = { line: 18, ch: 18 };

                testEditor.setCursorPos(start);
                var hintObj = expectHints(JSCodeHints.jsHintProvider);
                selectHint(JSCodeHints.jsHintProvider, hintObj, 13); // hint 13 is "hello\\\"world!"
                runs(function () {
                    expect(testEditor.getCursorPos()).toEqual(end);
                    expect(testDoc.getRange(start, end)).toEqual('"hello\\\\\\" world!"');
                });
            });
*/
            it("should insert value hints with no current query", function () {
                var start = { line: 6, ch: 0 },
                    end   = { line: 6, ch: 2 };

                testEditor.setCursorPos(start);
                var hintObj = expectHints(JSCodeHints.jsHintProvider);
                selectHint(JSCodeHints.jsHintProvider, hintObj, "A2");
                runs(function () {
                    //expect(testEditor.getCursorPos()).toEqual(end);
                    expect(testDoc.getRange(start, end)).toEqual("A2");
                });
            });

            it("should insert value hints replacing the current query", function () {
                var start   = { line: 5, ch: 10 }, // A3 = A<here>2;
                    before  = { line: 5, ch: 9 },
                    end     = { line: 5, ch: 11 };

                testEditor.setCursorPos(start);
                var hintObj = expectHints(JSCodeHints.jsHintProvider);
                hintsPresent(hintObj, ["A1", "A2", "A3"]);
                selectHint(JSCodeHints.jsHintProvider, hintObj, "A1");
                runs(function () {
                    //expect(testEditor.getCursorPos()).toEqual(end);
                    expect(testDoc.getRange(before, end)).toEqual("A1");
                });
            });
            
            it("should insert property hints with no current query", function () {
                var start   = { line: 6, ch: 0 },
                    middle  = { line: 6, ch: 3 },
                    end     = { line: 6, ch: 8 };

                testDoc.replaceRange("A1.", start, start);
                testEditor.setCursorPos(middle);
                var hintObj = expectHints(JSCodeHints.jsHintProvider);
                selectHint(JSCodeHints.jsHintProvider, hintObj, "propA");
                
                runs(function () {
                    expect(testEditor.getCursorPos()).toEqual(end);
                    expect(testDoc.getRange(start, end)).toEqual("A1.propA");
                    expect(testDoc.getLine(end.line).length).toEqual(8);
                });
            });
            
            it("should replace property hints with no current query", function () {
                var start   = { line: 6, ch: 0 },
                    middle  = { line: 6, ch: 3 },
                    end     = { line: 6, ch: 8 };

                testDoc.replaceRange("A1.prop", start, start);
                testEditor.setCursorPos(middle);
                var hintObj = expectHints(JSCodeHints.jsHintProvider);
                selectHint(JSCodeHints.jsHintProvider, hintObj, "propA");
                
                runs(function () {
                    expect(testEditor.getCursorPos()).toEqual(end);
                    expect(testDoc.getRange(start, end)).toEqual("A1.propA");
                    expect(testDoc.getLine(end.line).length).toEqual(8);
                });
            });
            
            it("should replace property hints with a partial current query", function () {
                var start   = { line: 6, ch: 0 },
                    middle  = { line: 6, ch: 6 },
                    end     = { line: 6, ch: 8 };
                
                testDoc.replaceRange("A1.pro", start, start);
                testEditor.setCursorPos(middle);
                var hintObj = expectHints(JSCodeHints.jsHintProvider);
                selectHint(JSCodeHints.jsHintProvider, hintObj, "propA");
                runs(function () {
                    expect(testEditor.getCursorPos()).toEqual(end);
                    expect(testDoc.getRange(start, end)).toEqual("A1.propA");
                    expect(testDoc.getLine(end.line).length).toEqual(8);
                });
            });

            it("should replace property hints replacing a partial current query", function () {
                var start   = { line: 6, ch: 0 },
                    middle  = { line: 6, ch: 6 },
                    end     = { line: 6, ch: 8 };
                
                testDoc.replaceRange("A1.propB", start, start);
                testEditor.setCursorPos(middle);
                var hintObj = expectHints(JSCodeHints.jsHintProvider);
                selectHint(JSCodeHints.jsHintProvider, hintObj, "propA");
                runs(function () {
                    expect(testEditor.getCursorPos()).toEqual(end);
                    expect(testDoc.getRange(start, end)).toEqual("A1.propA");
                    expect(testDoc.getLine(end.line).length).toEqual(8);
                });
            });
            
            it("should replace property hints but not following delimiters", function () {
                var start   = { line: 6, ch: 0 },
                    middle  = { line: 6, ch: 4 },
                    end     = { line: 6, ch: 9 },
                    endplus = { line: 6, ch: 10 };

                testDoc.replaceRange("(A1.prop)", start, start);
                testEditor.setCursorPos(middle);
                var hintObj = expectHints(JSCodeHints.jsHintProvider);
                selectHint(JSCodeHints.jsHintProvider, hintObj, "propA");
                
                runs(function () {
                    expect(testEditor.getCursorPos()).toEqual(end);
                    expect(testDoc.getRange(start, endplus)).toEqual("(A1.propA)");
                    expect(testDoc.getLine(endplus.line).length).toEqual(10);
                });
            });
            
            it("should list hints for string, as string assigned to 's', 's' assigned to 'r' and 'r' assigned to 't'", function () {
                var start = { line: 26, ch: 0 },
                    middle = { line: 26, ch: 2 };
                
                testDoc.replaceRange("t.", start, start);
                testEditor.setCursorPos(middle);
                var hintObj = expectHints(JSCodeHints.jsHintProvider);
                runs(function () {
                    hintsPresentOrdered(hintObj, ["charAt", "charCodeAt", "concat", "indexOf"]);
                });
            });

            it("should list function type", function () {
                var start = { line: 36, ch: 0 },
                    middle = { line: 36, ch: 5 };
                
                testDoc.replaceRange("funD(", start, start);
                testEditor.setCursorPos(middle);
                var hintObj = expectHints(JSCodeHints.jsHintProvider);
                runs(function () {
                    hintsPresentExact(hintObj, ["funD(a: string, b: number) -> {x, y}"]);
                });
            });

            it("should list exports from a requirejs module", function () {
                var start = { line: 40, ch: 21 };
                
                testEditor.setCursorPos(start);
                var hintObj = expectHints(JSCodeHints.jsHintProvider);
                runs(function () {
                    hintsPresentExact(hintObj, ["a", "b", "j"]);
                });
            });

            it("should list later defined property names", function () {
                var start = { line: 17, ch: 11 };
                
                testEditor.setCursorPos(start);
                var hintObj = expectHints(JSCodeHints.jsHintProvider);
                runs(function () {
                    hintsPresentExact(hintObj, ["foo", "propB"]);
                });
            });
            
            it("should list matching property names", function () {
                var start = { line: 12, ch: 10 };
                
                testDoc.replaceRange("param", start, start);
                testEditor.setCursorPos(start);
                var hintObj = expectHints(JSCodeHints.jsHintProvider);
                runs(function () {
                    hintsPresentExact(hintObj, ["paramB1", "paramB2"]);
                });
            });
 
            it("should take anotation parameter type:String", function () {
                var start = { line: 37, ch: 21 };
                
                testDoc.replaceRange("var k= funD(10,11).x.", start, start);
                testEditor.setCursorPos(start);
                var hintObj = expectHints(JSCodeHints.jsHintProvider);
                runs(function () {
                    hintsPresentOrdered(hintObj, ["charAt", "charCodeAt", "concat", "indexOf"]);
                });
            });

            it("should take anotation parameter type:Number", function () {
                var start = { line: 37, ch: 21 };
                
                testDoc.replaceRange("var k= funD(10,11).y.", start, start);
                testEditor.setCursorPos(start);
                var hintObj = expectHints(JSCodeHints.jsHintProvider);
                runs(function () {
                    hintsPresentOrdered(hintObj, ["toExponential", "toFixed", "toString"]);
                });
            });
     
            it("should add new method on String .prototype", function () {
                var start = { line: 37, ch: 0 };
                var testPos = { line: 40, ch: 12 };
                testDoc.replaceRange("String.prototype.times = function (count) {\n" + "\treturn count < 1 ? '' : new Array[count + 1].join(this);\n};\n\"hello\".time", start, start);
                testEditor.setCursorPos(testPos);
                var hintObj = expectHints(JSCodeHints.jsHintProvider);
                runs(function () {
                    hintsPresentOrdered(hintObj, ["times", "trimLeft"]);
                });
            });

            it("should list function defined from .prototype", function () {
                var start = { line: 59, ch: 5 };
                
                testEditor.setCursorPos(start);
                var hintObj = expectHints(JSCodeHints.jsHintProvider);
                runs(function () {
                    hintsPresentExact(hintObj, ["calc"]);
                });
                
            });

            it("should list function type defined from .prototype", function () {
                var start = { line: 59, ch: 10 };
                testEditor.setCursorPos(start);
                var hintObj = expectHints(JSCodeHints.jsHintProvider);
                runs(function () {
                    hintsPresentExact(hintObj, ["calc(a4: number, b4: number) -> number"]);
                });
            });
            
            it("should list function inhertated from super class", function () {
                var start = { line: 79, ch: 11 };
                testEditor.setCursorPos(start);
                var hintObj = expectHints(JSCodeHints.jsHintProvider);
                runs(function () {
                    hintsPresentExact(hintObj, ["getAmountDue", "getName", "name", "setAmountDue"]);
                });
            });
 
            it("should show argument from from .prototype.Method", function () {
                var start = { line: 80, ch: 0 },
                    testPos = { line: 80, ch: 24 };
                
                testDoc.replaceRange("myCustomer.setAmountDue(", start);
                testEditor.setCursorPos(testPos);
                var hintObj = expectHints(JSCodeHints.jsHintProvider);
                runs(function () {
                    hintsPresentOrdered(hintObj, ["setAmountDue(amountDue: ?)"]);
                });
            });
            
            it("should show guessed argument type from current passing parameter", function () {
                var start = { line: 80, ch: 0 },
                    testPos = { line: 80, ch: 24 };
                
                testDoc.replaceRange("myCustomer.setAmountDue(10)", start);
                testEditor.setCursorPos(testPos);
                var hintObj = expectHints(JSCodeHints.jsHintProvider);
                runs(function () {
                    hintsPresentOrdered(hintObj, ["setAmountDue(amountDue: number)"]);
                });
            });
            
            it("should show inner function type", function () {
                var testPos = { line: 96, ch: 23 };
                
                testEditor.setCursorPos(testPos);
                var hintObj = expectHints(JSCodeHints.jsHintProvider);
                runs(function () {
                    hintsPresentOrdered(hintObj, ["innerFunc(arg: string) -> {t}"]);
                });
            });
            
            it("should show type for inner function returned function", function () {
                var testPos = { line: 96, ch: 33 };
                
                testEditor.setCursorPos(testPos);
                var hintObj = expectHints(JSCodeHints.jsHintProvider);
                runs(function () {
                    hintsPresentOrdered(hintObj, ["t() -> string"]);
                });
                
            });
            
            // parameter type anotation tests, due to another bug #3670: first argument has ? 
            xit("should list parameter Date,boolean type", function () {
                var start = { line: 109, ch: 0 },
                    testPos = { line: 109, ch: 11 };
                
                testDoc.replaceRange("funTypeAn1(", start);
                testEditor.setCursorPos(testPos);
                var hintObj = expectHints(JSCodeHints.jsHintProvider);
                runs(function () {
                    hintsPresentExact(hintObj, ["funTypeAn1((a: bool, b: Date) -> {x, y}"]);
                });
            });
            
            // parameter type anotation tests, due to another bug #3670: first argument has ? 
            xit("should list parameter function type and best guess for its argument/return types", function () {
                var testPos = { line: 123, ch: 11 };
                
                testEditor.setCursorPos(testPos);
                var hintObj = expectHints(JSCodeHints.jsHintProvider);
                runs(function () {
                    hintsPresentExact(hintObj, ["funFuncArg(f: fn() -> number) -> number"]);
                });
            });

            // parameter type anotation tests
            it("should list parameter function type and best guess for function call/return types", function () {
                var testPos = { line: 139, ch: 12 };
                
                testEditor.setCursorPos(testPos);
                var hintObj = expectHints(JSCodeHints.jsHintProvider);
                runs(function () {
                    hintsPresentExact(hintObj, ["funFunc2Arg(f: fn(s: string, n: number) -> string) -> string"]);
                });
            });

            it("should list array containing functions", function () {
                var testPos = { line: 142, ch: 7 };
                
                testEditor.setCursorPos(testPos);
                var hintObj = expectHints(JSCodeHints.jsHintProvider);
                runs(function () {
                    hintsPresent(hintObj, ["index1", "index2"]);
                });
            });

            it("should list function reference", function () {
                var start = { line: 144, ch: 0 },
                    testPos = { line: 144, ch: 14 };
                
                testDoc.replaceRange("funArr.index1(", start);
                testEditor.setCursorPos(testPos);
                var hintObj = expectHints(JSCodeHints.jsHintProvider);
                runs(function () {
                    hintsPresentExact(hintObj, ["index1() -> number"]);
                });
            });

            it("should insert hint as [\"my-key\"] since 'my-key' is not a valid property name", function () {
                var start = { line: 49, ch: 0 },
                    middle = { line: 49, ch: 5 },
                    end = { line: 49, ch: 13 };
                
                testDoc.replaceRange("arr.m", start, start);
                testEditor.setCursorPos(middle);
                var hintObj = expectHints(JSCodeHints.jsHintProvider);
                selectHint(JSCodeHints.jsHintProvider, hintObj, "my-key");
                runs(function () {
                    expect(testEditor.getCursorPos()).toEqual(end);
                    expect(testDoc.getRange(start, end)).toEqual("arr[\"my-key\"]");
                    expect(testDoc.getLine(end.line).length).toEqual(13);
                });
            });

            it("should insert hint as [\"my-key\"] make sure this works if nothing is typed after the '.'", function () {
                var start = { line: 49, ch: 0 },
                    middle = { line: 49, ch: 4 },
                    end = { line: 49, ch: 13 };
                
                testDoc.replaceRange("arr.", start, start);
                testEditor.setCursorPos(middle);
                var hintObj = expectHints(JSCodeHints.jsHintProvider);
                selectHint(JSCodeHints.jsHintProvider, hintObj, "my-key");
                runs(function () {
                    expect(testEditor.getCursorPos()).toEqual(end);
                    expect(testDoc.getRange(start, end)).toEqual("arr[\"my-key\"]");
                    expect(testDoc.getLine(end.line).length).toEqual(13);
                });
            });

            it("should insert hint as '.for' since keywords can be used as property names", function () {
                var start = { line: 49, ch: 0 },
                    middle = { line: 49, ch: 5 },
                    end = { line: 49, ch: 7 };
                
                testDoc.replaceRange("arr.f", start, start);
                testEditor.setCursorPos(middle);
                var hintObj = expectHints(JSCodeHints.jsHintProvider);
                selectHint(JSCodeHints.jsHintProvider, hintObj, "for");
                runs(function () {
                    expect(testEditor.getCursorPos()).toEqual(end);
                    expect(testDoc.getRange(start, end)).toEqual("arr.for");
                    expect(testDoc.getLine(end.line).length).toEqual(7);
                });
            });

            it("should jump to function", function () {
                var start = { line: 43, ch: 0 };
                
                testEditor.setCursorPos(start);
                runs(function () {
                    editorJumped({line: 7, ch: 13});
                });
            });

            it("should jump to var", function () {
                var start = { line: 44, ch: 10 };
                
                testEditor.setCursorPos(start);
                runs(function () {
                    editorJumped({line: 3, ch: 6});
                });
            });
            it("should jump to closure, early defined var", function () {
                var start = { line: 17, ch: 9 };
                
                testEditor.setCursorPos(start);
                runs(function () {
                    editorJumped({line: 10, ch: 10});
                });
            });
            
            it("should jump to the definition in new module file", function () {
                var start = { line: 40, ch: 22 };
                
                testEditor.setCursorPos(start);
                runs(function () {
                    editorJumped({line: 4, ch: 34, file: "MyModule.js"}); //jump to another file
                });
            });
            
            it("should jump to the method definition in .prototype", function () {
                var start = { line: 59, ch: 8 };
                
                testEditor.setCursorPos(start);
                runs(function () {
                    editorJumped({line: 56, ch: 1}); //jump to prototype.calc
                });
            });

            it("should jump to parameter passed in the method", function () {
                var start = { line: 63, ch: 20 };
                
                testEditor.setCursorPos(start);
                runs(function () {
                    editorJumped({line: 61, ch: 27});
                });
            });
            
            it("should jump to parameter passed in anonymous method", function () {
                var start = { line: 83, ch: 25 };
                
                testEditor.setCursorPos(start);
                runs(function () {
                    editorJumped({line: 81, ch: 53});
                });
            });
            
            it("should jump to inner method", function () {
                var start = { line: 96, ch: 32 };
                
                testEditor.setCursorPos(start);
                runs(function () {
                    editorJumped({line: 94, ch: 45});
                });
            });

            it("should not hint function, variable, or param decls", function () {
                var func = { line: 7, ch: 12 },
                    param = { line: 7, ch: 18 },
                    variable = { line: 10, ch: 10 };
                
                runs(function () {
                    testEditor.setCursorPos(func);
                    expectNoHints(JSCodeHints.jsHintProvider);
                    testEditor.setCursorPos(param);
                    expectNoHints(JSCodeHints.jsHintProvider);
                    testEditor.setCursorPos(variable);
                    expectNoHints(JSCodeHints.jsHintProvider);
                });
            });
        });
        
        describe("JavaScript Code Hinting in a HTML file", function () {
   
            beforeEach(function () {
                setupTest(testHtmlPath, false);
            });
            
            afterEach(function () {
                tearDownTest();
            });

            it("basic codehints in html file", function () {
                var start = { line: 30, ch: 9 },
                    end   = { line: 30, ch: 11 };
                
                testDoc.replaceRange("x.", start, start);
                testEditor.setCursorPos(end);
                var hintObj = expectHints(JSCodeHints.jsHintProvider);
                runs(function () {
                    hintsPresentOrdered(hintObj, ["charAt", "charCodeAt", "concat", "indexOf"]);
                });
            });

            it("function type hint in html file", function () {
                var start = { line: 29, ch: 12 };
                
                testEditor.setCursorPos(start);
                var hintObj = expectHints(JSCodeHints.jsHintProvider);
                runs(function () {
                    hintsPresentExact(hintObj, ["foo(a: number) -> string"]);
                });
            });

            it("jump-to-def in html file", function () {
                var start = { line: 29, ch: 10 };
                
                testEditor.setCursorPos(start);
                runs(function () {
                    editorJumped({line: 18, ch: 20});
                });
            });
        });

        describe("JavaScript Code Hinting without modules", function () {
            var testPath = extensionPath + "/unittest-files/non-module-test-files/app.js";

            beforeEach(function () {
                setupTest(testPath, true);
            });

            afterEach(function () {
                tearDownTest();
            });

            // Test reading multiple files and subdirectories
            it("should handle reading all files when modules not used", function () {
                var start = { line: 8, ch: 8 };

                runs(function () {
                    testEditor.setCursorPos(start);
                    var hintObj = expectHints(JSCodeHints.jsHintProvider);
                    runs(function () {
                        hintsPresentExact(hintObj, ["a", "b", "b1", "c", "d"]);
                    });
                });
            });
        });
 
    });
});<|MERGE_RESOLUTION|>--- conflicted
+++ resolved
@@ -66,11 +66,8 @@
         // create Editor instance
         var editor = new Editor(doc, true, $editorHolder.get(0));
 
-<<<<<<< HEAD
-=======
         EditorManager._notifyActiveEditorChanged(editor);
         
->>>>>>> 6e5bce81
         return editor;
     }
 
