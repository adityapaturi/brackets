--- conflicted
+++ resolved
@@ -176,14 +176,10 @@
      *     or rejected if there is no package.json or the contents are not valid JSON.
      */
     function _loadPackageJson(folder) {
-<<<<<<< HEAD
         if (brackets.inBrowser) {
             return new $.Deferred().reject().promise();
         }
-        var file = brackets.appFileSystem.getFileForPath(folder + "/package.json"),
-=======
         var file = FileSystem.getFileForPath(folder + "/package.json"),
->>>>>>> ec3fd49d
             result = new $.Deferred();
         FileUtils.readAsText(file)
             .done(function (text) {
