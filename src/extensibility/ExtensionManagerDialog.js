--- conflicted
+++ resolved
@@ -295,15 +295,10 @@
         // Open the dialog
         dialog = Dialogs.showModalDialogUsingTemplate(Mustache.render(dialogTemplate, context));
         
-<<<<<<< HEAD
-        // When dialog closes, dismiss models and commit changes
+        // On dialog close: clean up listeners & models, and commit changes
         dialog.then(function () {
-=======
-        // On dialog close: clean up listeners & models, and commit changes
-        dialog.done(function () {
             $(document).off(".extensionManager");
             
->>>>>>> 57dcc1a4
             models.forEach(function (model) {
                 model.dispose();
             });
