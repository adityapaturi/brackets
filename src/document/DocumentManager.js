--- conflicted
+++ resolved
@@ -95,11 +95,7 @@
         FileUtils           = require("file/FileUtils"),
         InMemoryFile        = require("document/InMemoryFile"),
         CommandManager      = require("command/CommandManager"),
-<<<<<<< HEAD
-=======
         Commands            = require("command/Commands"),
-        Async               = require("utils/Async"),
->>>>>>> 60ce7afb
         PerfUtils           = require("utils/PerfUtils"),
         LanguageManager     = require("language/LanguageManager"),
         Strings             = require("strings");
@@ -496,59 +492,12 @@
      *
      * @param {string} path The path of the file/folder that has been deleted
      */
-<<<<<<< HEAD
-    function _projectOpen(e) {
-        // file root is appended for each project
-        var files = [],
-            context = { location : { scope: "user",
-                                     layer: "project" } };
-        
-        files = PreferencesManager.getViewState("project.files", context);
-        
-        console.assert(Object.keys(_openDocuments).length === 0);  // no files leftover from prev proj
-
-        if (!files) {
-            return;
-        }
-
-        var filesToOpen = [],
-            viewStates = {},
-            activeFile;
-
-        // Add all files to the working set without verifying that
-        // they still exist on disk (for faster project switching)
-        files.forEach(function (value, index) {
-            filesToOpen.push(FileSystem.getFileForPath(value.file));
-            if (value.active) {
-                activeFile = value.file;
-            }
-            if (value.viewState) {
-                viewStates[value.file] = value.viewState;
-            }
-        });
-        addListToWorkingSet(filesToOpen);
-        
-        // Allow for restoring saved editor UI state
-        EditorManager._resetViewStates(viewStates);
-
-        // Initialize the active editor
-        if (!activeFile && _workingSet.length > 0) {
-            activeFile = _workingSet[0].fullPath;
-        }
-
-        if (activeFile) {
-            var promise = CommandManager.execute(Commands.FILE_OPEN, { fullPath: activeFile });
-            // Add this promise to the event's promises to signal that this handler isn't done yet
-            e.promises.push(promise);
-        }
-=======
     function notifyPathDeleted(path) {
         /* FileSyncManager.syncOpenDocuments() does all the work of closing files
            in the working set and notifying the user of any unsaved changes. */
         FileSyncManager.syncOpenDocuments(Strings.FILE_DELETED_TITLE);
         // Send a "pathDeleted" event. This will trigger the views to update.
         $(exports).triggerHandler("pathDeleted", path);
->>>>>>> 60ce7afb
     }
 
     /**
