--- conflicted
+++ resolved
@@ -1064,10 +1064,13 @@
         return promise;
     }
     
-    /** @return {!Array.<Document>} All Documents with unsaved changes. Empty array if no unsaved changes anywhere */
-    function _getUnsavedDocs() {
+    /**
+     * @return {!Array.<Document>} All Documents with unsaved changes whose files are in the given list. Empty array if no
+     * unsaved changes anywhere
+     */
+    function _getUnsavedDocs(fileList) {
         var unsavedDocs = [];
-        DocumentManager.getWorkingSet().forEach(function (file) {
+        fileList.forEach(function (file) {
             var doc = DocumentManager.getOpenDocumentForPath(file.fullPath);
             if (doc && doc.isDirty) {
                 unsavedDocs.push(doc);
@@ -1083,18 +1086,7 @@
      */
     function _closeList(list, promptOnly, clearCurrentDoc) {
         var result      = new $.Deferred(),
-            unsavedDocs = [];
-        
-<<<<<<< HEAD
-        var unsavedDocs = _getUnsavedDocs();
-=======
-        list.forEach(function (file) {
-            var doc = DocumentManager.getOpenDocumentForPath(file.fullPath);
-            if (doc && doc.isDirty) {
-                unsavedDocs.push(doc);
-            }
-        });
->>>>>>> ec3fd49d
+            unsavedDocs = _getUnsavedDocs(list);
         
         if (unsavedDocs.length === 0) {
             // No unsaved changes, so we can proceed without a prompt
@@ -1278,7 +1270,7 @@
     
     /** In-browser equivalent to handleFileCloseWindow(), much more constrained */
     function handleBeforeUnload() {
-        var unsavedDocs = _getUnsavedDocs();
+        var unsavedDocs = _getUnsavedDocs(DocumentManager.getWorkingSet());
         if (unsavedDocs.length) {
             var message = Strings.UNLOAD_WITH_UNSAVED + "\n";
             unsavedDocs.forEach(function (doc) {
