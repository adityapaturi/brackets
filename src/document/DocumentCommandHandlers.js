/*
 * Copyright (c) 2012 Adobe Systems Incorporated. All rights reserved.
 *
 * Permission is hereby granted, free of charge, to any person obtaining a
 * copy of this software and associated documentation files (the "Software"),
 * to deal in the Software without restriction, including without limitation
 * the rights to use, copy, modify, merge, publish, distribute, sublicense,
 * and/or sell copies of the Software, and to permit persons to whom the
 * Software is furnished to do so, subject to the following conditions:
 *
 * The above copyright notice and this permission notice shall be included in
 * all copies or substantial portions of the Software.
 *
 * THE SOFTWARE IS PROVIDED "AS IS", WITHOUT WARRANTY OF ANY KIND, EXPRESS OR
 * IMPLIED, INCLUDING BUT NOT LIMITED TO THE WARRANTIES OF MERCHANTABILITY,
 * FITNESS FOR A PARTICULAR PURPOSE AND NONINFRINGEMENT. IN NO EVENT SHALL THE
 * AUTHORS OR COPYRIGHT HOLDERS BE LIABLE FOR ANY CLAIM, DAMAGES OR OTHER
 * LIABILITY, WHETHER IN AN ACTION OF CONTRACT, TORT OR OTHERWISE, ARISING
 * FROM, OUT OF OR IN CONNECTION WITH THE SOFTWARE OR THE USE OR OTHER
 * DEALINGS IN THE SOFTWARE.
 *
 */


/*jslint vars: true, plusplus: true, devel: true, nomen: true, indent: 4, maxerr: 50, regexp: true */
/*global define, $, brackets, window, WebSocket */

define(function (require, exports, module) {
    "use strict";

    var _ = require("thirdparty/lodash");

    // Load dependent modules
    var AppInit             = require("utils/AppInit"),
        CommandManager      = require("command/CommandManager"),
        Commands            = require("command/Commands"),
        DeprecationWarning  = require("utils/DeprecationWarning"),
        ProjectManager      = require("project/ProjectManager"),
        DocumentManager     = require("document/DocumentManager"),
        MainViewManager     = require("view/MainViewManager"),
        EditorManager       = require("editor/EditorManager"),
        FileSystem          = require("filesystem/FileSystem"),
        FileSystemError     = require("filesystem/FileSystemError"),
        FileUtils           = require("file/FileUtils"),
        FileViewController  = require("project/FileViewController"),
        InMemoryFile        = require("document/InMemoryFile"),
        StringUtils         = require("utils/StringUtils"),
        Async               = require("utils/Async"),
        Dialogs             = require("widgets/Dialogs"),
        DefaultDialogs      = require("widgets/DefaultDialogs"),
        Strings             = require("strings"),
        PopUpManager        = require("widgets/PopUpManager"),
        PreferencesManager  = require("preferences/PreferencesManager"),
        PerfUtils           = require("utils/PerfUtils"),
        KeyEvent            = require("utils/KeyEvent"),
        Inspector           = require("LiveDevelopment/Inspector/Inspector"),
        Menus               = require("command/Menus"),
        UrlParams           = require("utils/UrlParams").UrlParams,
        StatusBar           = require("widgets/StatusBar"),
        WorkspaceManager    = require("view/WorkspaceManager");

    /**
     * Handlers for commands related to document handling (opening, saving, etc.)
     */

    /**
     * Container for label shown above editor; must be an inline element
     * @type {jQueryObject}
     */
    var _$title = null;

    /**
     * Container for dirty dot; must be an inline element
     * @type {jQueryObject}
     */
    var _$dirtydot = null;

    /**
     * Container for _$title; need not be an inline element
     * @type {jQueryObject}
     */
    var _$titleWrapper = null;

    /**
     * Label shown above editor for current document: filename and potentially some of its path
     * @type {string}
     */
    var _currentTitlePath = null;

    /**
     * String template for window title. Use emdash on mac only.
     * @type {string}
     */
    var WINDOW_TITLE_STRING = (brackets.platform !== "mac") ? "{0} - {1}" : "{0} \u2014 {1}";

    /**
     * Container for _$titleWrapper; if changing title changes this element's height, must kick editor to resize
     * @type {jQueryObject}
     */
    var _$titleContainerToolbar = null;

    /**
     * Last known height of _$titleContainerToolbar
     * @type {number}
     */
    var _lastToolbarHeight = null;

    /**
     * index to use for next, new Untitled document
     * @type {number}
     */
    var _nextUntitledIndexToUse = 1;

    /**
     * prevents reentrancy of browserReload()
     * @type {boolean}
     */
    var _isReloading = false;

    /** Unique token used to indicate user-driven cancellation of Save As (as opposed to file IO error) */
    var USER_CANCELED = { userCanceled: true };

    PreferencesManager.definePreference("defaultExtension", "string", "");

    /**
     * JSLint workaround for circular dependency
     * @type {function}
     */
    var handleFileSaveAs;
    
    /**
     * Updates the title bar with new file title or dirty indicator
     * @private
     */
    function _updateTitle() {
        var currentDoc = DocumentManager.getCurrentDocument(),
            currentlyViewedPath = MainViewManager.getCurrentlyViewedPath(MainViewManager.ACTIVE_PANE),
            windowTitle = brackets.config.app_title;

        if (!brackets.nativeMenus) {
            if (currentlyViewedPath) {
                _$title.text(_currentTitlePath);
                _$title.attr("title", currentlyViewedPath);
                if (currentDoc) {
                    // dirty dot is always in DOM so layout doesn't change, and visibility is toggled
                    _$dirtydot.css("visibility", (currentDoc.isDirty) ? "visible" : "hidden");
                } else {
                    // hide dirty dot if there is no document
                    _$dirtydot.css("visibility", "hidden");
                }
            } else {
                _$title.text("");
                _$title.attr("title", "");
                _$dirtydot.css("visibility", "hidden");
            }
        
            // Set _$titleWrapper to a fixed width just large enough to accomodate _$title. This seems equivalent to what
            // the browser would do automatically, but the CSS trick we use for layout requires _$titleWrapper to have a
            // fixed width set on it (see the "#titlebar" CSS rule for details).
            _$titleWrapper.css("width", "");
            var newWidth = _$title.width();
            _$titleWrapper.css("width", newWidth);
            
            // Changing the width of the title may cause the toolbar layout to change height, which needs to resize the
            // editor beneath it (toolbar changing height due to window resize is already caught by EditorManager).
            var newToolbarHeight = _$titleContainerToolbar.height();
            if (_lastToolbarHeight !== newToolbarHeight) {
                _lastToolbarHeight = newToolbarHeight;
                WorkspaceManager.recomputeLayout();
            }
        }

        // build shell/browser window title, e.g. "• file.html — Brackets"
        if (currentlyViewedPath) {
            windowTitle = StringUtils.format(WINDOW_TITLE_STRING, _currentTitlePath, windowTitle);
        }
        
        if (currentDoc) {
            windowTitle = (currentDoc.isDirty) ? "• " + windowTitle : windowTitle;
        } else {
            // hide dirty dot if there is no document
            _$dirtydot.css("visibility", "hidden");
        }

        // update shell/browser window title
        window.document.title = windowTitle;
    }

    /**
     * Returns a short title for a given document.
     *
     * @param {Document} doc - the document to compute the short title for
     * @return {string} - a short title for doc.
     */
    function _shortTitleForDocument(doc) {
        var fullPath = doc.file.fullPath;
        
        // If the document is untitled then return the filename, ("Untitled-n.ext");
        // otherwise show the project-relative path if the file is inside the
        // current project or the full absolute path if it's not in the project.
        if (doc.isUntitled()) {
            return fullPath.substring(fullPath.lastIndexOf("/") + 1);
        } else {
            return ProjectManager.makeProjectRelativeIfPossible(fullPath);
        }
    }

    /**
     * Handles currentFileChange and filenameChanged events and updates the titlebar
     */
    function handleCurrentFileChange() {
        var newFile = MainViewManager.getCurrentlyViewedFile(MainViewManager.ACTIVE_PANE);
        
        if (newFile) {
            var newDocument = DocumentManager.getOpenDocumentForPath(newFile.fullPath);

            if (newDocument) {
                _currentTitlePath = _shortTitleForDocument(newDocument);
            } else {
                _currentTitlePath = ProjectManager.makeProjectRelativeIfPossible(newFile.fullPath);
            }
        } else {
            _currentTitlePath = null;
        }
        
        // Update title text & "dirty dot" display
        _updateTitle();
    }

    /**
     * Handles dirtyFlagChange event and updates the title bar if necessary
     */
    function handleDirtyChange(event, changedDoc) {
        var currentDoc = DocumentManager.getCurrentDocument();
        
        if (currentDoc && changedDoc.file.fullPath === currentDoc.file.fullPath) {
            _updateTitle();
        }
    }

    /**
     * @private
     * Creates a document and displays an editor for the specified file path.
     * @param {!string} fullPath
     * @param {boolean=} silent If true, don't show error message
     * @param {string=} paneId, the id oi the pane in which to open the file. Can be undefined, a valid pane id or ACTIVE_PANE. 
     * @param {{*}=} options, command options
     * @return {$.Promise} a jQuery promise that will either
     * - be resolved with a file for the specified file path or
     * - be rejected with FileSystemError if the file can not be read.
     * If paneId is undefined, the ACTIVE_PANE constant
     */
    function _doOpen(fullPath, silent, paneId, options) {
        var result = new $.Deferred();
        
        // workaround for https://github.com/adobe/brackets/issues/6001
        // TODO should be removed once bug is closed.
        // if we are already displaying a file do nothing but resolve immediately.
        // this fixes timing issues in test cases.
        if (MainViewManager.getCurrentlyViewedPath(MainViewManager.ACTIVE_PANE) === fullPath) {
            result.resolve(MainViewManager.getCurrentlyViewedFile(MainViewManager.ACTIVE_PANE));
            return result.promise();
        }
        
        function _cleanup(fileError, fullFilePath) {
            if (fullFilePath) {
                // For performance, we do lazy checking of file existence, so it may be in workingset
                MainViewManager._removeView(paneId, FileSystem.getFileForPath(fullFilePath));
                MainViewManager.focusActivePane();
            }
            result.reject(fileError);
        }
        function _showErrorAndCleanUp(fileError, fullFilePath) {
            if (silent) {
                _cleanup(fileError, fullFilePath);
            } else {
                FileUtils.showFileOpenError(fileError, fullFilePath).done(function () {
                    _cleanup(fileError, fullFilePath);
                });
            }
        }
        
        if (!fullPath) {
            throw new Error("_doOpen() called without fullPath");
        } else {
            var perfTimerName = PerfUtils.markStart("Open File:\t" + fullPath);
            result.always(function () {
                PerfUtils.addMeasurement(perfTimerName);
            });

            var file = FileSystem.getFileForPath(fullPath);
            MainViewManager._open(paneId, file, options)
                .done(function () {
                    result.resolve(file);
                })
                .fail(function (fileError) {
                    _showErrorAndCleanUp(fileError, fullPath);
                    result.reject();
                });
        }

        return result.promise();
    }

    /**
     * @private
     * Used to track the default directory for the file open dialog
     */
    var _defaultOpenDialogFullPath = null;

    /**
     * @private
     * Opens a file and displays its view (editor, image view, etc...) for the specified path.
     * If no path is specified, a file prompt is provided for input.
     * @param {?string} fullPath - The path of the file to open; if it's null we'll prompt for it
     * @param {boolean=} silent - If true, don't show error message
     * @param {string=}  paneId - the pane in which to open the file. Can be undefined, a valid pane id or ACTIVE_PANE
     * @param {{*}=} options - options to pass to MainViewManager._open
     * @return {$.Promise} a jQuery promise resolved with a Document object or 
     *                      rejected with an err 
     */
    function _doOpenWithOptionalPath(fullPath, silent, paneId, options) {
        var result;
        paneId = paneId || MainViewManager.ACTIVE_PANE;
        if (!fullPath) {
            // Create placeholder deferred
            result = new $.Deferred();
            
            //first time through, default to the current project path
            if (!_defaultOpenDialogFullPath) {
                _defaultOpenDialogFullPath = ProjectManager.getProjectRoot().fullPath;
            }
            // Prompt the user with a dialog
            FileSystem.showOpenDialog(true, false, Strings.OPEN_FILE, _defaultOpenDialogFullPath, null, function (err, paths) {
                if (!err) {
                    if (paths.length > 0) {
                        // Add all files to the workingset without verifying that
                        // they still exist on disk (for faster opening)
                        var filesToOpen = [];
                        
                        paths.forEach(function (path) {
                            filesToOpen.push(FileSystem.getFileForPath(path));
                        });
                        MainViewManager.addListToWorkingSet(paneId, filesToOpen);
                        
                        _doOpen(paths[paths.length - 1], silent, paneId, options)
                            .done(function (file) {
                                _defaultOpenDialogFullPath =
                                    FileUtils.getDirectoryPath(
                                        MainViewManager.getCurrentlyViewedPath(paneId)
                                    );
                            })
                            // Send the resulting document that was opened
                            .then(result.resolve, result.reject);
                    } else {
                        // Reject if the user canceled the dialog
                        result.reject();
                    }
                }
            });
        } else {
            result = _doOpen(fullPath, silent, paneId, options);
        }
        
        return result.promise();
    }

    /**
     * @private
     * Splits a decorated file path into its parts.
     * @param {?string} path - a string of the form "fullpath[:lineNumber[:columnNumber]]"
     * @return {{path: string, line: ?number, column: ?number}}
     */
    function _parseDecoratedPath(path) {
        var result = {path: path, line: null, column: null};
        if (path) {
            // If the path has a trailing :lineNumber and :columnNumber, strip
            // these off and assign to result.line and result.column.
            var matchResult = /(.+?):([0-9]+)(:([0-9]+))?$/.exec(path);
            if (matchResult) {
                result.path = matchResult[1];
                if (matchResult[2]) {
                    result.line = parseInt(matchResult[2], 10);
                }
                if (matchResult[4]) {
                    result.column = parseInt(matchResult[4], 10);
                }
            }
        }
        return result;
    }

    /**
     * @typedef {{fullPath:?string=, silent:boolean=, paneId:string=}} FileCommandData
     * fullPath: is in the form "path[:lineNumber[:columnNumber]]"
     * lineNumber and columnNumber are 1-origin: lines and columns are 1-based
     */

    /**
     * @typedef {{fullPath:?string=, index:number=, silent:boolean=, forceRedraw:boolean=, paneId:string=}} PaneCommandData
     * fullPath: is in the form "path[:lineNumber[:columnNumber]]"
     * lineNumber and columnNumber are 1-origin: lines and columns are 1-based
     */
    
    /**
     * Opens the given file and makes it the current file. Does NOT add it to the workingset.
     * @param {FileCommandData=} commandData - record with the following properties:
     *   fullPath: File to open; 
     *   silent: optional flag to suppress error messages; 
     *   paneId: optional PaneId (defaults to active pane)
     * @return {$.Promise} a jQuery promise that will be resolved with a file object
     */
    function handleFileOpen(commandData) {
        var fileInfo = _parseDecoratedPath(commandData ? commandData.fullPath : null),
            silent = (commandData && commandData.silent) || false,
            paneId = (commandData && commandData.paneId) || MainViewManager.ACTIVE_PANE,
            result = new $.Deferred();
        
        _doOpenWithOptionalPath(fileInfo.path, silent, paneId, commandData && commandData.options)
            .done(function (file) {
                if (!commandData || !commandData.options || !commandData.options.noPaneActivate) {
                    MainViewManager.setActivePaneId(paneId);
                }

                // If a line and column number were given, position the editor accordingly.
                if (fileInfo.line !== null) {
                    if (fileInfo.column === null || (fileInfo.column <= 0)) {
                        fileInfo.column = 1;
                    }
                    
                    // setCursorPos expects line/column numbers as 0-origin, so we subtract 1
                    EditorManager.getCurrentFullEditor().setCursorPos(fileInfo.line - 1,
                                                                      fileInfo.column - 1,
                                                                      true);
                }
                
                result.resolve(file);
            })
            .fail(function (err) {
                result.reject(err);
            });
        
        return result;
        // Testing notes: here are some recommended manual tests for handleFileOpen, on macintosh.
        // Do all tests with brackets already running, and also with brackets not already running.
        //
        // drag a file onto brackets icon in desktop (this uses undecorated paths)
        // drag a file onto brackets icon in taskbar (this uses undecorated paths)
        // open a file from brackets sidebar (this uses undecorated paths)
        // from command line: ...../Brackets.app/Contents path         - where 'path' is undecorated
        // from command line: ...../Brackets.app path                  - where 'path' has the form "path:line"
        // from command line: ...../Brackets.app path                  - where 'path' has the form "path:line:column"
        // from command line: open -a ...../Brackets.app path          - where 'path' is undecorated
        // do "View Source" from Adobe Scout version 1.2 or newer (this will use decorated paths of the form "path:line:column")
    }

    /**
     * Opens the given file, makes it the current file, does NOT add it to the workingset
     * @param {FileCommandData} commandData  
     *   fullPath: File to open; 
     *   silent: optional flag to suppress error messages; 
     *   paneId: optional PaneId (defaults to active pane)
     * @return {$.Promise} a jQuery promise that will be resolved with @type {Document} 
     */
    function handleDocumentOpen(commandData) {
        var result = new $.Deferred();
        handleFileOpen(commandData)
            .done(function (file) {
                // if we succeeded with an open file
                //  then we need to resolve that to a document.
                //  getOpenDocumentForPath will return null if there isn't a 
                //  supporting document for that file (e.g. an image)
                var doc = DocumentManager.getOpenDocumentForPath(file.fullPath);
                result.resolve(doc);
            })
            .fail(function (err) {
                result.reject(err);
            });

        return result.promise();
        
    }
    
    /**
     * Opens the given file, makes it the current file, AND adds it to the workingset
     * @param {!PaneCommandData} commandData - record with the following properties:
     *   fullPath: File to open; 
     *   index: optional index to position in workingset (defaults to last); 
     *   silent: optional flag to suppress error messages; 
     *   forceRedraw: flag to force the working set view redraw; 
     *   paneId: optional PaneId (defaults to active pane)
     * @return {$.Promise} a jQuery promise that will be resolved with a @type {File} 
     */
    function handleFileAddToWorkingSetAndOpen(commandData) {
        return handleFileOpen(commandData).done(function (file) {
            var paneId = (commandData && commandData.paneId) || MainViewManager.ACTIVE_PANE;
            MainViewManager.addToWorkingSet(paneId, file, commandData.index, commandData.forceRedraw);
        });
    }

    /**
     * @deprecated
     * Opens the given file, makes it the current document, AND adds it to the workingset
     * @param {!PaneCommandData} commandData - record with the following properties:
     *   fullPath: File to open; 
     *   index: optional index to position in workingset (defaults to last); 
     *   silent: optional flag to suppress error messages; 
     *   forceRedraw: flag to force the working set view redraw; 
     *   paneId: optional PaneId (defaults to active pane)
     * @return {$.Promise} a jQuery promise that will be resolved with @type {File} 
     */
    function handleFileAddToWorkingSet(commandData) {
        // This is a legacy deprecated command that 
        //  will use the new command and resolve with a document
        //  as the legacy command would only support.
        DeprecationWarning.deprecationWarning("Commands.FILE_ADD_TO_WORKING_SET has been deprecated.  Use Commands.CMD_ADD_TO_WORKINGSET_AND_OPEN instead.");
        var result = new $.Deferred();
        
        handleFileAddToWorkingSetAndOpen(commandData)
            .done(function (file) {
                // if we succeeded with an open file
                //  then we need to resolve that to a document.
                //  getOpenDocumentForPath will return null if there isn't a 
                //  supporting document for that file (e.g. an image)
                var doc = DocumentManager.getOpenDocumentForPath(file.fullPath);
                result.resolve(doc);
            })
            .fail(function (err) {
                result.reject(err);
            });
        
        return result.promise();
    }

    /**
     * @private
     * Ensures the suggested file name doesn't already exit.
     * @param {Directory} dir  The directory to use
     * @param {string} baseFileName  The base to start with, "-n" will get appened to make unique
     * @param {boolean} isFolder True if the suggestion is for a folder name
     * @return {$.Promise} a jQuery promise that will be resolved with a unique name starting with
     *   the given base name
     */
    function _getUntitledFileSuggestion(dir, baseFileName, isFolder) {
        var suggestedName   = baseFileName + "-" + _nextUntitledIndexToUse++,
            deferred        = $.Deferred();
        
        if (_nextUntitledIndexToUse > 9999) {
            //we've tried this enough
            deferred.reject();
        } else {
            var path = dir.fullPath + suggestedName,
                entry = isFolder ? FileSystem.getDirectoryForPath(path)
                                 : FileSystem.getFileForPath(path);
            
            entry.exists(function (err, exists) {
                if (err || exists) {
                    _getUntitledFileSuggestion(dir, baseFileName, isFolder)
                        .then(deferred.resolve, deferred.reject);
                } else {
                    deferred.resolve(suggestedName);
                }
            });
        }

        return deferred.promise();
    }

    /**
     * Prevents re-entrancy into handleFileNewInProject()
     *
     * handleFileNewInProject() first prompts the user to name a file and then asynchronously writes the file when the
     * filename field loses focus. This boolean prevent additional calls to handleFileNewInProject() when an existing
     * file creation call is outstanding
     */
    var fileNewInProgress = false;

    /**
     * Bottleneck function for creating new files and folders in the project tree.
     * @private
     * @param {boolean} isFolder - true if creating a new folder, false if creating a new file
     */
    function _handleNewItemInProject(isFolder) {
        if (fileNewInProgress) {
            ProjectManager.forceFinishRename();
            return;
        }
        fileNewInProgress = true;

        // Determine the directory to put the new file
        // If a file is currently selected in the tree, put it next to it.
        // If a directory is currently selected in the tree, put it in it.
        // If an Untitled document is selected or nothing is selected in the tree, put it at the root of the project.
        // (Note: 'selected' may be an item that's selected in the workingset and not the tree; but in that case
        // ProjectManager.createNewItem() ignores the baseDir we give it and falls back to the project root on its own)
        var baseDirEntry,
            selected = ProjectManager.getSelectedItem();
        if ((!selected) || (selected instanceof InMemoryFile)) {
            selected = ProjectManager.getProjectRoot();
        }
        
        if (selected.isFile) {
            baseDirEntry = FileSystem.getDirectoryForPath(selected.parentPath);
        }
        
        baseDirEntry = baseDirEntry || selected;
        
        // Create the new node. The createNewItem function does all the heavy work
        // of validating file name, creating the new file and selecting.
        function createWithSuggestedName(suggestedName) {
            return ProjectManager.createNewItem(baseDirEntry, suggestedName, false, isFolder)
                .always(function () { fileNewInProgress = false; });
        }
        
        return _getUntitledFileSuggestion(baseDirEntry, Strings.UNTITLED, isFolder)
            .then(createWithSuggestedName, createWithSuggestedName.bind(undefined, Strings.UNTITLED));
    }

    /**
     * Create a new untitled document in the workingset, and make it the current document.
     * Promise is resolved (synchronously) with the newly-created Document.
     */
    function handleFileNew() {
        //var defaultExtension = PreferencesManager.get("defaultExtension");
        //if (defaultExtension) {
        //    defaultExtension = "." + defaultExtension;
        //}
        var defaultExtension = "";  // disable preference setting for now
        
        var doc = DocumentManager.createUntitledDocument(_nextUntitledIndexToUse++, defaultExtension);
        MainViewManager._edit(MainViewManager.ACTIVE_PANE, doc);
        
        return new $.Deferred().resolve(doc).promise();
    }

    /**
     * Create a new file in the project tree.
     */
    function handleFileNewInProject() {
        _handleNewItemInProject(false);
    }

    /**
     * Create a new folder in the project tree.
     */
    function handleNewFolderInProject() {
        _handleNewItemInProject(true);
    }

    /**
     * @private
     * Shows an Error modal dialog
     * @param {string} name
     * @param {string} path
     * @return {Dialog}
     */
    function _showSaveFileError(name, path) {
        return Dialogs.showModalDialog(
            DefaultDialogs.DIALOG_ID_ERROR,
            Strings.ERROR_SAVING_FILE_TITLE,
            StringUtils.format(
                Strings.ERROR_SAVING_FILE,
                StringUtils.breakableUrl(path),
                FileUtils.getFileErrorString(name)
            )
        );
    }

    /**
     * Saves a document to its existing path. Does NOT support untitled documents.
     * @param {!Document} docToSave
     * @param {boolean=} force Ignore CONTENTS_MODIFIED errors from the FileSystem
     * @return {$.Promise} a promise that is resolved with the File of docToSave (to mirror
     *   the API of _doSaveAs()). Rejected in case of IO error (after error dialog dismissed).
     */
    function doSave(docToSave, force) {
        var result = new $.Deferred(),
            file = docToSave.file;
        
        function handleError(error) {
            _showSaveFileError(error, file.fullPath)
                .done(function () {
                    result.reject(error);
                });
        }
        
        function handleContentsModified() {
            Dialogs.showModalDialog(
                DefaultDialogs.DIALOG_ID_ERROR,
                Strings.EXT_MODIFIED_TITLE,
                StringUtils.format(
                    Strings.EXT_MODIFIED_WARNING,
                    StringUtils.breakableUrl(docToSave.file.fullPath)
                ),
                [
                    {
                        className : Dialogs.DIALOG_BTN_CLASS_LEFT,
                        id        : Dialogs.DIALOG_BTN_SAVE_AS,
                        text      : Strings.SAVE_AS
                    },
                    {
                        className : Dialogs.DIALOG_BTN_CLASS_NORMAL,
                        id        : Dialogs.DIALOG_BTN_CANCEL,
                        text      : Strings.CANCEL
                    },
                    {
                        className : Dialogs.DIALOG_BTN_CLASS_PRIMARY,
                        id        : Dialogs.DIALOG_BTN_OK,
                        text      : Strings.SAVE_AND_OVERWRITE
                    }
                ]
            )
                .done(function (id) {
                    if (id === Dialogs.DIALOG_BTN_CANCEL) {
                        result.reject();
                    } else if (id === Dialogs.DIALOG_BTN_OK) {
                        // Re-do the save, ignoring any CONTENTS_MODIFIED errors
                        doSave(docToSave, true).then(result.resolve, result.reject);
                    } else if (id === Dialogs.DIALOG_BTN_SAVE_AS) {
                        // Let the user choose a different path at which to write the file
                        handleFileSaveAs({doc: docToSave}).then(result.resolve, result.reject);
                    }
                });
        }
            
        function trySave() {
            // We don't want normalized line endings, so it's important to pass true to getText()
            FileUtils.writeText(file, docToSave.getText(true), force)
                .done(function () {
                    docToSave.notifySaved();
                    result.resolve(file);
                })
                .fail(function (err) {
                    if (err === FileSystemError.CONTENTS_MODIFIED) {
                        handleContentsModified();
                    } else {
                        handleError(err);
                    }
                });
        }

        if (docToSave.isDirty) {
            if (docToSave.keepChangesTime) {
                // The user has decided to keep conflicting changes in the editor. Check to make sure
                // the file hasn't changed since they last decided to do that.
                docToSave.file.stat(function (err, stat) {
                    // If the file has been deleted on disk, the stat will return an error, but that's fine since
                    // that means there's no file to overwrite anyway, so the save will succeed without us having
                    // to set force = true.
                    if (!err && docToSave.keepChangesTime === stat.mtime.getTime()) {
                        // OK, it's safe to overwrite the file even though we never reloaded the latest version,
                        // since the user already said s/he wanted to ignore the disk version.
                        force = true;
                    }
                    trySave();
                });
            } else {
                trySave();
            }
        } else {
            result.resolve(file);
        }
        result.always(function () {
            MainViewManager.focusActivePane();
        });
        return result.promise();
    }

    /**
     * Reverts the Document to the current contents of its file on disk. Discards any unsaved changes
     * in the Document.
     * @private
     * @param {Document} doc
     * @param {boolean=} suppressError If true, then a failure to read the file will be ignored and the
     *      resulting promise will be resolved rather than rejected.
     * @return {$.Promise} a Promise that's resolved when done, or (if suppressError is false) 
     *      rejected with a FileSystemError if the file cannot be read (after showing an error 
     *      dialog to the user).
     */
    function _doRevert(doc, suppressError) {
        var result = new $.Deferred();
        
        FileUtils.readAsText(doc.file)
            .done(function (text, readTimestamp) {
                doc.refreshText(text, readTimestamp);
                result.resolve();
            })
            .fail(function (error) {
                if (suppressError) {
                    result.resolve();
                } else {
                    FileUtils.showFileOpenError(error, doc.file.fullPath)
                        .done(function () {
                            result.reject(error);
                        });
                }
            });
        
        return result.promise();
    }

    /**
     * Opens the native OS save as dialog and saves document.
     * The original document is reverted in case it was dirty.
     * Text selection and cursor position from the original document
     * are preserved in the new document.
     * When saving to the original document the document is saved as if save was called.
     * @param {Document} doc
     * @param {?{cursorPos:!Object, selection:!Object, scrollPos:!Object}} settings - properties of
     *      the original document's editor that need to be carried over to the new document
     *      i.e. scrollPos, cursorPos and text selection
     * @return {$.Promise} a promise that is resolved with the saved document's File. Rejected in
     *   case of IO error (after error dialog dismissed), or if the Save dialog was canceled.
     */
    function _doSaveAs(doc, settings) {
        var origPath,
            saveAsDefaultPath,
            defaultName,
            result = new $.Deferred();
        
        function _doSaveAfterSaveDialog(path) {
            var newFile;
            
            // Reconstruct old doc's editor's view state, & finally resolve overall promise
            function _configureEditorAndResolve() {
                var editor = EditorManager.getActiveEditor();
                if (editor) {
                    if (settings) {
                        editor.setSelections(settings.selections);
                        editor.setScrollPos(settings.scrollPos.x, settings.scrollPos.y);
                    }
                }
                result.resolve(newFile);
            }
            
            // Replace old document with new one in open editor & workingset
            function openNewFile() {
                var fileOpenPromise;

                if (FileViewController.getFileSelectionFocus() === FileViewController.PROJECT_MANAGER) {
                    // If selection is in the tree, leave workingset unchanged - even if orig file is in the list
                    fileOpenPromise = FileViewController
                        .openAndSelectDocument(path, FileViewController.PROJECT_MANAGER);
                } else {
                    // If selection is in workingset, replace orig item in place with the new file
                    var info = MainViewManager.findInAllWorkingSets(doc.file.fullPath).shift();
                    
                    // Remove old file from workingset; no redraw yet since there's a pause before the new file is opened
                    MainViewManager._removeView(info.paneId, doc.file, true);
                    
                    // Add new file to workingset, and ensure we now redraw (even if index hasn't changed)
                    fileOpenPromise = handleFileAddToWorkingSetAndOpen({fullPath: path, paneId: info.paneId, index: info.index, forceRedraw: true});
                }

                // always configure editor after file is opened
                fileOpenPromise.always(function () {
                    _configureEditorAndResolve();
                });
            }
            
            // Same name as before - just do a regular Save
            if (path === origPath) {
                doSave(doc).then(result.resolve, result.reject);
                return;
            }
            
            doc.isSaving = true;    // mark that we're saving the document
            
            // First, write document's current text to new file
            newFile = FileSystem.getFileForPath(path);
            
            // Save as warns you when you're about to overwrite a file, so we
            // explictly allow "blind" writes to the filesystem in this case,
            // ignoring warnings about the contents being modified outside of
            // the editor.
            FileUtils.writeText(newFile, doc.getText(true), true)
                .done(function () {
                    // If there were unsaved changes before Save As, they don't stay with the old
                    // file anymore - so must revert the old doc to match disk content.
                    // Only do this if the doc was dirty: _doRevert on a file that is not dirty and
                    // not in the workingset has the side effect of adding it to the workingset.
                    if (doc.isDirty && !(doc.isUntitled())) {
                        // if the file is dirty it must be in the workingset
                        // _doRevert is side effect free in this case
                        _doRevert(doc).always(openNewFile);
                    } else {
                        openNewFile();
                    }
                })
                .fail(function (error) {
                    _showSaveFileError(error, path)
                        .done(function () {
                            result.reject(error);
                        });
                })
                .always(function () {
                    // mark that we're done saving the document
                    doc.isSaving = false;
                });
        }
        
        if (doc) {
            origPath = doc.file.fullPath;
            // If the document is an untitled document, we should default to project root.
            if (doc.isUntitled()) {
                // (Issue #4489) if we're saving an untitled document, go ahead and switch to this document
                //   in the editor, so that if we're, for example, saving several files (ie. Save All),
                //   then the user can visually tell which document we're currently prompting them to save.
                var info = MainViewManager.findInAllWorkingSets(origPath).shift();
                
                if (info) {
                    MainViewManager._open(info.paneId, doc.file);
                }

                // If the document is untitled, default to project root.
                saveAsDefaultPath = ProjectManager.getProjectRoot().fullPath;
            } else {
                saveAsDefaultPath = FileUtils.getDirectoryPath(origPath);
            }
            defaultName = FileUtils.getBaseName(origPath);
            FileSystem.showSaveDialog(Strings.SAVE_FILE_AS, saveAsDefaultPath, defaultName, function (err, selectedPath) {
                if (!err) {
                    if (selectedPath) {
                        _doSaveAfterSaveDialog(selectedPath);
                    } else {
                        result.reject(USER_CANCELED);
                    }
                } else {
                    result.reject(err);
                }
            });
        } else {
            result.reject();
        }
        return result.promise();
    }

    /**
     * Saves the given file. If no file specified, assumes the current document.
     * @param {?{doc: ?Document}} commandData  Document to close, or null
     * @return {$.Promise} resolved with the saved document's File (which MAY DIFFER from the doc
     *   passed in, if the doc was untitled). Rejected in case of IO error (after error dialog
     *   dismissed), or if doc was untitled and the Save dialog was canceled (will be rejected with
     *   USER_CANCELED object).
     */
    function handleFileSave(commandData) {
        var activeEditor = EditorManager.getActiveEditor(),
            activeDoc = activeEditor && activeEditor.document,
            doc = (commandData && commandData.doc) || activeDoc,
            settings;
        
        if (doc && !doc.isSaving) {
            if (doc.isUntitled()) {
                if (doc === activeDoc) {
                    settings = {
                        selections: activeEditor.getSelections(),
                        scrollPos: activeEditor.getScrollPos()
                    };
                }
                
                return _doSaveAs(doc, settings);
            } else {
                return doSave(doc);
            }
        }
        
        return $.Deferred().reject().promise();
    }

    /**
     * Saves all unsaved documents corresponding to 'fileList'. Returns a Promise that will be resolved
     * once ALL the save operations have been completed. If ANY save operation fails, an error dialog is
     * immediately shown but after dismissing we continue saving the other files; after all files have
     * been processed, the Promise is rejected if any ONE save operation failed (the error given is the
     * first one encountered). If the user cancels any Save As dialog (for untitled files), the
     * Promise is immediately rejected.
     *
     * @param {!Array.<File>} fileList
     * @return {!$.Promise} Resolved with {!Array.<File>}, which may differ from 'fileList'
     *      if any of the files were Unsaved documents. Or rejected with {?FileSystemError}.
     */
    function _saveFileList(fileList) {
        // Do in serial because doSave shows error UI for each file, and we don't want to stack
        // multiple dialogs on top of each other
        var userCanceled = false,
            filesAfterSave = [];
            
        return Async.doSequentially(
            fileList,
            function (file) {
                // Abort remaining saves if user canceled any Save As dialog
                if (userCanceled) {
                    return (new $.Deferred()).reject().promise();
                }
                
                var doc = DocumentManager.getOpenDocumentForPath(file.fullPath);
                if (doc) {
                    var savePromise = handleFileSave({doc: doc});
                    savePromise
                        .done(function (newFile) {
                            filesAfterSave.push(newFile);
                        })
                        .fail(function (error) {
                            if (error === USER_CANCELED) {
                                userCanceled = true;
                            }
                        });
                    return savePromise;
                } else {
                    // workingset entry that was never actually opened - ignore
                    filesAfterSave.push(file);
                    return (new $.Deferred()).resolve().promise();
                }
            },
            false  // if any save fails, continue trying to save other files anyway; then reject at end
        ).then(function () {
            return filesAfterSave;
        });
    }

    /**
     * Saves all unsaved documents. See _saveFileList() for details on the semantics.
     * @return {$.Promise}
     */
    function saveAll() {
        return _saveFileList(MainViewManager.getWorkingSet(MainViewManager.ALL_PANES));
    }

    /**
     * Prompts user with save as dialog and saves document.
     * @return {$.Promise} a promise that is resolved once the save has been completed
     */
    handleFileSaveAs = function (commandData) {
        // Default to current document if doc is null
        var doc = null,
            settings;
        
        if (commandData) {
            doc = commandData.doc;
        } else {
            var activeEditor = EditorManager.getActiveEditor();
            if (activeEditor) {
                doc = activeEditor.document;
                settings = {};
                settings.selections = activeEditor.getSelections();
                settings.scrollPos = activeEditor.getScrollPos();
            }
        }
            
        // doc may still be null, e.g. if no editors are open, but _doSaveAs() does a null check on
        // doc.
        return _doSaveAs(doc, settings);
    };

    /**
     * Saves all unsaved documents.
     * @return {$.Promise} a promise that is resolved once ALL the saves have been completed; or rejected
     *      after all operations completed if any ONE of them failed.
     */
    function handleFileSaveAll() {
        return saveAll();
    }

    /**
     * Closes the specified file: removes it from the workingset, and closes the main editor if one
     * is open. Prompts user about saving changes first, if document is dirty.
     *
     * @param {?{file: File, promptOnly:boolean}} commandData  Optional bag of arguments:
     *      file - File to close; assumes the current document if not specified.
     *      promptOnly - If true, only displays the relevant confirmation UI and does NOT actually
     *          close the document. This is useful when chaining file-close together with other user
     *          prompts that may be cancelable.
     *      _forceClose - If true, closes the document without prompting even if there are unsaved
     *          changes. Only for use in unit tests.
     * @return {$.Promise} a promise that is resolved when the file is closed, or if no file is open.
     *      FUTURE: should we reject the promise if no file is open?
     */
    function handleFileClose(commandData) {
        var file,
            promptOnly,
            _forceClose,
            paneId = MainViewManager.ACTIVE_PANE;
        
        if (commandData) {
            file        = commandData.file;
            promptOnly  = commandData.promptOnly;
            _forceClose = commandData._forceClose;
            paneId      = commandData.paneId || paneId;
        }
        
        // utility function for handleFileClose: closes document & removes from workingset
        function doClose(file) {
            if (!promptOnly) {
                MainViewManager._close(paneId, file);
            }
        }

        var result = new $.Deferred(), promise = result.promise();
        
        // Default to current document if doc is null
        if (!file) {
            file = MainViewManager.getCurrentlyViewedFile(MainViewManager.ACTIVE_PANE);
        }
        
        // No-op if called when nothing is open; TODO: (issue #273) should command be grayed out instead?
        if (!file) {
            result.resolve();
            return promise;
        }
        
        var doc = DocumentManager.getOpenDocumentForPath(file.fullPath);
        
        if (doc && doc.isDirty && !_forceClose) {
            // Document is dirty: prompt to save changes before closing
            var filename = FileUtils.getBaseName(doc.file.fullPath);
            
            Dialogs.showModalDialog(
                DefaultDialogs.DIALOG_ID_SAVE_CLOSE,
                Strings.SAVE_CLOSE_TITLE,
                StringUtils.format(
                    Strings.SAVE_CLOSE_MESSAGE,
                    StringUtils.breakableUrl(filename)
                ),
                [
                    {
                        className : Dialogs.DIALOG_BTN_CLASS_LEFT,
                        id        : Dialogs.DIALOG_BTN_DONTSAVE,
                        text      : Strings.DONT_SAVE
                    },
                    {
                        className : Dialogs.DIALOG_BTN_CLASS_NORMAL,
                        id        : Dialogs.DIALOG_BTN_CANCEL,
                        text      : Strings.CANCEL
                    },
                    {
                        className : Dialogs.DIALOG_BTN_CLASS_PRIMARY,
                        id        : Dialogs.DIALOG_BTN_OK,
                        text      : Strings.SAVE
                    }
                ]
            )
                .done(function (id) {
                    if (id === Dialogs.DIALOG_BTN_CANCEL) {
                        result.reject();
                    } else if (id === Dialogs.DIALOG_BTN_OK) {
                        // "Save" case: wait until we confirm save has succeeded before closing
                        handleFileSave({doc: doc})
                            .done(function (newFile) {
                                doClose(newFile);
                                result.resolve();
                            })
                            .fail(function () {
                                result.reject();
                            });
                    } else {
                        // "Don't Save" case: even though we're closing the main editor, other views of
                        // the Document may remain in the UI. So we need to revert the Document to a clean
                        // copy of whatever's on disk.
                        doClose(file);
                        
                        // Only reload from disk if we've executed the Close for real.
                        if (promptOnly) {
                            result.resolve();
                        } else {
                            // Even if there are no listeners attached to the document at this point, we want
                            // to do the revert anyway, because clients who are listening to the global documentChange
                            // event from the Document module (rather than attaching to the document directly),
                            // such as the Find in Files panel, should get a change event. However, in that case,
                            // we want to ignore errors during the revert, since we don't want a failed revert
                            // to throw a dialog if the document isn't actually open in the UI.
                            var suppressError = !DocumentManager.getOpenDocumentForPath(file.fullPath);
                            _doRevert(doc, suppressError)
                                .then(result.resolve, result.reject);
                        }
                    }
                });
            result.always(function () {
                MainViewManager.focusActivePane();
            });
        } else {
            // File is not open, or IS open but Document not dirty: close immediately
            doClose(file);
            MainViewManager.focusActivePane();
            result.resolve();
        }
        return promise;
    }

    /**
<<<<<<< HEAD
     * @return {!Array.<Document>} All Documents with unsaved changes whose files are in the given list. Empty array if no
     * unsaved changes anywhere
     */
    function _getUnsavedDocs(fileList) {
        var unsavedDocs = [];
        fileList.forEach(function (file) {
=======
     * @param {!Array.<File>} list - the list of files to close
     * @param {boolean} promptOnly - true to just prompt for saving documents with actually closing them.
     * @param {boolean} _forceClose Whether to force all the documents to close even if they have unsaved changes. For unit testing only.
     * @return {jQuery.Promise} promise that is resolved or rejected when the function finishes.
     */
    function _closeList(list, promptOnly, _forceClose) {
        var result      = new $.Deferred(),
            unsavedDocs = [];
        
        list.forEach(function (file) {
>>>>>>> 4bfed93b
            var doc = DocumentManager.getOpenDocumentForPath(file.fullPath);
            if (doc && doc.isDirty) {
                unsavedDocs.push(doc);
            }
        });
        return unsavedDocs;
    }
    
    /**
     * @param {!Array.<FileEntry>} list
     * @param {boolean} promptOnly
     * @param {boolean} clearCurrentDoc
     */
    function _closeList(list, promptOnly, clearCurrentDoc) {
        var result      = new $.Deferred(),
            unsavedDocs = _getUnsavedDocs(list);
        
        if (unsavedDocs.length === 0 || _forceClose) {
            // No unsaved changes or we want to ignore them, so we can proceed without a prompt
            result.resolve();
            
        } else if (unsavedDocs.length === 1) {
            // Only one unsaved file: show the usual single-file-close confirmation UI
            var fileCloseArgs = { file: unsavedDocs[0].file, promptOnly: promptOnly };

            handleFileClose(fileCloseArgs).done(function () {
                // still need to close any other, non-unsaved documents
                result.resolve();
            }).fail(function () {
                result.reject();
            });
            
        } else {
            // Multiple unsaved files: show a single bulk prompt listing all files
            var message = Strings.SAVE_CLOSE_MULTI_MESSAGE + FileUtils.makeDialogFileList(_.map(unsavedDocs, _shortTitleForDocument));
            
            Dialogs.showModalDialog(
                DefaultDialogs.DIALOG_ID_SAVE_CLOSE,
                Strings.SAVE_CLOSE_TITLE,
                message,
                [
                    {
                        className : Dialogs.DIALOG_BTN_CLASS_LEFT,
                        id        : Dialogs.DIALOG_BTN_DONTSAVE,
                        text      : Strings.DONT_SAVE
                    },
                    {
                        className : Dialogs.DIALOG_BTN_CLASS_NORMAL,
                        id        : Dialogs.DIALOG_BTN_CANCEL,
                        text      : Strings.CANCEL
                    },
                    {
                        className : Dialogs.DIALOG_BTN_CLASS_PRIMARY,
                        id        : Dialogs.DIALOG_BTN_OK,
                        text      : Strings.SAVE
                    }
                ]
            )
                .done(function (id) {
                    if (id === Dialogs.DIALOG_BTN_CANCEL) {
                        result.reject();
                    } else if (id === Dialogs.DIALOG_BTN_OK) {
                        // Save all unsaved files, then if that succeeds, close all
                        _saveFileList(list).done(function (listAfterSave) {
                            // List of files after save may be different, if any were Untitled
                            result.resolve(listAfterSave);
                        }).fail(function () {
                            result.reject();
                        });
                    } else {
                        // "Don't Save" case--we can just go ahead and close all files.
                        result.resolve();
                    }
                });
        }
        
        // If all the unsaved-changes confirmations pan out above, then go ahead & close all editors
        // NOTE: this still happens before any done() handlers added by our caller, because jQ
        // guarantees that handlers run in the order they are added.
        result.done(function (listAfterSave) {
            listAfterSave = listAfterSave || list;
            if (!promptOnly) {
                MainViewManager._closeList(MainViewManager.ALL_PANES, listAfterSave);
            }
        });
        
        return result.promise();
    }

    /**
     * Closes all open files; equivalent to calling handleFileClose() for each document, except
     * that unsaved changes are confirmed once, in bulk.
     * @param {?{promptOnly: boolean, _forceClose: boolean}}
     *          If promptOnly is true, only displays the relevant confirmation UI and does NOT
     *          actually close any documents. This is useful when chaining close-all together with
     *          other user prompts that may be cancelable.
     *          If _forceClose is true, forces the files to close with no confirmation even if dirty. 
     *          Should only be used for unit test cleanup.
     * @return {$.Promise} a promise that is resolved when all files are closed
     */
    function handleFileCloseAll(commandData) {
        return _closeList(MainViewManager.getAllOpenFiles(),
                                    (commandData && commandData.promptOnly), (commandData && commandData._forceClose));
    }


    /**
     * Closes a list of open files; equivalent to calling handleFileClose() for each document, except
     * that unsaved changes are confirmed once, in bulk.
     * @param {?{promptOnly: boolean, _forceClose: boolean}}
     *          If promptOnly is true, only displays the relevant confirmation UI and does NOT
     *          actually close any documents. This is useful when chaining close-all together with
     *          other user prompts that may be cancelable.
     *          If _forceClose is true, forces the files to close with no confirmation even if dirty. 
     *          Should only be used for unit test cleanup.
     * @return {$.Promise} a promise that is resolved when all files are closed
     */
    function handleFileCloseList(commandData) {
        return _closeList(commandData.fileList);
    }

    /**
     * @private - tracks our closing state if we get called again
     */
    var _windowGoingAway = false;

    /**
     * @private
     * Common implementation for close/quit/reload which all mostly
     * the same except for the final step
     * @param {Object} commandData - (not referenced)
     * @param {!function()} postCloseHandler - called after close
     * @param {!function()} failHandler - called when the save fails to cancel closing the window
     */
    function _handleWindowGoingAway(commandData, postCloseHandler, failHandler) {
        if (_windowGoingAway) {
            //if we get called back while we're closing, then just return
            return (new $.Deferred()).reject().promise();
        }

        return CommandManager.execute(Commands.FILE_CLOSE_ALL, { promptOnly: true })
            .done(function () {
                _windowGoingAway = true;
                
                // Give everyone a chance to save their state - but don't let any problems block
                // us from quitting
                try {
                    $(ProjectManager).triggerHandler("beforeAppClose");
                } catch (ex) {
                    console.error(ex);
                }
                
                PreferencesManager.savePreferences();
                
                PreferencesManager.finalize().always(postCloseHandler);
            })
            .fail(function () {
                _windowGoingAway = false;
                if (failHandler) {
                    failHandler();
                }
            });
    }

    /**
     * @private
     * Implementation for abortQuit callback to reset quit sequence settings
     */
    function handleAbortQuit() {
        _windowGoingAway = false;
    }

    /**
     * @private
     * Implementation for native APP_BEFORE_MENUPOPUP callback to trigger beforeMenuPopup event
     */
    function handleBeforeMenuPopup() {
        $(PopUpManager).triggerHandler("beforeMenuPopup");
    }

    /** 
     * Confirms any unsaved changes, then closes the window 
     * @param {Object} command data
     */
    function handleFileCloseWindow(commandData) {
        return _handleWindowGoingAway(
            commandData,
            function () {
                window.close();
            },
            function () {
                // if fail, tell the app to abort any pending quit operation.
                brackets.app.abortQuit();
            }
        );
    }
<<<<<<< HEAD
    
    /** In-browser equivalent to handleFileCloseWindow(), much more constrained */
    function handleBeforeUnload() {
        var unsavedDocs = _getUnsavedDocs(DocumentManager.getWorkingSet());
        if (unsavedDocs.length) {
            var message = Strings.UNLOAD_WITH_UNSAVED + "\n";
            unsavedDocs.forEach(function (doc) {
                message += "\n    " + _shortTitleForDocument(doc);
            });
            return message;
        }
        
        // TODO: Do we want a message even when not unsaved? Easy to hit Ctrl+W via muscle memory right now...
//        } else {
//            return Strings.UNLOAD_NO_UNSAVED;
//        }
    }
    
=======

>>>>>>> 4bfed93b
    /** Show a textfield to rename whatever is currently selected in the sidebar (or current doc if nothing else selected) */
    function handleFileRename() {
        // Prefer selected sidebar item (which could be a folder)
        var entry = ProjectManager.getContext();
        if (!entry) {
            // Else use current file (not selected in ProjectManager if not visible in tree or workingset)
            entry = MainViewManager.getCurrentlyViewedFile();
        }
        if (entry) {
            ProjectManager.renameItemInline(entry);
        }
    }

    /** Closes the window, then quits the app */
    function handleFileQuit(commandData) {
        if (brackets.unsupportedInBrowser()) {
            return;
        }
        
        return _handleWindowGoingAway(
            commandData,
            function () {
                brackets.app.quit();
            },
            function () {
                // if fail, don't exit: user canceled (or asked us to save changes first, but we failed to do so)
                brackets.app.abortQuit();
            }
        );
    }


    /** Are we already listening for a keyup to call detectDocumentNavEnd()? */
    var _addedNavKeyHandler = false;

    /**
     * When the Ctrl key is released, if we were in the middle of a next/prev document navigation
     * sequence, now is the time to end it and update the MRU order. If we allowed the order to update
     * on every next/prev increment, the 1st & 2nd entries would just switch places forever and we'd
     * never get further down the list.
     * @param {jQueryEvent} event Key-up event
     */
    function detectDocumentNavEnd(event) {
        if (event.keyCode === KeyEvent.DOM_VK_CONTROL) {  // Ctrl key
            MainViewManager.endTraversal();
            _addedNavKeyHandler = false;
            $(window.document.body).off("keyup", detectDocumentNavEnd);
        }
    }

    /** Navigate to the next/previous (MRU) document. Don't update MRU order yet */
    function goNextPrevDoc(inc) {
        var result = MainViewManager.traverseToNextViewByMRU(inc);
        if (result) {
            var file = result.file,
                paneId = result.paneId;
            
            MainViewManager.beginTraversal();
            CommandManager.execute(Commands.FILE_OPEN, {fullPath: file.fullPath,
                                                        paneId: paneId });
            
            // Listen for ending of Ctrl+Tab sequence
            if (!_addedNavKeyHandler) {
                _addedNavKeyHandler = true;
                $(window.document.body).keyup(detectDocumentNavEnd);
            }
        }
    }

    /** Next Doc command handler **/
    function handleGoNextDoc() {
        goNextPrevDoc(+1);

    }
    /** Previous Doc command handler **/
    function handleGoPrevDoc() {
        goNextPrevDoc(-1);
    }

    /** Show in File Tree command handler **/
    function handleShowInTree() {
        ProjectManager.showInTree(MainViewManager.getCurrentlyViewedFile(MainViewManager.ACTIVE_PANE));
    }

    /** Delete file command handler  **/
    function handleFileDelete() {
        if (brackets.unsupportedInBrowser()) {
            return;
        }
        
        var entry = ProjectManager.getSelectedItem();
        if (entry.isDirectory) {
            Dialogs.showModalDialog(
                DefaultDialogs.DIALOG_ID_EXT_DELETED,
                Strings.CONFIRM_FOLDER_DELETE_TITLE,
                StringUtils.format(
                    Strings.CONFIRM_FOLDER_DELETE,
                    StringUtils.breakableUrl(entry.name)
                ),
                [
                    {
                        className : Dialogs.DIALOG_BTN_CLASS_NORMAL,
                        id        : Dialogs.DIALOG_BTN_CANCEL,
                        text      : Strings.CANCEL
                    },
                    {
                        className : Dialogs.DIALOG_BTN_CLASS_PRIMARY,
                        id        : Dialogs.DIALOG_BTN_OK,
                        text      : Strings.DELETE
                    }
                ]
            )
                .done(function (id) {
                    if (id === Dialogs.DIALOG_BTN_OK) {
                        ProjectManager.deleteItem(entry);
                    }
                });
        } else {
            ProjectManager.deleteItem(entry);
        }
    }

    /** Show the selected sidebar (tree or workingset) item in Finder/Explorer */
    function handleShowInOS() {
        if (brackets.unsupportedInBrowser()) {
            return;
        }
        
        var entry = ProjectManager.getSelectedItem();
        if (entry) {
            brackets.app.showOSFolder(entry.fullPath, function (err) {
                if (err) {
                    console.error("Error showing '" + entry.fullPath + "' in OS folder:", err);
                }
            });
        }
    }

    /**
     * Disables Brackets' cache via the remote debugging protocol.
     * @return {$.Promise} A jQuery promise that will be resolved when the cache is disabled and be rejected in any other case
     */
    function _disableCache() {
        var result = new $.Deferred();
        
        if (brackets.inBrowser) {
            result.resolve();
        } else {
            var port = brackets.app.getRemoteDebuggingPort ? brackets.app.getRemoteDebuggingPort() : 9234;
            Inspector.getDebuggableWindows("127.0.0.1", port)
                .fail(result.reject)
                .done(function (response) {
                    var page = response[0];
                    if (!page || !page.webSocketDebuggerUrl) {
                        result.reject();
                        return;
                    }
                    var _socket = new WebSocket(page.webSocketDebuggerUrl);
                    // Disable the cache
                    _socket.onopen = function _onConnect() {
                        _socket.send(JSON.stringify({ id: 1, method: "Network.setCacheDisabled", params: { "cacheDisabled": true } }));
                    };
                    // The first message will be the confirmation => disconnected to allow remote debugging of Brackets
                    _socket.onmessage = function _onMessage(e) {
                        _socket.close();
                        result.resolve();
                    };
                    // In case of an error
                    _socket.onerror = result.reject;
                });
        }
         
        return result.promise();
    }

    /**
    * Does a full reload of the browser window
    * @param {string} href The url to reload into the window
    */
    function browserReload(href) {
        if (_isReloading) {
            return;
        }
        
        _isReloading = true;
        
        return CommandManager.execute(Commands.FILE_CLOSE_ALL, { promptOnly: true }).done(function () {
            // Give everyone a chance to save their state - but don't let any problems block
            // us from quitting
            try {
                $(ProjectManager).triggerHandler("beforeAppClose");
            } catch (ex) {
                console.error(ex);
            }
            
            // Disable the cache to make reloads work
            _disableCache().always(function () {
                // Remove all menus to assure every part of Brackets is reloaded
                _.forEach(Menus.getAllMenus(), function (value, key) {
                    Menus.removeMenu(key);
                });
                
                // If there's a fragment in both URLs, setting location.href won't actually reload
                var fragment = href.indexOf("#");
                if (fragment !== -1) {
                    href = href.substr(0, fragment);
                }
                
                window.location.href = href;
            });
        }).fail(function () {
            _isReloading = false;
        });
    }
    
    /**
     * Restarts brackets Handler
     * @param {boolean=} loadWithoutExtensions - true to restart without extensions, 
     *                                           otherwise extensions are loadeed as it is durning a typical boot
     */
    function handleReload(loadWithoutExtensions) {
        var href    = window.location.href,
            params  = new UrlParams();
        
        // Make sure the Reload Without User Extensions parameter is removed
        params.parse();
        
        if (loadWithoutExtensions) {
            if (!params.get("reloadWithoutUserExts")) {
                params.put("reloadWithoutUserExts", true);
            }
        } else {
            if (params.get("reloadWithoutUserExts")) {
                params.remove("reloadWithoutUserExts");
            }
        }
        
        if (href.indexOf("?") !== -1) {
            href = href.substring(0, href.indexOf("?"));
        }
        
        if (!params.isEmpty()) {
            href += "?" + params.toString();
        }
        
        // Give Mac native menus extra time to update shortcut highlighting.
        // Prevents the menu highlighting from getting messed up after reload.
        window.setTimeout(function () {
            browserReload(href);
        }, 100);
    }


    /** Reload Without Extensions commnad handler **/
    var handleReloadWithoutExts = _.partial(handleReload, true);

    /** Do some initialization when the DOM is ready **/
    AppInit.htmlReady(function () {
        // If in Reload Without User Extensions mode, update UI and log console message
        var params      = new UrlParams(),
            $icon       = $("#toolbar-extension-manager"),
            $indicator  = $("<div>" + Strings.STATUSBAR_USER_EXTENSIONS_DISABLED + "</div>");
        
        params.parse();
        
        if (params.get("reloadWithoutUserExts") === "true") {
            CommandManager.get(Commands.FILE_EXTENSION_MANAGER).setEnabled(false);
            $icon.css({display: "none"});
            StatusBar.addIndicator("status-user-exts", $indicator, true);
            console.log("Brackets reloaded with extensions disabled");
        }
        
        // Init DOM elements
        _$titleContainerToolbar = $("#titlebar");
        _$titleWrapper = $(".title-wrapper", _$titleContainerToolbar);
        _$title = $(".title", _$titleWrapper);
        _$dirtydot = $(".dirty-dot", _$titleWrapper);
    });

    // Exported for unit testing only
    exports._parseDecoratedPath = _parseDecoratedPath;

    // Set some command strings
    var quitString  = Strings.CMD_QUIT,
        showInOS    = Strings.CMD_SHOW_IN_OS;
    if (brackets.platform === "win") {
        quitString  = Strings.CMD_EXIT;
        showInOS    = Strings.CMD_SHOW_IN_EXPLORER;
    } else if (brackets.platform === "mac") {
        showInOS    = Strings.CMD_SHOW_IN_FINDER;
    }
    
    // In-browser, we can't veto closing the way we do in-shell. Best we can do is ugly confirmation dialog via beforeunload
    if (brackets.inBrowser) {
        $(window).on("beforeunload", handleBeforeUnload);
    }

    // Deprecated commands
    CommandManager.register(Strings.CMD_ADD_TO_WORKING_SET,          Commands.FILE_ADD_TO_WORKING_SET,        handleFileAddToWorkingSet);
    CommandManager.register(Strings.CMD_FILE_OPEN,                   Commands.FILE_OPEN,                      handleDocumentOpen);
    
    // New commands
    CommandManager.register(Strings.CMD_ADD_TO_WORKING_SET,          Commands.CMD_ADD_TO_WORKINGSET_AND_OPEN, handleFileAddToWorkingSetAndOpen);
    CommandManager.register(Strings.CMD_FILE_OPEN,                   Commands.CMD_OPEN,                       handleFileOpen);
    
    // File Commands
    CommandManager.register(Strings.CMD_FILE_NEW_UNTITLED,           Commands.FILE_NEW_UNTITLED,              handleFileNew);
    CommandManager.register(Strings.CMD_FILE_NEW,                    Commands.FILE_NEW,                       handleFileNewInProject);
    CommandManager.register(Strings.CMD_FILE_NEW_FOLDER,             Commands.FILE_NEW_FOLDER,                handleNewFolderInProject);
    CommandManager.register(Strings.CMD_FILE_SAVE,                   Commands.FILE_SAVE,                      handleFileSave);
    CommandManager.register(Strings.CMD_FILE_SAVE_ALL,               Commands.FILE_SAVE_ALL,                  handleFileSaveAll);
    CommandManager.register(Strings.CMD_FILE_SAVE_AS,                Commands.FILE_SAVE_AS,                   handleFileSaveAs);
    CommandManager.register(Strings.CMD_FILE_RENAME,                 Commands.FILE_RENAME,                    handleFileRename);
    CommandManager.register(Strings.CMD_FILE_DELETE,                 Commands.FILE_DELETE,                    handleFileDelete);
    
    // Close Commands
    CommandManager.register(Strings.CMD_FILE_CLOSE,                  Commands.FILE_CLOSE,                     handleFileClose);
    CommandManager.register(Strings.CMD_FILE_CLOSE_ALL,              Commands.FILE_CLOSE_ALL,                 handleFileCloseAll);
    CommandManager.register(Strings.CMD_FILE_CLOSE_LIST,             Commands.FILE_CLOSE_LIST,                handleFileCloseList);
    
    // Traversal
    CommandManager.register(Strings.CMD_NEXT_DOC,                    Commands.NAVIGATE_NEXT_DOC,              handleGoNextDoc);
    CommandManager.register(Strings.CMD_PREV_DOC,                    Commands.NAVIGATE_PREV_DOC,              handleGoPrevDoc);

    // Special Commands
    CommandManager.register(showInOS,                                Commands.NAVIGATE_SHOW_IN_OS,            handleShowInOS);
    CommandManager.register(quitString,                              Commands.FILE_QUIT,                      handleFileQuit);
    CommandManager.register(Strings.CMD_SHOW_IN_TREE,                Commands.NAVIGATE_SHOW_IN_FILE_TREE,     handleShowInTree);

    // These commands have no UI representation and are only used internally
    CommandManager.registerInternal(Commands.APP_ABORT_QUIT,            handleAbortQuit);
    CommandManager.registerInternal(Commands.APP_BEFORE_MENUPOPUP,      handleBeforeMenuPopup);
    CommandManager.registerInternal(Commands.FILE_CLOSE_WINDOW,         handleFileCloseWindow);
    CommandManager.registerInternal(Commands.APP_RELOAD,                handleReload);
    CommandManager.registerInternal(Commands.APP_RELOAD_WITHOUT_EXTS,   handleReloadWithoutExts);

    // Listen for changes that require updating the editor titlebar
    $(DocumentManager).on("dirtyFlagChange", handleDirtyChange);
    $(DocumentManager).on("fileNameChange", handleCurrentFileChange);
    $(MainViewManager).on("currentFileChange", handleCurrentFileChange);

    // Reset the untitled document counter before changing projects
    $(ProjectManager).on("beforeProjectClose", function () { _nextUntitledIndexToUse = 1; });
});<|MERGE_RESOLUTION|>--- conflicted
+++ resolved
@@ -1187,39 +1187,27 @@
     }
 
     /**
-<<<<<<< HEAD
      * @return {!Array.<Document>} All Documents with unsaved changes whose files are in the given list. Empty array if no
      * unsaved changes anywhere
      */
     function _getUnsavedDocs(fileList) {
         var unsavedDocs = [];
         fileList.forEach(function (file) {
-=======
+            var doc = DocumentManager.getOpenDocumentForPath(file.fullPath);
+            if (doc && doc.isDirty) {
+                unsavedDocs.push(doc);
+            }
+        });
+        return unsavedDocs;
+    }
+    
+    /**
      * @param {!Array.<File>} list - the list of files to close
      * @param {boolean} promptOnly - true to just prompt for saving documents with actually closing them.
      * @param {boolean} _forceClose Whether to force all the documents to close even if they have unsaved changes. For unit testing only.
      * @return {jQuery.Promise} promise that is resolved or rejected when the function finishes.
      */
     function _closeList(list, promptOnly, _forceClose) {
-        var result      = new $.Deferred(),
-            unsavedDocs = [];
-        
-        list.forEach(function (file) {
->>>>>>> 4bfed93b
-            var doc = DocumentManager.getOpenDocumentForPath(file.fullPath);
-            if (doc && doc.isDirty) {
-                unsavedDocs.push(doc);
-            }
-        });
-        return unsavedDocs;
-    }
-    
-    /**
-     * @param {!Array.<FileEntry>} list
-     * @param {boolean} promptOnly
-     * @param {boolean} clearCurrentDoc
-     */
-    function _closeList(list, promptOnly, clearCurrentDoc) {
         var result      = new $.Deferred(),
             unsavedDocs = _getUnsavedDocs(list);
         
@@ -1402,7 +1390,6 @@
             }
         );
     }
-<<<<<<< HEAD
     
     /** In-browser equivalent to handleFileCloseWindow(), much more constrained */
     function handleBeforeUnload() {
@@ -1421,9 +1408,6 @@
 //        }
     }
     
-=======
-
->>>>>>> 4bfed93b
     /** Show a textfield to rename whatever is currently selected in the sidebar (or current doc if nothing else selected) */
     function handleFileRename() {
         // Prefer selected sidebar item (which could be a folder)
