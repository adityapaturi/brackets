/*
 * Copyright (c) 2012 Adobe Systems Incorporated. All rights reserved.
 *
 * Permission is hereby granted, free of charge, to any person obtaining a
 * copy of this software and associated documentation files (the "Software"),
 * to deal in the Software without restriction, including without limitation
 * the rights to use, copy, modify, merge, publish, distribute, sublicense,
 * and/or sell copies of the Software, and to permit persons to whom the
 * Software is furnished to do so, subject to the following conditions:
 *
 * The above copyright notice and this permission notice shall be included in
 * all copies or substantial portions of the Software.
 *
 * THE SOFTWARE IS PROVIDED "AS IS", WITHOUT WARRANTY OF ANY KIND, EXPRESS OR
 * IMPLIED, INCLUDING BUT NOT LIMITED TO THE WARRANTIES OF MERCHANTABILITY,
 * FITNESS FOR A PARTICULAR PURPOSE AND NONINFRINGEMENT. IN NO EVENT SHALL THE
 * AUTHORS OR COPYRIGHT HOLDERS BE LIABLE FOR ANY CLAIM, DAMAGES OR OTHER
 * LIABILITY, WHETHER IN AN ACTION OF CONTRACT, TORT OR OTHERWISE, ARISING
 * FROM, OUT OF OR IN CONNECTION WITH THE SOFTWARE OR THE USE OR OTHER
 * DEALINGS IN THE SOFTWARE.
 *
 */


/*jslint vars: true, plusplus: true, devel: true, nomen: true, indent: 4, maxerr: 50, regexp: true */
/*global define, $, brackets, window, WebSocket, Promise */

define(function (require, exports, module) {
    "use strict";

    var _ = require("thirdparty/lodash");

    // Load dependent modules
    var AppInit             = require("utils/AppInit"),
        CommandManager      = require("command/CommandManager"),
        Commands            = require("command/Commands"),
        DeprecationWarning  = require("utils/DeprecationWarning"),
        ProjectManager      = require("project/ProjectManager"),
        DocumentManager     = require("document/DocumentManager"),
        MainViewManager     = require("view/MainViewManager"),
        EditorManager       = require("editor/EditorManager"),
        FileSystem          = require("filesystem/FileSystem"),
        FileSystemError     = require("filesystem/FileSystemError"),
        FileUtils           = require("file/FileUtils"),
        FileViewController  = require("project/FileViewController"),
        InMemoryFile        = require("document/InMemoryFile"),
        StringUtils         = require("utils/StringUtils"),
        Async               = require("utils/Async"),
        Dialogs             = require("widgets/Dialogs"),
        DefaultDialogs      = require("widgets/DefaultDialogs"),
        Strings             = require("strings"),
        PopUpManager        = require("widgets/PopUpManager"),
        PreferencesManager  = require("preferences/PreferencesManager"),
        PerfUtils           = require("utils/PerfUtils"),
        KeyEvent            = require("utils/KeyEvent"),
        Inspector           = require("LiveDevelopment/Inspector/Inspector"),
        Menus               = require("command/Menus"),
        UrlParams           = require("utils/UrlParams").UrlParams,
        StatusBar           = require("widgets/StatusBar"),
        WorkspaceManager    = require("view/WorkspaceManager");

    /**
     * Handlers for commands related to document handling (opening, saving, etc.)
     */

    /**
     * Container for label shown above editor; must be an inline element
     * @type {jQueryObject}
     */
    var _$title = null;

    /**
     * Container for dirty dot; must be an inline element
     * @type {jQueryObject}
     */
    var _$dirtydot = null;

    /**
     * Container for _$title; need not be an inline element
     * @type {jQueryObject}
     */
    var _$titleWrapper = null;

    /**
     * Label shown above editor for current document: filename and potentially some of its path
     * @type {string}
     */
    var _currentTitlePath = null;

    /**
     * String template for window title. Use emdash on mac only.
     * @type {string}
     */
    var WINDOW_TITLE_STRING = (brackets.platform !== "mac") ? "{0} - {1}" : "{0} \u2014 {1}";

    /**
     * Container for _$titleWrapper; if changing title changes this element's height, must kick editor to resize
     * @type {jQueryObject}
     */
    var _$titleContainerToolbar = null;

    /**
     * Last known height of _$titleContainerToolbar
     * @type {number}
     */
    var _lastToolbarHeight = null;

    /**
     * index to use for next, new Untitled document
     * @type {number}
     */
    var _nextUntitledIndexToUse = 1;

    /**
     * prevents reentrancy of browserReload()
     * @type {boolean}
     */
    var _isReloading = false;

    /** Unique token used to indicate user-driven cancellation of Save As (as opposed to file IO error) */
    var USER_CANCELED = { userCanceled: true };

    PreferencesManager.definePreference("defaultExtension", "string", "");

    /**
     * JSLint workaround for circular dependency
     * @type {function}
     */
    var handleFileSaveAs;
    
    /**
     * Updates the title bar with new file title or dirty indicator
     * @private
     */
    function _updateTitle() {
        var currentDoc = DocumentManager.getCurrentDocument(),
            currentlyViewedPath = MainViewManager.getCurrentlyViewedPath(MainViewManager.ACTIVE_PANE),
            windowTitle = brackets.config.app_title;

        if (!brackets.nativeMenus) {
            if (currentlyViewedPath) {
                _$title.text(_currentTitlePath);
                _$title.attr("title", currentlyViewedPath);
                if (currentDoc) {
                    // dirty dot is always in DOM so layout doesn't change, and visibility is toggled
                    _$dirtydot.css("visibility", (currentDoc.isDirty) ? "visible" : "hidden");
                } else {
                    // hide dirty dot if there is no document
                    _$dirtydot.css("visibility", "hidden");
                }
            } else {
                _$title.text("");
                _$title.attr("title", "");
                _$dirtydot.css("visibility", "hidden");
            }
        
            // Set _$titleWrapper to a fixed width just large enough to accomodate _$title. This seems equivalent to what
            // the browser would do automatically, but the CSS trick we use for layout requires _$titleWrapper to have a
            // fixed width set on it (see the "#titlebar" CSS rule for details).
            _$titleWrapper.css("width", "");
            var newWidth = _$title.width();
            _$titleWrapper.css("width", newWidth);
            
            // Changing the width of the title may cause the toolbar layout to change height, which needs to resize the
            // editor beneath it (toolbar changing height due to window resize is already caught by EditorManager).
            var newToolbarHeight = _$titleContainerToolbar.height();
            if (_lastToolbarHeight !== newToolbarHeight) {
                _lastToolbarHeight = newToolbarHeight;
                WorkspaceManager.recomputeLayout();
            }
        }

        // build shell/browser window title, e.g. "• file.html — Brackets"
        if (currentlyViewedPath) {
            windowTitle = StringUtils.format(WINDOW_TITLE_STRING, _currentTitlePath, windowTitle);
        }
        
        if (currentDoc) {
            windowTitle = (currentDoc.isDirty) ? "• " + windowTitle : windowTitle;
        } else {
            // hide dirty dot if there is no document
            _$dirtydot.css("visibility", "hidden");
        }

        // update shell/browser window title
        window.document.title = windowTitle;
    }

    /**
     * Returns a short title for a given document.
     *
     * @param {Document} doc - the document to compute the short title for
     * @return {string} - a short title for doc.
     */
    function _shortTitleForDocument(doc) {
        var fullPath = doc.file.fullPath;
        
        // If the document is untitled then return the filename, ("Untitled-n.ext");
        // otherwise show the project-relative path if the file is inside the
        // current project or the full absolute path if it's not in the project.
        if (doc.isUntitled()) {
            return fullPath.substring(fullPath.lastIndexOf("/") + 1);
        } else {
            return ProjectManager.makeProjectRelativeIfPossible(fullPath);
        }
    }

    /**
     * Handles currentFileChange and filenameChanged events and updates the titlebar
     */
    function handleCurrentFileChange() {
        var newFile = MainViewManager.getCurrentlyViewedFile(MainViewManager.ACTIVE_PANE);
        
        if (newFile) {
            var newDocument = DocumentManager.getOpenDocumentForPath(newFile.fullPath);

            if (newDocument) {
                _currentTitlePath = _shortTitleForDocument(newDocument);
            } else {
                _currentTitlePath = ProjectManager.makeProjectRelativeIfPossible(newFile.fullPath);
            }
        } else {
            _currentTitlePath = null;
        }
        
        // Update title text & "dirty dot" display
        _updateTitle();
    }

    /**
     * Handles dirtyFlagChange event and updates the title bar if necessary
     */
    function handleDirtyChange(event, changedDoc) {
        var currentDoc = DocumentManager.getCurrentDocument();
        
        if (currentDoc && changedDoc.file.fullPath === currentDoc.file.fullPath) {
            _updateTitle();
        }
    }

    /**
     * @private
     * Creates a document and displays an editor for the specified file path.
     * @param {!string} fullPath
     * @param {boolean=} silent If true, don't show error message
     * @param {string=} paneId, the id oi the pane in which to open the file. Can be undefined, a valid pane id or ACTIVE_PANE. 
     * @return {Promise} a promise that will either
     * - be resolved with a file for the specified file path or
     * - be rejected with FileSystemError if the file can not be read.
     * If paneId is undefined, the ACTIVE_PANE constant
     */
    function _doOpen(fullPath, silent, paneId) {
        var perfTimerName, result;
        
        function _cleanup(fileError, fullFilePath) {
            if (fullFilePath) {
                // For performance, we do lazy checking of file existence, so it may be in workingset
                MainViewManager._removeView(paneId, FileSystem.getFileForPath(fullFilePath));
                MainViewManager.focusActivePane();
            }
<<<<<<< HEAD
=======
            result.reject(fileError);
>>>>>>> 73b83f5f
        }
        
        function _showErrorAndCleanUp(fileError, fullFilePath) {
            if (silent) {
                _cleanup(fileError, fullFilePath);
            } else {
<<<<<<< HEAD
                FileUtils.showFileOpenError(fileError, fullFilePath).then(function () {
                    _cleanup(fullFilePath);
                });
            }
        }
        
        result = new Promise(function (resolve, reject) {
            if (MainViewManager.getCurrentlyViewedPath(MainViewManager.ACTIVE_PANE) === fullPath) {
                // workaround for https://github.com/adobe/brackets/issues/6001
                // TODO should be removed once bug is closed.
                // if we are already displaying a file do nothing but resolve immediately.
                // this fixes timing issues in test cases.
                resolve(DocumentManager.getCurrentDocument());
                
            } else if (!fullPath) {
                console.error("doOpen() called without fullPath");
                reject();
                
            } else {
                perfTimerName = PerfUtils.markStart("Open File:\t" + fullPath);
                var file = FileSystem.getFileForPath(fullPath);
                MainViewManager._open(paneId, file)
                    .then(function () {
                        resolve(file);
                    })
                    .catch(function (fileError) {
                        _showErrorAndCleanUp(fileError, fullPath);
                        reject();
                    });
            }
        });
        
        if (perfTimerName) {
            var fnAlways = function (doc) {
=======
                FileUtils.showFileOpenError(fileError, fullFilePath).done(function () {
                    _cleanup(fileError, fullFilePath);
                });
            }
        }
        
        if (!fullPath) {
            throw new Error("_doOpen() called without fullPath");
        } else {
            var perfTimerName = PerfUtils.markStart("Open File:\t" + fullPath);
            result.always(function () {
>>>>>>> 73b83f5f
                PerfUtils.addMeasurement(perfTimerName);
            };
            result.then(fnAlways, fnAlways);
        }
        
        return result;
    }

    /**
     * @private
     * Used to track the default directory for the file open dialog
     */
    var _defaultOpenDialogFullPath = null;

    /**
     * @private
     * Opens a file and displays its view (editor, image view, etc...) for the specified path.
     * If no path is specified, a file prompt is provided for input.
     * @param {?string} fullPath - The path of the file to open; if it's null we'll prompt for it
     * @param {boolean=} silent - If true, don't show error message
     * @param {string=}  paneId - the pane in which to open the file. Can be undefined, a valid pane id or ACTIVE_PANE
     * @return {Promise} a promise resolved with a Document object or 
     *                      rejected with an err 
     */
    function _doOpenWithOptionalPath(fullPath, silent, paneId) {
        var result;
        paneId = paneId || MainViewManager.ACTIVE_PANE;
        if (!fullPath) {
<<<<<<< HEAD
            // Create placeholder promise
            result = new Promise(function (resolve, reject) {

                //first time through, default to the current project path
                if (!_defaultOpenDialogFullPath) {
                    _defaultOpenDialogFullPath = ProjectManager.getProjectRoot().fullPath;
                }
                // Prompt the user with a dialog
                FileSystem.showOpenDialog(true, false, Strings.OPEN_FILE, _defaultOpenDialogFullPath, null, function (err, paths) {
                    if (err) {
=======
            // Create placeholder deferred
            result = new $.Deferred();
            
            //first time through, default to the current project path
            if (!_defaultOpenDialogFullPath) {
                _defaultOpenDialogFullPath = ProjectManager.getProjectRoot().fullPath;
            }
            // Prompt the user with a dialog
            FileSystem.showOpenDialog(true, false, Strings.OPEN_FILE, _defaultOpenDialogFullPath, null, function (err, paths) {
                if (!err) {
                    if (paths.length > 0) {
                        // Add all files to the workingset without verifying that
                        // they still exist on disk (for faster opening)
                        var filesToOpen = [];
                        
                        paths.forEach(function (path) {
                            filesToOpen.push(FileSystem.getFileForPath(path));
                        });
                        MainViewManager.addListToWorkingSet(paneId, filesToOpen);
                        
                        _doOpen(paths[paths.length - 1], silent, paneId)
                            .done(function (file) {
                                _defaultOpenDialogFullPath =
                                    FileUtils.getDirectoryPath(
                                        MainViewManager.getCurrentlyViewedPath(paneId)
                                    );
                            })
                            // Send the resulting document that was opened
                            .then(result.resolve, result.reject);
                    } else {
>>>>>>> 73b83f5f
                        // Reject if the user canceled the dialog
                        reject(err);
                    } else {
                        if (paths.length > 0) {
                            // Add all files to the working set without verifying that
                            // they still exist on disk (for faster opening)
                            var filesToOpen = [],
                                filteredPaths = DragAndDrop.filterFilesToOpen(paths);

                            filteredPaths.forEach(function (file) {
                                filesToOpen.push(FileSystem.getFileForPath(file));
                            });
                            MainViewManager.addListToWorkingSet(paneId, filesToOpen);

                            _doOpen(filteredPaths[filteredPaths.length - 1], silent)
                                .then(function (file) {
                                    _defaultOpenDialogFullPath =
                                        FileUtils.getDirectoryPath(
                                            MainViewManager.getCurrentlyViewedPath(paneId)
                                        );
                                    
                                    resolve(file);
                                })
                                .catch(reject);
                        } else {
                            reject();
                        }
                    }
                });
            });
        } else {
            result = _doOpen(fullPath, silent, paneId);
        }
        
        return result;
    }

    /**
     * @private
     * Splits a decorated file path into its parts.
     * @param {?string} path - a string of the form "fullpath[:lineNumber[:columnNumber]]"
     * @return {{path: string, line: ?number, column: ?number}}
     */
    function _parseDecoratedPath(path) {
        var result = {path: path, line: null, column: null};
        if (path) {
            // If the path has a trailing :lineNumber and :columnNumber, strip
            // these off and assign to result.line and result.column.
            var matchResult = /(.+?):([0-9]+)(:([0-9]+))?$/.exec(path);
            if (matchResult) {
                result.path = matchResult[1];
                if (matchResult[2]) {
                    result.line = parseInt(matchResult[2], 10);
                }
                if (matchResult[4]) {
                    result.column = parseInt(matchResult[4], 10);
                }
            }
        }
        return result;
    }

    /**
     * @typedef {{fullPath:?string=, silent:boolean=, paneId:string=}} FileCommandData
     * fullPath: is in the form "path[:lineNumber[:columnNumber]]"
     * lineNumber and columnNumber are 1-origin: lines and columns are 1-based
     */

    /**
     * @typedef {{fullPath:?string=, index:number=, silent:boolean=, forceRedraw:boolean=, paneId:string=}} PaneCommandData
     * fullPath: is in the form "path[:lineNumber[:columnNumber]]"
     * lineNumber and columnNumber are 1-origin: lines and columns are 1-based
     */
    
    /**
     * Opens the given file and makes it the current file. Does NOT add it to the workingset.
     * @param {FileCommandData=} commandData - record with the following properties:
     *   fullPath: File to open; 
     *   silent: optional flag to suppress error messages; 
     *   paneId: optional PaneId (defaults to active pane)
     * @return {$.Promise} a jQuery promise that will be resolved with a file object
     */
    function handleFileOpen(commandData) {
        var fileInfo = _parseDecoratedPath(commandData ? commandData.fullPath : null),
            silent = (commandData && commandData.silent) || false,
            paneId = (commandData && commandData.paneId) || MainViewManager.ACTIVE_PANE;
        
        return new Promise(function (resolve, reject) {

            _doOpenWithOptionalPath(fileInfo.path, silent, paneId)
                .then(function (file) {
                    MainViewManager.setActivePaneId(paneId);

                    // If a line and column number were given, position the editor accordingly.
                    if (fileInfo.line !== null) {
                        if (fileInfo.column === null || (fileInfo.column <= 0)) {
                            fileInfo.column = 1;
                        }
                        // setCursorPos expects line/column numbers as 0-origin, so we subtract 1
                        EditorManager.getCurrentFullEditor().setCursorPos(fileInfo.line - 1, fileInfo.column - 1, true);
                    }

                    resolve(file);
                })
                .catch(function (err) {
                    reject(err);
                });
        });
        
        // Testing notes: here are some recommended manual tests for handleFileOpen, on macintosh.
        // Do all tests with brackets already running, and also with brackets not already running.
        //
        // drag a file onto brackets icon in desktop (this uses undecorated paths)
        // drag a file onto brackets icon in taskbar (this uses undecorated paths)
        // open a file from brackets sidebar (this uses undecorated paths)
        // from command line: ...../Brackets.app/Contents path         - where 'path' is undecorated
        // from command line: ...../Brackets.app path                  - where 'path' has the form "path:line"
        // from command line: ...../Brackets.app path                  - where 'path' has the form "path:line:column"
        // from command line: open -a ...../Brackets.app path          - where 'path' is undecorated
        // do "View Source" from Adobe Scout version 1.2 or newer (this will use decorated paths of the form "path:line:column")
    }

    /**
     * Opens the given file, makes it the current file, does NOT add it to the workingset
     * @param {FileCommandData} commandData  
     *   fullPath: File to open; 
     *   silent: optional flag to suppress error messages; 
     *   paneId: optional PaneId (defaults to active pane)
     * @return {$.Promise} a jQuery promise that will be resolved with @type {Document} 
     */
    function handleDocumentOpen(commandData) {
        return new Promise(function (resolve, reject) {
            handleFileOpen(commandData)
                .then(function (file) {
                    // if we succeeded with an open file
                    //  then we need to resolve that to a document.
                    //  getOpenDocumentForPath will return null if there isn't a 
                    //  supporting document for that file (e.g. an image)
                    var doc = DocumentManager.getOpenDocumentForPath(file.fullPath);
                    resolve(doc);
                })
                .catch(function (err) {
                    reject(err);
                });
        });
    }
    
    /**
     * Opens the given file, makes it the current file, AND adds it to the workingset
     * @param {!PaneCommandData} commandData - record with the following properties:
     *   fullPath: File to open; 
     *   index: optional index to position in workingset (defaults to last); 
     *   silent: optional flag to suppress error messages; 
     *   forceRedraw: flag to force the working set view redraw; 
     *   paneId: optional PaneId (defaults to active pane)
     * @return {$.Promise} a jQuery promise that will be resolved with a @type {File} 
     */
    function handleFileAddToWorkingSetAndOpen(commandData) {
        return handleFileOpen(commandData).then(function (file) {
            var paneId = (commandData && commandData.paneId) || MainViewManager.ACTIVE_PANE;
            MainViewManager.addToWorkingSet(paneId, file, commandData.index, commandData.forceRedraw);
        });
    }

    /**
     * @deprecated
     * Opens the given file, makes it the current document, AND adds it to the workingset
     * @param {!PaneCommandData} commandData - record with the following properties:
     *   fullPath: File to open; 
     *   index: optional index to position in workingset (defaults to last); 
     *   silent: optional flag to suppress error messages; 
     *   forceRedraw: flag to force the working set view redraw; 
     *   paneId: optional PaneId (defaults to active pane)
     * @return {$.Promise} a jQuery promise that will be resolved with @type {File} 
     */
    function handleFileAddToWorkingSet(commandData) {
        // This is a legacy deprecated command that 
        //  will use the new command and resolve with a document
        //  as the legacy command would only support.
        DeprecationWarning.deprecationWarning("Commands.FILE_ADD_TO_WORKING_SET has been deprecated.  Use Commands.CMD_ADD_TO_WORKINGSET_AND_OPEN instead.");

        var result = new Promise(function (resolve, reject) {
            handleFileAddToWorkingSetAndOpen(commandData)
                .then(function (file) {
                    // if we succeeded with an open file
                    //  then we need to resolve that to a document.
                    //  getOpenDocumentForPath will return null if there isn't a 
                    //  supporting document for that file (e.g. an image)
                    var doc = DocumentManager.getOpenDocumentForPath(file.fullPath);
                    resolve(doc);
                })
                .catch(function (err) {
                    reject(err);
                });
        });
    }

    /**
     * @private
     * Ensures the suggested file name doesn't already exit.
     * @param {Directory} dir  The directory to use
     * @param {string} baseFileName  The base to start with, "-n" will get appened to make unique
     * @param {boolean} isFolder True if the suggestion is for a folder name
     * @return {Promise} a jQuery promise that will be resolved with a unique name starting with
     *   the given base name
     */
    function _getUntitledFileSuggestion(dir, baseFileName, isFolder) {
        var suggestedName   = baseFileName + "-" + _nextUntitledIndexToUse++;
        
        return new Promise(function (resolve, reject) {

            if (_nextUntitledIndexToUse > 9999) {
                //we've tried this enough
                reject();
            } else {
                var path = dir.fullPath + suggestedName,
                    entry = isFolder ? FileSystem.getDirectoryForPath(path)
                                     : FileSystem.getFileForPath(path);

                entry.exists(function (err, exists) {
                    if (err || exists) {
                        _getUntitledFileSuggestion(dir, baseFileName, isFolder)
                            .then(resolve, reject);
                    } else {
                        resolve(suggestedName);
                    }
                });
            }
        });
    }

    /**
     * Prevents re-entrancy into handleFileNewInProject()
     *
     * handleFileNewInProject() first prompts the user to name a file and then asynchronously writes the file when the
     * filename field loses focus. This boolean prevent additional calls to handleFileNewInProject() when an existing
     * file creation call is outstanding
     */
    var fileNewInProgress = false;

    /**
     * Bottleneck function for creating new files and folders in the project tree.
     * @private
     * @param {boolean} isFolder - true if creating a new folder, false if creating a new file
     */
    function _handleNewItemInProject(isFolder) {
        if (fileNewInProgress) {
            ProjectManager.forceFinishRename();
            return;
        }
        fileNewInProgress = true;

        // Determine the directory to put the new file
        // If a file is currently selected in the tree, put it next to it.
        // If a directory is currently selected in the tree, put it in it.
        // If an Untitled document is selected or nothing is selected in the tree, put it at the root of the project.
        // (Note: 'selected' may be an item that's selected in the workingset and not the tree; but in that case
        // ProjectManager.createNewItem() ignores the baseDir we give it and falls back to the project root on its own)
        var baseDirEntry,
            selected = ProjectManager.getSelectedItem();
        if ((!selected) || (selected instanceof InMemoryFile)) {
            selected = ProjectManager.getProjectRoot();
        }
        
        if (selected.isFile) {
            baseDirEntry = FileSystem.getDirectoryForPath(selected.parentPath);
        }
        
        baseDirEntry = baseDirEntry || selected;
        
        // Create the new node. The createNewItem function does all the heavy work
        // of validating file name, creating the new file and selecting.
        function createWithSuggestedName(suggestedName) {
            
            var fnAlways = function () {
                fileNewInProgress = false;
            };
            
            return ProjectManager.createNewItem(baseDirEntry, suggestedName, false, isFolder)
                .then(fnAlways, fnAlways);
        }
        
        return _getUntitledFileSuggestion(baseDirEntry, Strings.UNTITLED, isFolder)
            .then(createWithSuggestedName, createWithSuggestedName.bind(undefined, Strings.UNTITLED));
    }

    /**
     * Create a new untitled document in the workingset, and make it the current document.
     * Promise is resolved (synchronously) with the newly-created Document.
     */
    function handleFileNew() {
        //var defaultExtension = PreferencesManager.get("defaultExtension");
        //if (defaultExtension) {
        //    defaultExtension = "." + defaultExtension;
        //}
        var defaultExtension = "";  // disable preference setting for now
        
        var doc = DocumentManager.createUntitledDocument(_nextUntitledIndexToUse++, defaultExtension);
        MainViewManager._edit(MainViewManager.ACTIVE_PANE, doc);
        
        return Promise.resolve(doc);
    }

    /**
     * Create a new file in the project tree.
     */
    function handleFileNewInProject() {
        _handleNewItemInProject(false);
    }

    /**
     * Create a new folder in the project tree.
     */
    function handleNewFolderInProject() {
        _handleNewItemInProject(true);
    }

    /**
     * @private
     * Shows an Error modal dialog
     * @param {string} name
     * @param {string} path
     * @return {Dialog}
     */
    function _showSaveFileError(name, path) {
        return Dialogs.showModalDialog(
            DefaultDialogs.DIALOG_ID_ERROR,
            Strings.ERROR_SAVING_FILE_TITLE,
            StringUtils.format(
                Strings.ERROR_SAVING_FILE,
                StringUtils.breakableUrl(path),
                FileUtils.getFileErrorString(name)
            )
        );
    }

    /**
     * Saves a document to its existing path. Does NOT support untitled documents.
     * @param {!Document} docToSave
     * @param {boolean=} force Ignore CONTENTS_MODIFIED errors from the FileSystem
     * @return {Promise} a promise that is resolved with the File of docToSave (to mirror
     *   the API of _doSaveAs()). Rejected in case of IO error (after error dialog dismissed).
     */
    function doSave(docToSave, force) {
        var file = docToSave.file;

<<<<<<< HEAD
        var result = new Promise(function (resolve, reject) {

            function handleError(error) {
                _showSaveFileError(error, file.fullPath)
                    .then(function () {
                        reject(error);
                    });
            }

            function handleContentsModified() {
                Dialogs.showModalDialog(
                    DefaultDialogs.DIALOG_ID_ERROR,
                    Strings.EXT_MODIFIED_TITLE,
                    StringUtils.format(
                        Strings.EXT_MODIFIED_WARNING,
                        StringUtils.breakableUrl(docToSave.file.fullPath)
                    ),
                    [
                        {
                            className : Dialogs.DIALOG_BTN_CLASS_LEFT,
                            id        : Dialogs.DIALOG_BTN_SAVE_AS,
                            text      : Strings.SAVE_AS
                        },
                        {
                            className : Dialogs.DIALOG_BTN_CLASS_NORMAL,
                            id        : Dialogs.DIALOG_BTN_CANCEL,
                            text      : Strings.CANCEL
                        },
                        {
                            className : Dialogs.DIALOG_BTN_CLASS_PRIMARY,
                            id        : Dialogs.DIALOG_BTN_OK,
                            text      : Strings.SAVE_AND_OVERWRITE
                        }
                    ]
                )
                    .then(function (id) {
                        if (id === Dialogs.DIALOG_BTN_CANCEL) {
                            reject();
                        } else if (id === Dialogs.DIALOG_BTN_OK) {
                            // Re-do the save, ignoring any CONTENTS_MODIFIED errors
                            doSave(docToSave, true).then(resolve, reject);
                        } else if (id === Dialogs.DIALOG_BTN_SAVE_AS) {
                            // Let the user choose a different path at which to write the file
                            handleFileSaveAs({doc: docToSave}).then(resolve, reject);
                        }
                    });
            }

            function trySave() {
                // We don't want normalized line endings, so it's important to pass true to getText()
                FileUtils.writeText(file, docToSave.getText(true), force)
                    .then(function () {
                        docToSave.notifySaved();
                        resolve(file);
                    })
                    .catch(function (err) {
                        if (err === FileSystemError.CONTENTS_MODIFIED) {
                            handleContentsModified();
                        } else {
                            handleError(err);
                        }
                    });
            }

            if (docToSave.isDirty) {
                var writeError = false;

                if (docToSave.keepChangesTime) {
                    // The user has decided to keep conflicting changes in the editor. Check to make sure
                    // the file hasn't changed since they last decided to do that.
                    docToSave.file.stat(function (err, stat) {
                        // If the file has been deleted on disk, the stat will return an error, but that's fine since
                        // that means there's no file to overwrite anyway, so the save will succeed without us having
                        // to set force = true.
                        if (!err && docToSave.keepChangesTime === stat.mtime.getTime()) {
                            // OK, it's safe to overwrite the file even though we never reloaded the latest version,
                            // since the user already said s/he wanted to ignore the disk version.
                            force = true;
                        }
                        trySave();
                    });
                } else {
=======
        if (docToSave.isDirty) {
            if (docToSave.keepChangesTime) {
                // The user has decided to keep conflicting changes in the editor. Check to make sure
                // the file hasn't changed since they last decided to do that.
                docToSave.file.stat(function (err, stat) {
                    // If the file has been deleted on disk, the stat will return an error, but that's fine since
                    // that means there's no file to overwrite anyway, so the save will succeed without us having
                    // to set force = true.
                    if (!err && docToSave.keepChangesTime === stat.mtime.getTime()) {
                        // OK, it's safe to overwrite the file even though we never reloaded the latest version,
                        // since the user already said s/he wanted to ignore the disk version.
                        force = true;
                    }
>>>>>>> 73b83f5f
                    trySave();
                }
            } else {
                resolve(file);
            }
        });
        
        var fnAlways = function () {
            MainViewManager.focusActivePane();
        };
        
        result.then(fnAlways, fnAlways);
        
        return result;
    }

    /**
     * Reverts the Document to the current contents of its file on disk. Discards any unsaved changes
     * in the Document.
     * @private
     * @param {Document} doc
     * @param {boolean=} suppressError If true, then a failure to read the file will be ignored and the
     *      resulting promise will be resolved rather than rejected.
     * @return {Promise} a Promise that's resolved when done, or (if suppressError is false) 
     *      rejected with a FileSystemError if the file cannot be read (after showing an error 
     *      dialog to the user).
     */
    function doRevert(doc, suppressError) {
        
        return new Promise(function (resolve, reject) {

            FileUtils.readAsText(doc.file)
                .then(function (args) {
                    var text          = args[0],
                        readTimestamp = args[1];
                    doc.refreshText(text, readTimestamp);
                    resolve();
                })
                .catch(function (error) {
                    if (suppressError) {
                        resolve();
                    } else {
                        FileUtils.showFileOpenError(error, doc.file.fullPath)
                            .then(function () {
                                reject(error);
                            });
                    }
                });
        });
    }

    /**
     * Opens the native OS save as dialog and saves document.
     * The original document is reverted in case it was dirty.
     * Text selection and cursor position from the original document
     * are preserved in the new document.
     * When saving to the original document the document is saved as if save was called.
     * @param {Document} doc
     * @param {?{cursorPos:!Object, selection:!Object, scrollPos:!Object}} settings - properties of
     *      the original document's editor that need to be carried over to the new document
     *      i.e. scrollPos, cursorPos and text selection
     * @return {Promise} a promise that is resolved with the saved document's File. Rejected in
     *   case of IO error (after error dialog dismissed), or if the Save dialog was canceled.
     */
    function _doSaveAs(doc, settings) {
        var origPath,
            saveAsDefaultPath,
            defaultName;
        
        var result = new Promise(function (resolve, reject) {

            function _doSaveAfterSaveDialog(path) {
                var newFile;

                // Reconstruct old doc's editor's view state, & finally resolve overall promise
                function _configureEditorAndResolve() {
                    var editor = EditorManager.getActiveEditor();
                    if (editor) {
                        if (settings) {
                            editor.setSelections(settings.selections);
                            editor.setScrollPos(settings.scrollPos.x, settings.scrollPos.y);
                        }
                    }
                    resolve(newFile);
                }
                resolve(newFile);

                // Replace old document with new one in open editor & workingset
                function openNewFile() {
                    var fileOpenPromise;

                    if (FileViewController.getFileSelectionFocus() === FileViewController.PROJECT_MANAGER) {
                        // If selection is in the tree, leave workingset unchanged - even if orig file is in the list
                        fileOpenPromise = FileViewController
                            .openAndSelectDocument(path, FileViewController.PROJECT_MANAGER);
                    } else {
                        // If selection is in workingset, replace orig item in place with the new file
                        var info = MainViewManager.findInAllWorkingSets(doc.file.fullPath).shift();

                        // Remove old file from workingset; no redraw yet since there's a pause before the new file is opened
                        MainViewManager._removeView(info.paneId, doc.file, true);

                        // Add new file to workingset, and ensure we now redraw (even if index hasn't changed)
                        fileOpenPromise = handleFileAddToWorkingSetAndOpen({fullPath: path, paneId: info.paneId, index: info.index, forceRedraw: true});
                    }

                    // Same name as before - just do a regular Save
                    if (path === origPath) {
                        doSave(doc).then(resolve, reject);
                        return;
                    }

                    // always configure editor after file is opened
                    fileOpenPromise.then(_configureEditorAndResolve, _configureEditorAndResolve);
                }
                
                doc.isSaving = true;    // mark that we're saving the document

                // First, write document's current text to new file
                newFile = FileSystem.getFileForPath(path);

                // Save as warns you when you're about to overwrite a file, so we
                // explictly allow "blind" writes to the filesystem in this case,
                // ignoring warnings about the contents being modified outside of
                // the editor.
                FileUtils.writeText(newFile, doc.getText(), true)
                    .then(function () {
                        // If there were unsaved changes before Save As, they don't stay with the old
                        // file anymore - so must revert the old doc to match disk content.
                        // Only do this if the doc was dirty: doRevert on a file that is not dirty and
                        // not in the working set has the side effect of adding it to the working set.
                        if (doc.isDirty && !(doc.isUntitled())) {
                            // if the file is dirty it must be in the working set
                            // doRevert is side effect free in this case
                            doRevert(doc).then(openNewFile, openNewFile);
                        } else {
                            openNewFile();
                        }

                        // mark that we're done saving the document
                        doc.isSaving = false;
                    })
                    .catch(function (error) {
                        _showSaveFileError(error, path)
                            .then(function () {
                                reject(error);
                            });

                        // mark that we're done saving the document
                        doc.isSaving = false;
                    });
            
            }

            if (doc) {
                origPath = doc.file.fullPath;
                // If the document is an untitled document, we should default to project root.
                if (doc.isUntitled()) {
                    // (Issue #4489) if we're saving an untitled document, go ahead and switch to this document
                    //   in the editor, so that if we're, for example, saving several files (ie. Save All),
                    //   then the user can visually tell which document we're currently prompting them to save.
                    var info = MainViewManager.findInAllWorkingSets(origPath).shift();

                    if (info) {
                        MainViewManager._open(info.paneId, doc.file);
                    }

                    // If the document is untitled, default to project root.
                    saveAsDefaultPath = ProjectManager.getProjectRoot().fullPath;
                } else {
                    saveAsDefaultPath = FileUtils.getDirectoryPath(origPath);
                }
                defaultName = FileUtils.getBaseName(origPath);
                FileSystem.showSaveDialog(Strings.SAVE_FILE_AS, saveAsDefaultPath, defaultName, function (err, selectedPath) {
                    if (!err) {
                        if (selectedPath) {
                            _doSaveAfterSaveDialog(selectedPath);
                        } else {
                            reject(USER_CANCELED);
                        }
                    } else {
                        reject(err);
                    }
                });
            } else {
                reject();
            }
        });
        
        return result;
    }

    /**
     * Saves the given file. If no file specified, assumes the current document.
     * @param {?{doc: ?Document}} commandData  Document to close, or null
     * @return {Promise} resolved with the saved document's File (which MAY DIFFER from the doc
     *   passed in, if the doc was untitled). Rejected in case of IO error (after error dialog
     *   dismissed), or if doc was untitled and the Save dialog was canceled (will be rejected with
     *   USER_CANCELED object).
     */
    function handleFileSave(commandData) {
        var activeEditor = EditorManager.getActiveEditor(),
            activeDoc = activeEditor && activeEditor.document,
            doc = (commandData && commandData.doc) || activeDoc,
            settings;
        
        if (doc && !doc.isSaving) {
            if (doc.isUntitled()) {
                if (doc === activeDoc) {
                    settings = {
                        selections: activeEditor.getSelections(),
                        scrollPos: activeEditor.getScrollPos()
                    };
                }
                
                return _doSaveAs(doc, settings);
            } else {
                return doSave(doc);
            }
        }
        
        return Promise.reject();
    }

    /**
     * Saves all unsaved documents corresponding to 'fileList'. Returns a Promise that will be resolved
     * once ALL the save operations have been completed. If ANY save operation fails, an error dialog is
     * immediately shown but after dismissing we continue saving the other files; after all files have
     * been processed, the Promise is rejected if any ONE save operation failed (the error given is the
     * first one encountered). If the user cancels any Save As dialog (for untitled files), the
     * Promise is immediately rejected.
     *
     * @param {!Array.<File>} fileList
     * @return {!$.Promise} Resolved with {!Array.<File>}, which may differ from 'fileList'
     *      if any of the files were Unsaved documents. Or rejected with {?FileSystemError}.
     */
    function _saveFileList(fileList) {
        // Do in serial because doSave shows error UI for each file, and we don't want to stack
        // multiple dialogs on top of each other
        var userCanceled = false,
            filesAfterSave = [];
            
        return Async.doSequentially(
            fileList,
            function (file) {
                // Abort remaining saves if user canceled any Save As dialog
                if (userCanceled) {
                    return Promise.reject();
                }
                
                var doc = DocumentManager.getOpenDocumentForPath(file.fullPath);
                if (doc) {
                    var savePromise = handleFileSave({doc: doc});
                    savePromise
                        .then(function (newFile) {
                            filesAfterSave.push(newFile);
                        })
                        .catch(function (error) {
                            if (error === USER_CANCELED) {
                                userCanceled = true;
                            }
                        });
                    return savePromise;
                } else {
                    // workingset entry that was never actually opened - ignore
                    filesAfterSave.push(file);
                    return Promise.resolve();
                }
            },
            false  // if any save fails, continue trying to save other files anyway; then reject at end
        ).then(function () {
            return filesAfterSave;
        });
    }

    /**
     * Saves all unsaved documents. See _saveFileList() for details on the semantics.
     * @return {Promise}
     */
    function saveAll() {
        return _saveFileList(MainViewManager.getWorkingSet(MainViewManager.ALL_PANES));
    }

    /**
     * Prompts user with save as dialog and saves document.
     * @return {Promise} a promise that is resolved once the save has been completed
     */
    handleFileSaveAs = function (commandData) {
        // Default to current document if doc is null
        var doc = null,
            settings;
        
        if (commandData) {
            doc = commandData.doc;
        } else {
            var activeEditor = EditorManager.getActiveEditor();
            if (activeEditor) {
                doc = activeEditor.document;
                settings = {};
                settings.selections = activeEditor.getSelections();
                settings.scrollPos = activeEditor.getScrollPos();
            }
        }
            
        // doc may still be null, e.g. if no editors are open, but _doSaveAs() does a null check on
        // doc.
        return _doSaveAs(doc, settings);
    };

    /**
     * Saves all unsaved documents.
     * @return {Promise} a promise that is resolved once ALL the saves have been completed; or rejected
     *      after all operations completed if any ONE of them failed.
     */
    function handleFileSaveAll() {
        return saveAll();
    }

    /**
     * Closes the specified file: removes it from the workingset, and closes the main editor if one
     * is open. Prompts user about saving changes first, if document is dirty.
     *
     * @param {?{file: File, promptOnly:boolean}} commandData  Optional bag of arguments:
     *      file - File to close; assumes the current document if not specified.
     *      promptOnly - If true, only displays the relevant confirmation UI and does NOT actually
     *          close the document. This is useful when chaining file-close together with other user
     *          prompts that may be cancelable.
     *      _forceClose - If true, closes the document without prompting even if there are unsaved
     *          changes. Only for use in unit tests.
     * @return {Promise} a promise that is resolved when the file is closed, or if no file is open.
     *      FUTURE: should we reject the promise if no file is open?
     */
    function handleFileClose(commandData) {
        var file,
            promptOnly,
            _forceClose,
            paneId = MainViewManager.ACTIVE_PANE;
        
        if (commandData) {
            file        = commandData.file;
            promptOnly  = commandData.promptOnly;
            _forceClose = commandData._forceClose;
            paneId      = commandData.paneId || paneId;
        }
        
        // utility function for handleFileClose: closes document & removes from workingset
        function doClose(file) {
            if (!promptOnly) {
                MainViewManager._close(paneId, file);
            }
        }

        // Default to current document if doc is null
        if (!file) {
            file = MainViewManager.getCurrentlyViewedFile(MainViewManager.ACTIVE_PANE);
        }

        // No-op if called when nothing is open; TODO: (issue #273) should command be grayed out instead?
        if (!file) {
            return Promise.resolve();
        }

        var doc = DocumentManager.getOpenDocumentForPath(file.fullPath);

        if (doc && doc.isDirty && !_forceClose) {
            
            var result = new Promise(function (resolve, reject) {
                
                // Document is dirty: prompt to save changes before closing
                var filename = FileUtils.getBaseName(doc.file.fullPath);

                Dialogs.showModalDialog(
                    DefaultDialogs.DIALOG_ID_SAVE_CLOSE,
                    Strings.SAVE_CLOSE_TITLE,
                    StringUtils.format(
                        Strings.SAVE_CLOSE_MESSAGE,
                        StringUtils.breakableUrl(filename)
                    ),
                    [
                        {
                            className : Dialogs.DIALOG_BTN_CLASS_LEFT,
                            id        : Dialogs.DIALOG_BTN_DONTSAVE,
                            text      : Strings.DONT_SAVE
                        },
                        {
                            className : Dialogs.DIALOG_BTN_CLASS_NORMAL,
                            id        : Dialogs.DIALOG_BTN_CANCEL,
                            text      : Strings.CANCEL
                        },
                        {
                            className : Dialogs.DIALOG_BTN_CLASS_PRIMARY,
                            id        : Dialogs.DIALOG_BTN_OK,
                            text      : Strings.SAVE
                        }
                    ]
                )
                    .then(function (id) {
                        if (id === Dialogs.DIALOG_BTN_CANCEL) {
                            reject();
                        } else if (id === Dialogs.DIALOG_BTN_OK) {
                            // "Save" case: wait until we confirm save has succeeded before closing
                            handleFileSave({doc: doc})
                                .then(function (newFile) {
                                    doClose(newFile);
                                    resolve();
                                })
                                .catch(function () {
                                    reject();
                                });
                        } else {
                            // "Don't Save" case: even though we're closing the main editor, other views of
                            // the Document may remain in the UI. So we need to revert the Document to a clean
                            // copy of whatever's on disk.
                            doClose(file);

                            // Only reload from disk if we've executed the Close for real.
                            if (promptOnly) {
                                resolve();
                            } else {
                                // Even if there are no listeners attached to the document at this point, we want
                                // to do the revert anyway, because clients who are listening to the global documentChange
                                // event from the Document module (rather than attaching to the document directly),
                                // such as the Find in Files panel, should get a change event. However, in that case,
                                // we want to ignore errors during the revert, since we don't want a failed revert
                                // to throw a dialog if the document isn't actually open in the UI.
                                var suppressError = !DocumentManager.getOpenDocumentForPath(file.fullPath);
                                doRevert(doc, suppressError)
                                    .then(resolve, reject);
                            }
                        }
                    });
            });

            result.then(MainViewManager.focusActivePane, MainViewManager.focusActivePane);
            return result;

        } else {
            // File is not open, or IS open but Document not dirty: close immediately
            doClose(file);
            MainViewManager.focusActivePane();
            return Promise.resolve();
        }
    }

    /**
     * @param {!Array.<File>} list - the list of files to close
     * @param {boolean} promptOnly - true to just prompt for saving documents with actually closing them.
     * @param {boolean} _forceClose Whether to force all the documents to close even if they have unsaved changes. For unit testing only.
     * @return {Promise} promise that is resolved or rejected when the function finishes.
     */
    function _closeList(list, promptOnly, _forceClose) {
        
        var result = new Promise(function (resolve, reject) {
            var unsavedDocs = [];

            list.forEach(function (file) {
                var doc = DocumentManager.getOpenDocumentForPath(file.fullPath);
                if (doc && doc.isDirty) {
                    unsavedDocs.push(doc);
                }
            });

            if (unsavedDocs.length === 0 || _forceClose) {
                // No unsaved changes or we want to ignore them, so we can proceed without a prompt
                resolve();

            } else if (unsavedDocs.length === 1) {
                // Only one unsaved file: show the usual single-file-close confirmation UI
                var fileCloseArgs = { file: unsavedDocs[0].file, promptOnly: promptOnly };

                handleFileClose(fileCloseArgs).then(function () {
                    // still need to close any other, non-unsaved documents
                    resolve();
                }).catch(function () {
                    reject();
                });

            } else {
                // Multiple unsaved files: show a single bulk prompt listing all files
                var message = Strings.SAVE_CLOSE_MULTI_MESSAGE + FileUtils.makeDialogFileList(_.map(unsavedDocs, _shortTitleForDocument));

                Dialogs.showModalDialog(
                    DefaultDialogs.DIALOG_ID_SAVE_CLOSE,
                    Strings.SAVE_CLOSE_TITLE,
                    message,
                    [
                        {
                            className : Dialogs.DIALOG_BTN_CLASS_LEFT,
                            id : Dialogs.DIALOG_BTN_DONTSAVE,
                            text : Strings.DONT_SAVE
                        },
                        {
                            className : Dialogs.DIALOG_BTN_CLASS_NORMAL,
                            id : Dialogs.DIALOG_BTN_CANCEL,
                            text : Strings.CANCEL
                        },
                        {
                            className : Dialogs.DIALOG_BTN_CLASS_PRIMARY,
                            id : Dialogs.DIALOG_BTN_OK,
                            text : Strings.SAVE
                        }
                    ]
                )
                    .then(function (id) {
                        if (id === Dialogs.DIALOG_BTN_CANCEL) {
                            reject();
                        } else if (id === Dialogs.DIALOG_BTN_OK) {
                            // Save all unsaved files, then if that succeeds, close all
                            _saveFileList(list).then(function (listAfterSave) {
                                // List of files after save may be different, if any were Untitled
                                resolve(listAfterSave);
                            }).catch(function () {
                                reject();
                            });
                        } else {
                            // "Don't Save" case--we can just go ahead and close all files.
                            resolve();
                        }
                    });
            }
        });

        // If all the unsaved-changes confirmations pan out above, then go ahead & close all editors
        // NOTE: this still happens before any fulfullment handlers added by our caller, because
        // Promises guarantees that handlers run in the order they are added.
        result.then(function (listAfterSave) {
            listAfterSave = listAfterSave || list;
            if (!promptOnly) {
                MainViewManager._closeList(MainViewManager.ALL_PANES, listAfterSave);
            }
        });
        
        return result;
    }

    /**
     * Closes all open files; equivalent to calling handleFileClose() for each document, except
     * that unsaved changes are confirmed once, in bulk.
     * @param {?{promptOnly: boolean, _forceClose: boolean}}
     *          If promptOnly is true, only displays the relevant confirmation UI and does NOT
     *          actually close any documents. This is useful when chaining close-all together with
     *          other user prompts that may be cancelable.
     *          If _forceClose is true, forces the files to close with no confirmation even if dirty. 
     *          Should only be used for unit test cleanup.
     * @return {Promise} a promise that is resolved when all files are closed
     */
    function handleFileCloseAll(commandData) {
        return _closeList(MainViewManager.getAllOpenFiles(),
                                    (commandData && commandData.promptOnly), (commandData && commandData._forceClose));
    }


    /**
     * Closes a list of open files; equivalent to calling handleFileClose() for each document, except
     * that unsaved changes are confirmed once, in bulk.
     * @param {?{promptOnly: boolean, _forceClose: boolean}}
     *          If promptOnly is true, only displays the relevant confirmation UI and does NOT
     *          actually close any documents. This is useful when chaining close-all together with
     *          other user prompts that may be cancelable.
     *          If _forceClose is true, forces the files to close with no confirmation even if dirty. 
     *          Should only be used for unit test cleanup.
     * @return {$.Promise} a promise that is resolved when all files are closed
     */
    function handleFileCloseList(commandData) {
        return _closeList(commandData.fileList);
    }

    /**
     * @private - tracks our closing state if we get called again
     */
    var _windowGoingAway = false;

    /**
     * @private
     * Common implementation for close/quit/reload which all mostly
     * the same except for the final step
     * @param {Object} commandData - (not referenced)
     * @param {!function()} postCloseHandler - called after close
     * @param {!function()} failHandler - called when the save fails to cancel closing the window
     */
    function _handleWindowGoingAway(commandData, postCloseHandler, failHandler) {
        if (_windowGoingAway) {
            // If we get called back while we're closing, then just return
            return false;
        }

        return CommandManager.execute(Commands.FILE_CLOSE_ALL, { promptOnly: true })
            .then(function () {
                _windowGoingAway = true;

                // Give everyone a chance to save their state - but don't let any problems block
                // us from quitting
                try {
                    $(ProjectManager).triggerHandler("beforeAppClose");
                } catch (ex) {
                    console.error(ex);
                }

                PreferencesManager.savePreferences();

                PreferencesManager.finalize().then(postCloseHandler, postCloseHandler);
            })
            .catch(function () {
                _windowGoingAway = false;
                if (failHandler) {
                    failHandler();
                }
            });
    }

    /**
     * @private
     * Implementation for abortQuit callback to reset quit sequence settings
     */
    function handleAbortQuit() {
        _windowGoingAway = false;
    }

    /**
     * @private
     * Implementation for native APP_BEFORE_MENUPOPUP callback to trigger beforeMenuPopup event
     */
    function handleBeforeMenuPopup() {
        $(PopUpManager).triggerHandler("beforeMenuPopup");
    }

    /** 
     * Confirms any unsaved changes, then closes the window 
     * @param {Object} command data
     */
    function handleFileCloseWindow(commandData) {
        return _handleWindowGoingAway(
            commandData,
            function () {
                window.close();
            },
            function () {
                // if fail, tell the app to abort any pending quit operation.
                brackets.app.abortQuit();
            }
        );
    }

    /** Show a textfield to rename whatever is currently selected in the sidebar (or current doc if nothing else selected) */
    function handleFileRename() {
        // Prefer selected sidebar item (which could be a folder)
        var entry = ProjectManager.getSelectedItem();
        if (!entry) {
            // Else use current file (not selected in ProjectManager if not visible in tree or workingset)
            entry = MainViewManager.getCurrentlyViewedFile();
        }
        if (entry) {
            ProjectManager.renameItemInline(entry);
        }
    }

    /** Closes the window, then quits the app */
    function handleFileQuit(commandData) {
        return _handleWindowGoingAway(
            commandData,
            function () {
                brackets.app.quit();
            },
            function () {
                // if fail, don't exit: user canceled (or asked us to save changes first, but we failed to do so)
                brackets.app.abortQuit();
            }
        );
    }


    /** Are we already listening for a keyup to call detectDocumentNavEnd()? */
    var _addedNavKeyHandler = false;

    /**
     * When the Ctrl key is released, if we were in the middle of a next/prev document navigation
     * sequence, now is the time to end it and update the MRU order. If we allowed the order to update
     * on every next/prev increment, the 1st & 2nd entries would just switch places forever and we'd
     * never get further down the list.
     * @param {jQueryEvent} event Key-up event
     */
    function detectDocumentNavEnd(event) {
        if (event.keyCode === KeyEvent.DOM_VK_CONTROL) {  // Ctrl key
            MainViewManager.endTraversal();
            _addedNavKeyHandler = false;
            $(window.document.body).off("keyup", detectDocumentNavEnd);
        }
    }

    /** Navigate to the next/previous (MRU) document. Don't update MRU order yet */
    function goNextPrevDoc(inc) {
        var result = MainViewManager.traverseToNextViewByMRU(inc);
        if (result) {
            var file = result.file,
                paneId = result.paneId;
            
            MainViewManager.beginTraversal();
            CommandManager.execute(Commands.FILE_OPEN, {fullPath: file.fullPath,
                                                        paneId: paneId });
            
            // Listen for ending of Ctrl+Tab sequence
            if (!_addedNavKeyHandler) {
                _addedNavKeyHandler = true;
                $(window.document.body).keyup(detectDocumentNavEnd);
            }
        }
    }

    /** Next Doc command handler **/
    function handleGoNextDoc() {
        goNextPrevDoc(+1);

    }
    /** Previous Doc command handler **/
    function handleGoPrevDoc() {
        goNextPrevDoc(-1);
    }

    /** Show in File Tree command handler **/
    function handleShowInTree() {
        ProjectManager.showInTree(MainViewManager.getCurrentlyViewedFile(MainViewManager.ACTIVE_PANE));
    }

    /** Delete file command handler  **/
    function handleFileDelete() {
        var entry = ProjectManager.getSelectedItem();
        if (entry.isDirectory) {
            Dialogs.showModalDialog(
                DefaultDialogs.DIALOG_ID_EXT_DELETED,
                Strings.CONFIRM_FOLDER_DELETE_TITLE,
                StringUtils.format(
                    Strings.CONFIRM_FOLDER_DELETE,
                    StringUtils.breakableUrl(entry.name)
                ),
                [
                    {
                        className : Dialogs.DIALOG_BTN_CLASS_NORMAL,
                        id        : Dialogs.DIALOG_BTN_CANCEL,
                        text      : Strings.CANCEL
                    },
                    {
                        className : Dialogs.DIALOG_BTN_CLASS_PRIMARY,
                        id        : Dialogs.DIALOG_BTN_OK,
                        text      : Strings.DELETE
                    }
                ]
            )
                .then(function (id) {
                    if (id === Dialogs.DIALOG_BTN_OK) {
                        ProjectManager.deleteItem(entry);
                    }
                });
        } else {
            ProjectManager.deleteItem(entry);
        }
    }

    /** Show the selected sidebar (tree or workingset) item in Finder/Explorer */
    function handleShowInOS() {
        var entry = ProjectManager.getSelectedItem();
        if (entry) {
            brackets.app.showOSFolder(entry.fullPath, function (err) {
                if (err) {
                    console.error("Error showing '" + entry.fullPath + "' in OS folder:", err);
                }
            });
        }
    }

    /**
     * Disables Brackets' cache via the remote debugging protocol.
     * @return {Promise} A jQuery promise that will be resolved when the cache is disabled and be rejected in any other case
     */
    function _disableCache() {
        return new Promise(function (resolve, reject) {

            if (brackets.inBrowser) {
                resolve();
            } else {
                var port = brackets.app.getRemoteDebuggingPort ? brackets.app.getRemoteDebuggingPort() : 9234;
                Inspector.getDebuggableWindows("127.0.0.1", port)
                    .catch(reject)
                    .then(function (response) {
                        var page = response[0];
                        if (!page || !page.webSocketDebuggerUrl) {
                            reject();
                            return;
                        }
                        var _socket = new WebSocket(page.webSocketDebuggerUrl);
                        // Disable the cache
                        _socket.onopen = function _onConnect() {
                            _socket.send(JSON.stringify({ id: 1, method: "Network.setCacheDisabled", params: { "cacheDisabled": true } }));
                        };
                        // The first message will be the confirmation => disconnected to allow remote debugging of Brackets
                        _socket.onmessage = function _onMessage(e) {
                            _socket.close();
                            resolve();
                        };
                        // In case of an error
                        _socket.onerror = reject;
                    });
            }
        });
    }

    /**
    * Does a full reload of the browser window
    * @param {string} href The url to reload into the window
    */
    function browserReload(href) {
        if (_isReloading) {
            return;
        }
        
        _isReloading = true;
        
        return CommandManager.execute(Commands.FILE_CLOSE_ALL, { promptOnly: true }).then(function () {
            // Give everyone a chance to save their state - but don't let any problems block
            // us from quitting
            try {
                $(ProjectManager).triggerHandler("beforeAppClose");
            } catch (ex) {
                console.error(ex);
            }

            // Disable the cache to make reloads work
            var fnAlways = function () {
                // Remove all menus to assure every part of Brackets is reloaded
                _.forEach(Menus.getAllMenus(), function (value, key) {
                    Menus.removeMenu(key);
                });

                // If there's a fragment in both URLs, setting location.href won't actually reload
                var fragment = href.indexOf("#");
                if (fragment !== -1) {
                    href = href.substr(0, fragment);
                }

                window.location.href = href;
            };
            _disableCache().then(fnAlways, fnAlways);
        }).catch(function () {
            _isReloading = false;
        });
    }
    
    /**
     * Restarts brackets Handler
     * @param {boolean=} loadWithoutExtensions - true to restart without extensions, 
     *                                           otherwise extensions are loadeed as it is durning a typical boot
     */
    function handleReload(loadWithoutExtensions) {
        var href    = window.location.href,
            params  = new UrlParams();
        
        // Make sure the Reload Without User Extensions parameter is removed
        params.parse();
        
        if (loadWithoutExtensions) {
            if (!params.get("reloadWithoutUserExts")) {
                params.put("reloadWithoutUserExts", true);
            }
        } else {
            if (params.get("reloadWithoutUserExts")) {
                params.remove("reloadWithoutUserExts");
            }
        }
        
        if (href.indexOf("?") !== -1) {
            href = href.substring(0, href.indexOf("?"));
        }
        
        if (!params.isEmpty()) {
            href += "?" + params.toString();
        }
        
        // Give Mac native menus extra time to update shortcut highlighting.
        // Prevents the menu highlighting from getting messed up after reload.
        window.setTimeout(function () {
            browserReload(href);
        }, 100);
    }


    /** Reload Without Extensions commnad handler **/
    var handleReloadWithoutExts = _.partial(handleReload, true);

    /** Do some initialization when the DOM is ready **/
    AppInit.htmlReady(function () {
        // If in Reload Without User Extensions mode, update UI and log console message
        var params      = new UrlParams(),
            $icon       = $("#toolbar-extension-manager"),
            $indicator  = $("<div>" + Strings.STATUSBAR_USER_EXTENSIONS_DISABLED + "</div>");
        
        params.parse();
        
        if (params.get("reloadWithoutUserExts") === "true") {
            CommandManager.get(Commands.FILE_EXTENSION_MANAGER).setEnabled(false);
            $icon.css({display: "none"});
            StatusBar.addIndicator("status-user-exts", $indicator, true);
            console.log("Brackets reloaded with extensions disabled");
        }
        
        // Init DOM elements
        _$titleContainerToolbar = $("#titlebar");
        _$titleWrapper = $(".title-wrapper", _$titleContainerToolbar);
        _$title = $(".title", _$titleWrapper);
        _$dirtydot = $(".dirty-dot", _$titleWrapper);
    });

    // Exported for unit testing only
    exports._parseDecoratedPath = _parseDecoratedPath;

    // Set some command strings
    var quitString  = Strings.CMD_QUIT,
        showInOS    = Strings.CMD_SHOW_IN_OS;
    if (brackets.platform === "win") {
        quitString  = Strings.CMD_EXIT;
        showInOS    = Strings.CMD_SHOW_IN_EXPLORER;
    } else if (brackets.platform === "mac") {
        showInOS    = Strings.CMD_SHOW_IN_FINDER;
    }

    // Deprecated commands
    CommandManager.register(Strings.CMD_ADD_TO_WORKING_SET,          Commands.FILE_ADD_TO_WORKING_SET,        handleFileAddToWorkingSet);
    CommandManager.register(Strings.CMD_FILE_OPEN,                   Commands.FILE_OPEN,                      handleDocumentOpen);
    
    // New commands
    CommandManager.register(Strings.CMD_ADD_TO_WORKING_SET,          Commands.CMD_ADD_TO_WORKINGSET_AND_OPEN, handleFileAddToWorkingSetAndOpen);
    CommandManager.register(Strings.CMD_FILE_OPEN,                   Commands.CMD_OPEN,                       handleFileOpen);
    
    // File Commands
    CommandManager.register(Strings.CMD_FILE_NEW_UNTITLED,           Commands.FILE_NEW_UNTITLED,              handleFileNew);
    CommandManager.register(Strings.CMD_FILE_NEW,                    Commands.FILE_NEW,                       handleFileNewInProject);
    CommandManager.register(Strings.CMD_FILE_NEW_FOLDER,             Commands.FILE_NEW_FOLDER,                handleNewFolderInProject);
    CommandManager.register(Strings.CMD_FILE_SAVE,                   Commands.FILE_SAVE,                      handleFileSave);
    CommandManager.register(Strings.CMD_FILE_SAVE_ALL,               Commands.FILE_SAVE_ALL,                  handleFileSaveAll);
    CommandManager.register(Strings.CMD_FILE_SAVE_AS,                Commands.FILE_SAVE_AS,                   handleFileSaveAs);
    CommandManager.register(Strings.CMD_FILE_RENAME,                 Commands.FILE_RENAME,                    handleFileRename);
    CommandManager.register(Strings.CMD_FILE_DELETE,                 Commands.FILE_DELETE,                    handleFileDelete);
    
    // Close Commands
    CommandManager.register(Strings.CMD_FILE_CLOSE,                  Commands.FILE_CLOSE,                     handleFileClose);
    CommandManager.register(Strings.CMD_FILE_CLOSE_ALL,              Commands.FILE_CLOSE_ALL,                 handleFileCloseAll);
    CommandManager.register(Strings.CMD_FILE_CLOSE_LIST,             Commands.FILE_CLOSE_LIST,                handleFileCloseList);
    
    // Traversal
    CommandManager.register(Strings.CMD_NEXT_DOC,                    Commands.NAVIGATE_NEXT_DOC,              handleGoNextDoc);
    CommandManager.register(Strings.CMD_PREV_DOC,                    Commands.NAVIGATE_PREV_DOC,              handleGoPrevDoc);

    // Special Commands
    CommandManager.register(showInOS,                                Commands.NAVIGATE_SHOW_IN_OS,            handleShowInOS);
    CommandManager.register(quitString,                              Commands.FILE_QUIT,                      handleFileQuit);
    CommandManager.register(Strings.CMD_SHOW_IN_TREE,                Commands.NAVIGATE_SHOW_IN_FILE_TREE,     handleShowInTree);

    // These commands have no UI representation and are only used internally
    CommandManager.registerInternal(Commands.APP_ABORT_QUIT,            handleAbortQuit);
    CommandManager.registerInternal(Commands.APP_BEFORE_MENUPOPUP,      handleBeforeMenuPopup);
    CommandManager.registerInternal(Commands.FILE_CLOSE_WINDOW,         handleFileCloseWindow);
    CommandManager.registerInternal(Commands.APP_RELOAD,                handleReload);
    CommandManager.registerInternal(Commands.APP_RELOAD_WITHOUT_EXTS,   handleReloadWithoutExts);

    // Listen for changes that require updating the editor titlebar
    $(DocumentManager).on("dirtyFlagChange", handleDirtyChange);
    $(DocumentManager).on("fileNameChange", handleCurrentFileChange);
    $(MainViewManager).on("currentFileChange", handleCurrentFileChange);

    // Reset the untitled document counter before changing projects
    $(ProjectManager).on("beforeProjectClose", function () { _nextUntitledIndexToUse = 1; });
});<|MERGE_RESOLUTION|>--- conflicted
+++ resolved
@@ -252,30 +252,26 @@
     function _doOpen(fullPath, silent, paneId) {
         var perfTimerName, result;
         
-        function _cleanup(fileError, fullFilePath) {
-            if (fullFilePath) {
-                // For performance, we do lazy checking of file existence, so it may be in workingset
-                MainViewManager._removeView(paneId, FileSystem.getFileForPath(fullFilePath));
-                MainViewManager.focusActivePane();
-            }
-<<<<<<< HEAD
-=======
-            result.reject(fileError);
->>>>>>> 73b83f5f
-        }
-        
-        function _showErrorAndCleanUp(fileError, fullFilePath) {
-            if (silent) {
-                _cleanup(fileError, fullFilePath);
-            } else {
-<<<<<<< HEAD
-                FileUtils.showFileOpenError(fileError, fullFilePath).then(function () {
-                    _cleanup(fullFilePath);
-                });
-            }
-        }
-        
         result = new Promise(function (resolve, reject) {
+            function _cleanup(fileError, fullFilePath) {
+                if (fullFilePath) {
+                    // For performance, we do lazy checking of file existence, so it may be in workingset
+                    MainViewManager._removeView(paneId, FileSystem.getFileForPath(fullFilePath));
+                    MainViewManager.focusActivePane();
+                }
+                reject(fileError);
+            }
+        
+            function _showErrorAndCleanUp(fileError, fullFilePath) {
+                if (silent) {
+                    _cleanup(fileError, fullFilePath);
+                } else {
+                    FileUtils.showFileOpenError(fileError, fullFilePath).done(function () {
+                        _cleanup(fileError, fullFilePath);
+                    });
+                }
+            }
+
             if (MainViewManager.getCurrentlyViewedPath(MainViewManager.ACTIVE_PANE) === fullPath) {
                 // workaround for https://github.com/adobe/brackets/issues/6001
                 // TODO should be removed once bug is closed.
@@ -284,9 +280,7 @@
                 resolve(DocumentManager.getCurrentDocument());
                 
             } else if (!fullPath) {
-                console.error("doOpen() called without fullPath");
-                reject();
-                
+                throw new Error("_doOpen() called without fullPath");
             } else {
                 perfTimerName = PerfUtils.markStart("Open File:\t" + fullPath);
                 var file = FileSystem.getFileForPath(fullPath);
@@ -303,19 +297,6 @@
         
         if (perfTimerName) {
             var fnAlways = function (doc) {
-=======
-                FileUtils.showFileOpenError(fileError, fullFilePath).done(function () {
-                    _cleanup(fileError, fullFilePath);
-                });
-            }
-        }
-        
-        if (!fullPath) {
-            throw new Error("_doOpen() called without fullPath");
-        } else {
-            var perfTimerName = PerfUtils.markStart("Open File:\t" + fullPath);
-            result.always(function () {
->>>>>>> 73b83f5f
                 PerfUtils.addMeasurement(perfTimerName);
             };
             result.then(fnAlways, fnAlways);
@@ -344,7 +325,6 @@
         var result;
         paneId = paneId || MainViewManager.ACTIVE_PANE;
         if (!fullPath) {
-<<<<<<< HEAD
             // Create placeholder promise
             result = new Promise(function (resolve, reject) {
 
@@ -354,54 +334,18 @@
                 }
                 // Prompt the user with a dialog
                 FileSystem.showOpenDialog(true, false, Strings.OPEN_FILE, _defaultOpenDialogFullPath, null, function (err, paths) {
-                    if (err) {
-=======
-            // Create placeholder deferred
-            result = new $.Deferred();
-            
-            //first time through, default to the current project path
-            if (!_defaultOpenDialogFullPath) {
-                _defaultOpenDialogFullPath = ProjectManager.getProjectRoot().fullPath;
-            }
-            // Prompt the user with a dialog
-            FileSystem.showOpenDialog(true, false, Strings.OPEN_FILE, _defaultOpenDialogFullPath, null, function (err, paths) {
-                if (!err) {
-                    if (paths.length > 0) {
-                        // Add all files to the workingset without verifying that
-                        // they still exist on disk (for faster opening)
-                        var filesToOpen = [];
-                        
-                        paths.forEach(function (path) {
-                            filesToOpen.push(FileSystem.getFileForPath(path));
-                        });
-                        MainViewManager.addListToWorkingSet(paneId, filesToOpen);
-                        
-                        _doOpen(paths[paths.length - 1], silent, paneId)
-                            .done(function (file) {
-                                _defaultOpenDialogFullPath =
-                                    FileUtils.getDirectoryPath(
-                                        MainViewManager.getCurrentlyViewedPath(paneId)
-                                    );
-                            })
-                            // Send the resulting document that was opened
-                            .then(result.resolve, result.reject);
-                    } else {
->>>>>>> 73b83f5f
-                        // Reject if the user canceled the dialog
-                        reject(err);
-                    } else {
+                    if (!err) {
                         if (paths.length > 0) {
                             // Add all files to the working set without verifying that
                             // they still exist on disk (for faster opening)
-                            var filesToOpen = [],
-                                filteredPaths = DragAndDrop.filterFilesToOpen(paths);
-
-                            filteredPaths.forEach(function (file) {
-                                filesToOpen.push(FileSystem.getFileForPath(file));
+                            var filesToOpen = [];
+
+                            paths.forEach(function (path) {
+                                filesToOpen.push(FileSystem.getFileForPath(path));
                             });
                             MainViewManager.addListToWorkingSet(paneId, filesToOpen);
 
-                            _doOpen(filteredPaths[filteredPaths.length - 1], silent)
+                            _doOpen(paths[paths.length - 1], silent)
                                 .then(function (file) {
                                     _defaultOpenDialogFullPath =
                                         FileUtils.getDirectoryPath(
@@ -414,6 +358,9 @@
                         } else {
                             reject();
                         }
+                    } else {
+                        // Reject if the user canceled the dialog
+                        reject(err);
                     }
                 });
             });
@@ -733,7 +680,6 @@
     function doSave(docToSave, force) {
         var file = docToSave.file;
 
-<<<<<<< HEAD
         var result = new Promise(function (resolve, reject) {
 
             function handleError(error) {
@@ -799,8 +745,6 @@
             }
 
             if (docToSave.isDirty) {
-                var writeError = false;
-
                 if (docToSave.keepChangesTime) {
                     // The user has decided to keep conflicting changes in the editor. Check to make sure
                     // the file hasn't changed since they last decided to do that.
@@ -816,21 +760,6 @@
                         trySave();
                     });
                 } else {
-=======
-        if (docToSave.isDirty) {
-            if (docToSave.keepChangesTime) {
-                // The user has decided to keep conflicting changes in the editor. Check to make sure
-                // the file hasn't changed since they last decided to do that.
-                docToSave.file.stat(function (err, stat) {
-                    // If the file has been deleted on disk, the stat will return an error, but that's fine since
-                    // that means there's no file to overwrite anyway, so the save will succeed without us having
-                    // to set force = true.
-                    if (!err && docToSave.keepChangesTime === stat.mtime.getTime()) {
-                        // OK, it's safe to overwrite the file even though we never reloaded the latest version,
-                        // since the user already said s/he wanted to ignore the disk version.
-                        force = true;
-                    }
->>>>>>> 73b83f5f
                     trySave();
                 }
             } else {
