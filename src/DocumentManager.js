--- conflicted
+++ resolved
@@ -392,11 +392,7 @@
     /**
      * What we expect the file's timestamp to be on disk. If the timestamp differs from this, then
      * it means the file was modified by an app other than Brackets.
-<<<<<<< HEAD
-     * @type {!Date}
-=======
      * @type {?Date}
->>>>>>> 49954180
      */
     Document.prototype.diskTimestamp = null;
     
