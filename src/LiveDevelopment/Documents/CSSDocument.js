/*
 * Copyright (c) 2012 Adobe Systems Incorporated. All rights reserved.
 *  
 * Permission is hereby granted, free of charge, to any person obtaining a
 * copy of this software and associated documentation files (the "Software"), 
 * to deal in the Software without restriction, including without limitation 
 * the rights to use, copy, modify, merge, publish, distribute, sublicense, 
 * and/or sell copies of the Software, and to permit persons to whom the 
 * Software is furnished to do so, subject to the following conditions:
 *  
 * The above copyright notice and this permission notice shall be included in
 * all copies or substantial portions of the Software.
 *  
 * THE SOFTWARE IS PROVIDED "AS IS", WITHOUT WARRANTY OF ANY KIND, EXPRESS OR
 * IMPLIED, INCLUDING BUT NOT LIMITED TO THE WARRANTIES OF MERCHANTABILITY, 
 * FITNESS FOR A PARTICULAR PURPOSE AND NONINFRINGEMENT. IN NO EVENT SHALL THE
 * AUTHORS OR COPYRIGHT HOLDERS BE LIABLE FOR ANY CLAIM, DAMAGES OR OTHER 
 * LIABILITY, WHETHER IN AN ACTION OF CONTRACT, TORT OR OTHERWISE, ARISING 
 * FROM, OUT OF OR IN CONNECTION WITH THE SOFTWARE OR THE USE OR OTHER 
 * DEALINGS IN THE SOFTWARE.
 * 
 */


/*jslint vars: true, plusplus: true, devel: true, nomen: true, indent: 4, forin: true, maxerr: 50, regexp: true */
/*global define, $, Promise */

/**
 * CSSDocument manages a single CSS source document
 *
 * __EDITING__
 *
 * Editing the document will cause the style sheet to be reloaded via the
 * CSSAgent, which immediately updates the appearance of the rendered document.
 *
 * __HIGHLIGHTING__
 *
 * CSSDocument supports highlighting nodes from the HighlightAgent and
 * highlighting all DOMNode corresponding to the rule at the cursor position
 * in the editor.
 *
 * __EVENTS__
 *
 * CSSDocument dispatches these events:
 *
 * - deleted -- When the file for the underlying Document has been deleted.
 *   The 2nd argument to the listener will be this CSSDocument.
 */
define(function CSSDocumentModule(require, exports, module) {
    "use strict";

    var _               = require("thirdparty/lodash"),
        CSSAgent        = require("LiveDevelopment/Agents/CSSAgent"),
        CSSUtils        = require("language/CSSUtils"),
        EditorManager   = require("editor/EditorManager"),
        HighlightAgent  = require("LiveDevelopment/Agents/HighlightAgent"),
        Inspector       = require("LiveDevelopment/Inspector/Inspector");

    /**
     * @constructor
     * @param {!Document} doc The source document from Brackets
     * @param {!Editor} editor The editor for this document
     */
    var CSSDocument = function CSSDocument(doc, editor) {
        this.doc = doc;

        this._highlight = [];
        this.onHighlight = this.onHighlight.bind(this);
        this.onCursorActivity = this.onCursorActivity.bind(this);

        // Add a ref to the doc since we're listening for change events
        this.doc.addRef();
        this.onChange = this.onChange.bind(this);
        this.onDeleted = this.onDeleted.bind(this);

        $(this.doc).on("change.CSSDocument", this.onChange);
        $(this.doc).on("deleted.CSSDocument", this.onDeleted);
        
        this.onActiveEditorChange = this.onActiveEditorChange.bind(this);
        $(EditorManager).on("activeEditorChange", this.onActiveEditorChange);
        
        if (editor) {
            // Attach now
            this.attachToEditor(editor);
        }
    };

    /**
     * @private
     * Get the CSSStyleSheetHeader for this document
     */
    CSSDocument.prototype._getStyleSheetHeader = function () {
        return CSSAgent.styleForURL(this.doc.url);
    };

    /**
<<<<<<< HEAD
     * CSSStyleSheetBody was removed in protocol 1.1. This method is unused in Brackets 36.
     * Get the browser version of the StyleSheet object
     * @deprecated
     * @return {Promise}
     */
    CSSDocument.prototype.getStyleSheetFromBrowser = function getStyleSheetFromBrowser() {
        return Promise.reject();
    };

    /**
=======
>>>>>>> 57dcc1a4
     * Get the browser version of the source
     * @return {Promise} Promise resolved with the text content of this CSS document
     */
    CSSDocument.prototype.getSourceFromBrowser = function getSourceFromBrowser() {
        function getOnlyValue(obj) {
            var key;
            for (key in obj) {
                if (_.has(obj, key)) {
                    return obj[key];
                }
            }
            return null;
        }

        return new Promise(function (resolve, reject) {

            var styleSheetHeader = this._getStyleSheetHeader(),
                styleSheet = getOnlyValue(styleSheetHeader);

            if (styleSheet) {
                Inspector.CSS.getStyleSheetText(styleSheet.styleSheetId).then(function (res) {
                    resolve(res.text);
                }, reject);
            } else {
                reject();
            }
        });
    };
 
    /** Close the document */
    CSSDocument.prototype.close = function close() {
        $(this.doc).off(".CSSDocument");
        $(EditorManager).off("activeEditorChange", this.onActiveEditorChange);
        this.doc.releaseRef();
        this.detachFromEditor();
    };

    /**
     * @private
     * Update the style sheet text content and redraw highlights
     */
    CSSDocument.prototype._updateBrowser = function () {
        var reloadPromise = CSSAgent.reloadCSSForDocument(this.doc);

        if (Inspector.config.highlight) {
            reloadPromise.then(HighlightAgent.redraw);
        }
    };

    CSSDocument.prototype.attachToEditor = function (editor) {
        this.editor = editor;
        
        if (this.editor) {
            $(HighlightAgent).on("highlight", this.onHighlight);
            $(this.editor).on("cursorActivity.CSSDocument", this.onCursorActivity);
            this.updateHighlight();
        }
    };
    
    CSSDocument.prototype.detachFromEditor = function () {
        if (this.editor) {
            HighlightAgent.hide();
            $(HighlightAgent).off("highlight", this.onHighlight);
            $(this.editor).off(".CSSDocument");
            this.onHighlight();
            this.editor = null;
        }
    };

    CSSDocument.prototype.updateHighlight = function () {
        if (Inspector.config.highlight && this.editor) {
            var editor = this.editor,
                selectors = [];
            _.each(this.editor.getSelections(), function (sel) {
                var selector = CSSUtils.findSelectorAtDocumentPos(editor, (sel.reversed ? sel.end : sel.start));
                if (selector) {
                    selectors.push(selector);
                }
            });
            if (selectors.length) {
                HighlightAgent.rule(selectors.join(","));
            } else {
                HighlightAgent.hide();
            }
        }
    };
    
    /**
     * Enable instrumented CSS
     * @param enabled {boolean} 
     */
    CSSDocument.prototype.setInstrumentationEnabled = function setInstrumentationEnabled(enabled) {
        // no-op
        // "Instrumentation" is always enabled for CSS, we make no modifications
    };
    
    /**
     * Returns true if document edits appear live in the connected browser
     * @return {boolean} 
     */
    CSSDocument.prototype.isLiveEditingEnabled = function () {
        return true;
    };
    
    /**
     * Returns a JSON object with HTTP response overrides
     * @return {{body: string}}
     */
    CSSDocument.prototype.getResponseData = function getResponseData(enabled) {
        // Serve up the in-memory text, including any unsaved changes
        return {
            body: this.doc.getText()
        };
    };

    /** Event Handlers *******************************************************/

    /** Triggered on cursor activity of the editor */
    CSSDocument.prototype.onCursorActivity = function onCursorActivity(event, editor) {
        this.updateHighlight();
    };

    /** Triggered whenever the Document is edited */
    CSSDocument.prototype.onChange = function onChange(event, editor, change) {
        this._updateBrowser();
    };

    /** Triggered if the Document's file is deleted */
    CSSDocument.prototype.onDeleted = function onDeleted(event, editor, change) {
        // clear the CSS
        CSSAgent.clearCSSForDocument(this.doc);

        // shut down, since our Document is now dead
        this.close();
        $(this).triggerHandler("deleted", [this]);
    };

    /** Triggered when the active editor changes */
    CSSDocument.prototype.onActiveEditorChange = function (event, newActive, oldActive) {
        this.detachFromEditor();
        
        if (newActive && newActive.document === this.doc) {
            this.attachToEditor(newActive);
        }
    };
    
    /** Triggered by the HighlightAgent to highlight a node in the editor */
    CSSDocument.prototype.onHighlight = function onHighlight(event, node) {
        // clear an existing highlight
        var i;
        for (i in this._highlight) {
            this._highlight[i].clear();
        }
        this._highlight = [];
        if (!node || !node.location) {
            return;
        }

        // WebInspector Command: CSS.getMatchedStylesForNode
        Inspector.CSS.getMatchedStylesForNode(node.nodeId, function onGetMatchesStyles(res) {
            // res = {matchedCSSRules, pseudoElements, inherited}
            var codeMirror = this.editor._codeMirror,
                styleSheetIds = this._getStyleSheetHeader();

            var i, rule, from, to;
            for (i in res.matchedCSSRules) {
                rule = res.matchedCSSRules[i];
                if (rule.ruleId && styleSheetIds[rule.ruleId.styleSheetId]) {
                    from = codeMirror.posFromIndex(rule.selectorRange.start);
                    to = codeMirror.posFromIndex(rule.style.range.end);
                    this._highlight.push(codeMirror.markText(from, to, { className: "highlight" }));
                }
            }
        }.bind(this));
    };

    // Export the class
    module.exports = CSSDocument;
});<|MERGE_RESOLUTION|>--- conflicted
+++ resolved
@@ -94,19 +94,6 @@
     };
 
     /**
-<<<<<<< HEAD
-     * CSSStyleSheetBody was removed in protocol 1.1. This method is unused in Brackets 36.
-     * Get the browser version of the StyleSheet object
-     * @deprecated
-     * @return {Promise}
-     */
-    CSSDocument.prototype.getStyleSheetFromBrowser = function getStyleSheetFromBrowser() {
-        return Promise.reject();
-    };
-
-    /**
-=======
->>>>>>> 57dcc1a4
      * Get the browser version of the source
      * @return {Promise} Promise resolved with the text content of this CSS document
      */
