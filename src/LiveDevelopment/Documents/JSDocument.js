--- conflicted
+++ resolved
@@ -78,14 +78,11 @@
         this.onHighlight();
     };
 
-<<<<<<< HEAD
-=======
     JSDocument.prototype.script = function script() {
         return ScriptAgent.scriptForURL(this.doc.url);
     };
 
 
->>>>>>> 009928e4
     /** Event Handlers *******************************************************/
 
     /** Triggered on cursor activity by the editor */
