/*
 * Copyright (c) 2012 Adobe Systems Incorporated. All rights reserved.
 *  
 * Permission is hereby granted, free of charge, to any person obtaining a
 * copy of this software and associated documentation files (the "Software"), 
 * to deal in the Software without restriction, including without limitation 
 * the rights to use, copy, modify, merge, publish, distribute, sublicense, 
 * and/or sell copies of the Software, and to permit persons to whom the 
 * Software is furnished to do so, subject to the following conditions:
 *  
 * The above copyright notice and this permission notice shall be included in
 * all copies or substantial portions of the Software.
 *  
 * THE SOFTWARE IS PROVIDED "AS IS", WITHOUT WARRANTY OF ANY KIND, EXPRESS OR
 * IMPLIED, INCLUDING BUT NOT LIMITED TO THE WARRANTIES OF MERCHANTABILITY, 
 * FITNESS FOR A PARTICULAR PURPOSE AND NONINFRINGEMENT. IN NO EVENT SHALL THE
 * AUTHORS OR COPYRIGHT HOLDERS BE LIABLE FOR ANY CLAIM, DAMAGES OR OTHER 
 * LIABILITY, WHETHER IN AN ACTION OF CONTRACT, TORT OR OTHERWISE, ARISING 
 * FROM, OUT OF OR IN CONNECTION WITH THE SOFTWARE OR THE USE OR OTHER 
 * DEALINGS IN THE SOFTWARE.
 * 
 */


/*jslint vars: true, plusplus: true, devel: true, nomen: true, indent: 4, forin: true, maxerr: 50, regexp: true */
/*global define, brackets, $, window */

/**
 * GotoAgent constructs and responds to the in-browser goto dialog.
 */
define(function GotoAgent(require, exports, module) {
    "use strict";

    var Inspector = require("LiveDevelopment/Inspector/Inspector");
    var DOMAgent = require("LiveDevelopment/Agents/DOMAgent");
    var ScriptAgent = require("LiveDevelopment/Agents/ScriptAgent");
    var RemoteAgent = require("LiveDevelopment/Agents/RemoteAgent");

    var DocumentManager = require("document/DocumentManager");
    var EditorManager = require("editor/EditorManager");

    /** Return the URL without the query string
     * @param {string} URL
     */
    function _urlWithoutQueryString(url) {
        var index = url.search(/[#\?]/);
        if (index >= 0) {
            url = url.substr(0, index);
        }
        return url;
    }

    /** Get the file component of the given url
     * @param {string} URL
     */
    function _fileFromURL(url) {
        var comp = url.split("/");
        return comp[comp.length - 1];
    }

    /** Make the given node a target for goto
     * @param [] targets array
     * @param {DOMNode} node
     */
    function _makeHTMLTarget(targets, node) {
        if (node.location) {
            var target = {};
            var url = DOMAgent.url;
            var location = node.location;
            if (node.canHaveChildren()) {
                location += node.length;
            }
            url += ":" + location;
            var name = "&lt;" + node.name + "&gt;";
            var file = _fileFromURL(url);
            targets.push({"type": "html", "url": url, "name": name, "file": file});
        }
    }

    /** Make the given css rule a target for goto
     * @param [] targets array
     * @param {CSS.Rule} node
     */
    function _makeCSSTarget(targets, rule) {
        if (rule.sourceURL) {
            var target = {};
            var url = rule.sourceURL;
            url += ":" + rule.style.range.start;
            var name = rule.selectorText;
            var file = _fileFromURL(url);
            targets.push({"type": "css", "url": url, "name": name, "file": file});
        }
    }

    /** Make the given javascript callFrame the target for goto
     * @param [] targets array
     * @param {Debugger.CallFrame} node
     */
    function _makeJSTarget(targets, callFrame) {
        var script = ScriptAgent.scriptWithId(callFrame.location.scriptId);
        if (script && script.url) {
            var target = {};
            var url = script.url;
            url += ":" + callFrame.location.lineNumber + "," + callFrame.location.columnNumber;
            var name = callFrame.functionName;
            if (name === "") {
                name = "anonymous function";
            }
            var file = _fileFromURL(url);
            targets.push({"type": "js", "url": url, "name": name, "file": file});
        }
    }

    /** Gather options where to go to from the given source node */
    function _onRemoteShowGoto(event, res) {
        // res = {nodeId, name, value}
        var node = DOMAgent.nodeWithId(res.nodeId);

        // get all css rules that apply to the given node
        Inspector.CSS.getMatchedStylesForNode(node.nodeId, function onMatchedStyles(res) {
            var i, callFrame, name, script, url, rule, targets = [];
            _makeHTMLTarget(targets, node);
            for (i in node.trace) {
                _makeJSTarget(targets, node.trace[i]);
            }
<<<<<<< HEAD
=======
            for (i in node.events) {
                var trace = node.events[i];
                if (trace.children.length > 0) {
                    _makeJSTarget(targets, trace.children[0].callFrames[0]);
                }
            }
>>>>>>> 4c10e24b
            for (i in res.matchedCSSRules.reverse()) {
                _makeCSSTarget(targets, res.matchedCSSRules[i]);
            }
            RemoteAgent.call("showGoto", targets);
        });
    }

    /** Point the master editor to the given location
     * @param {integer} location in file
     */
    function openLocation(location, noFlash) {
        var editor = EditorManager.getCurrentFullEditor();
        var codeMirror = editor._codeMirror;
        if (typeof location === "number") {
            location = codeMirror.posFromIndex(location);
        }
        codeMirror.setCursor(location);
        editor.focus();

        if (!noFlash) {
            codeMirror.setLineClass(location.line, "flash");
            window.setTimeout(codeMirror.setLineClass.bind(codeMirror, location.line), 1000);
        }
    }

    /** Open the editor at the given url and editor location
     * @param {string} url
     * @param {integer} optional location in file
     */
    function open(url, location, noFlash) {
        console.assert(url.substr(0, 7) === "file://", "Cannot open non-file URLs");

        var result = new $.Deferred();
        
        url = _urlWithoutQueryString(url);
        // Extract the path, also strip the third slash when on Windows
        var path = url.slice(brackets.platform === "win" ? 8 : 7);
        var promise = DocumentManager.getDocumentForPath(path);
        promise.done(function onDone(doc) {
            DocumentManager.setCurrentDocument(doc);
            if (location) {
                openLocation(location, noFlash);
            }
            result.resolve();
        });
        promise.fail(function onErr(err) {
            console.error(err);
            result.reject(err);
        });

        return result.promise();
    }

    /** Go to the given source node */
    function _onRemoteGoto(event, res) {
        // res = {nodeId, name, value}
        var location, url = res.value;
        var matches = /^(.*):([^:]+)$/.exec(url);
        if (matches) {
            url = matches[1];
            location = matches[2].split(",");
            if (location.length === 1) {
                location = parseInt(location[0], 10);
            } else {
                location = { line: parseInt(location[0], 10), ch: parseInt(location[1], 10) };
            }
        }
        open(url, location);
    }

    /** Initialize the agent */
    function load() {
        $(RemoteAgent)
            .on("showgoto.GotoAgent", _onRemoteShowGoto)
            .on("goto.GotoAgent", _onRemoteGoto);
    }

    /** Initialize the agent */
    function unload() {
        $(RemoteAgent).off(".GotoAgent");
    }

    // Export public functions
    exports.openLocation = openLocation;
    exports.open = open;
    exports.load = load;
    exports.unload = unload;
});<|MERGE_RESOLUTION|>--- conflicted
+++ resolved
@@ -123,15 +123,12 @@
             for (i in node.trace) {
                 _makeJSTarget(targets, node.trace[i]);
             }
-<<<<<<< HEAD
-=======
             for (i in node.events) {
                 var trace = node.events[i];
                 if (trace.children.length > 0) {
                     _makeJSTarget(targets, trace.children[0].callFrames[0]);
                 }
             }
->>>>>>> 4c10e24b
             for (i in res.matchedCSSRules.reverse()) {
                 _makeCSSTarget(targets, res.matchedCSSRules[i]);
             }
