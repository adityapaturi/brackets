/*
 * Copyright (c) 2013 Adobe Systems Incorporated. All rights reserved.
 *  
 * Permission is hereby granted, free of charge, to any person obtaining a
 * copy of this software and associated documentation files (the "Software"), 
 * to deal in the Software without restriction, including without limitation 
 * the rights to use, copy, modify, merge, publish, distribute, sublicense, 
 * and/or sell copies of the Software, and to permit persons to whom the 
 * Software is furnished to do so, subject to the following conditions:
 *  
 * The above copyright notice and this permission notice shall be included in
 * all copies or substantial portions of the Software.
 *  
 * THE SOFTWARE IS PROVIDED "AS IS", WITHOUT WARRANTY OF ANY KIND, EXPRESS OR
 * IMPLIED, INCLUDING BUT NOT LIMITED TO THE WARRANTIES OF MERCHANTABILITY, 
 * FITNESS FOR A PARTICULAR PURPOSE AND NONINFRINGEMENT. IN NO EVENT SHALL THE
 * AUTHORS OR COPYRIGHT HOLDERS BE LIABLE FOR ANY CLAIM, DAMAGES OR OTHER 
 * LIABILITY, WHETHER IN AN ACTION OF CONTRACT, TORT OR OTHERWISE, ARISING 
 * FROM, OUT OF OR IN CONNECTION WITH THE SOFTWARE OR THE USE OR OTHER 
 * DEALINGS IN THE SOFTWARE.
 * 
 */


/*jslint vars: true, plusplus: true, devel: true, nomen: true, regexp: true, indent: 4, maxerr: 50 */
/*global define */

define(function (require, exports, module) {
    "use strict";
    
    var FileSystemEntry = require("filesystem/FileSystemEntry");
    
    /*
     * @constructor
     * Model for a file system Directory.
     *
     * This class should *not* be instantiated directly. Use FileSystem.getDirectoryForPath,
     * FileSystem.resolve, or Directory.getContents to create an instance of this class.
     *
     * Note: Directory.fullPath always has a trailing slash.
     *
     * See the FileSystem class for more details.
     *
     * @param {!string} fullPath The full path for this Directory.
     * @param {!FileSystem} fileSystem The file system associated with this Directory.
     */
    function Directory(fullPath, fileSystem) {
        this._isDirectory = true;
        FileSystemEntry.call(this, fullPath, fileSystem);
    }
    
    Directory.prototype = Object.create(FileSystemEntry.prototype);
    Directory.prototype.constructor = Directory;
    Directory.prototype.parentClass = FileSystemEntry.prototype;
    
    /**
     * The contents of this directory. This "private" property is used by FileSystem.
     * @type {Array<FileSystemEntry>}
     */
    Directory.prototype._contents = null;

    /**
     * The stats for the contents of this directory, such that this._contentsStats[i]
     * corresponds to this._contents[i].
     * @type {Array.<FileSystemStats>}
     */
    Directory.prototype._contentsStats = null;
    
    /**
     * The stats errors for the contents of this directory.
     * @type {object.<string: string>} fullPaths are mapped to FileSystemError strings
     */
    Directory.prototype._contentsStatsErrors = null;
    
    /**
     * Clear any cached data for this directory
     * @private
     */
    Directory.prototype._clearCachedData = function (stopRecursing) {
        FileSystemEntry.prototype._clearCachedData.apply(this);
        
        if (!stopRecursing && this._contents) {
            this._contents.forEach(function (child) {
                child._clearCachedData(true);
            });
        }
        
        this._contents = undefined;
        this._contentsStats = undefined;
        this._contentsStatsErrors = undefined;
    };
    
    /**
     * Apply each callback in a list to the provided arguments. Callbacks
     * can throw without preventing other callbacks from being applied.
     * 
     * @private
     * @param {Array.<function>} callbacks The callbacks to apply
     * @param {Array} args The arguments to which each callback is applied
     */
    function _applyAllCallbacks(callbacks, args) {
        if (callbacks.length > 0) {
            var callback = callbacks.pop();
            try {
                callback.apply(undefined, args);
            } finally {
                _applyAllCallbacks(callbacks, args);
            }
        }
    }
    
    /**
     * Read the contents of a Directory. 
     *
     * @param {Directory} directory Directory whose contents you want to get
     * @param {function (?string, Array.<FileSystemEntry>=, Array.<FileSystemStats>=, Object.<string, string>=)} callback
     *          Callback that is passed an error code or the stat-able contents
     *          of the directory along with the stats for these entries and a
     *          fullPath-to-FileSystemError string map of unstat-able entries
     *          and their stat errors. If there are no stat errors then the last
     *          parameter shall remain undefined.
     */
    Directory.prototype.getContents = function (callback) {
        if (this._contentsCallbacks) {
            // There is already a pending call for this directory's contents.
            // Push the new callback onto the stack and return.
            this._contentsCallbacks.push(callback);
            return;
        }

        // Return cached contents if the directory is watched
        if (this._contents && this._isWatched) {
            callback(null, this._contents, this._contentsStats, this._contentsStatsErrors);
            return;
        }
        
        this._contentsCallbacks = [callback];
        
        this._impl.readdir(this.fullPath, function (err, entries, stats) {
            var contents = [],
                contentsStats = [],
                contentsStatsErrors;
            
            if (err) {
                this._clearCachedData();
            } else {
                entries.forEach(function (name, index) {
                    var entryPath = this.fullPath + name,
                        entry;
                    
                    if (this._fileSystem._indexFilter(entryPath, name)) {
                        var entryStats = stats[index];
                        
                        // Note: not all entries necessarily have associated stats.
                        if (typeof entryStats === "string") {
                            // entryStats is an error string
                            if (contentsStatsErrors === undefined) {
                                contentsStatsErrors = {};
                            }
                            contentsStatsErrors[entryPath] = entryStats;
                        } else {
                            // entryStats is a FileSystemStats object
                            if (entryStats.isFile) {
                                entry = this._fileSystem.getFileForPath(entryPath);
                                
                                // If file already existed, its cache may now be invalid (a change
                                // to file content may be messaged EITHER as a watcher change 
                                // directly on that file, OR as a watcher change to its parent dir)
                                // TODO: move this to FileSystem._handleWatchResult()?
                                entry._clearCachedData();
                            } else {
                                entry = this._fileSystem.getDirectoryForPath(entryPath);
                            }
                            
                            entry._stat = entryStats;
                            
                            contents.push(entry);
                            contentsStats.push(entryStats);
                        }
                    
                    }
                }, this);

                this._contents = contents;
                this._contentsStats = contentsStats;
                this._contentsStatsErrors = contentsStatsErrors;
            }
            
            // Reset the callback list before we begin calling back so that
            // synchronous reentrant calls are handled correctly.
            var currentCallbacks = this._contentsCallbacks;
            
            this._contentsCallbacks = null;
            
            // Invoke all saved callbacks
            var callbackArgs = [err, contents, contentsStats, contentsStatsErrors];
            _applyAllCallbacks(currentCallbacks, callbackArgs);
        }.bind(this));
    };
    
    /**
     * Create a directory
     *
     * @param {function (?string, FileSystemStats=)=} callback Callback resolved with a
     *      FileSystemError string or the stat object for the created directory.
     */
    Directory.prototype.create = function (callback) {
        callback = callback || function () {};
        
        // Block external change events until after the write has finished
        this._fileSystem._beginWrite();
        
        this._impl.mkdir(this._path, function (err, stat) {
            if (err) {
                this._clearCachedData();
<<<<<<< HEAD
                callback(err);
                return;
=======
                try {
                    callback(err);
                    return;
                } finally {
                    // Unblock external change events
                    this._fileSystem._endWrite();
                }
>>>>>>> f3d831be
            }
            
            this._stat = stat;

<<<<<<< HEAD
            try {
                callback(null, stat);
            } finally {
                this._fileSystem._handleWatchResult(this.parent, stat);
            }
=======
            var parent = this._fileSystem.getDirectoryForPath(this.parentPath);
            
            // Update internal filesystem state
            this._stat = stat;
            this._fileSystem._handleDirectoryChange(parent, function (added, removed) {
                try {
                    callback(null, stat);
                } finally {
                    this._fileSystem._fireChangeEvent(parent, added, removed);
                    // Unblock external change events
                    this._fileSystem._endWrite();
                }
            }.bind(this));
>>>>>>> f3d831be
        }.bind(this));
    };
    
    // Export this class
    module.exports = Directory;
});<|MERGE_RESOLUTION|>--- conflicted
+++ resolved
@@ -213,10 +213,6 @@
         this._impl.mkdir(this._path, function (err, stat) {
             if (err) {
                 this._clearCachedData();
-<<<<<<< HEAD
-                callback(err);
-                return;
-=======
                 try {
                     callback(err);
                     return;
@@ -224,18 +220,8 @@
                     // Unblock external change events
                     this._fileSystem._endWrite();
                 }
->>>>>>> f3d831be
             }
-            
-            this._stat = stat;
-
-<<<<<<< HEAD
-            try {
-                callback(null, stat);
-            } finally {
-                this._fileSystem._handleWatchResult(this.parent, stat);
-            }
-=======
+
             var parent = this._fileSystem.getDirectoryForPath(this.parentPath);
             
             // Update internal filesystem state
@@ -249,7 +235,6 @@
                     this._fileSystem._endWrite();
                 }
             }.bind(this));
->>>>>>> f3d831be
         }.bind(this));
     };
     
