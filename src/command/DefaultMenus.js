--- conflicted
+++ resolved
@@ -109,15 +109,10 @@
         menu.addMenuItem(Commands.VIEW_INCREASE_FONT_SIZE);
         menu.addMenuItem(Commands.VIEW_DECREASE_FONT_SIZE);
         menu.addMenuItem(Commands.VIEW_RESTORE_FONT_SIZE);
-<<<<<<< HEAD
-=======
         menu.addMenuDivider();
         menu.addMenuItem(Commands.TOGGLE_ACTIVE_LINE);
         menu.addMenuItem(Commands.TOGGLE_LINE_NUMBERS);
         menu.addMenuItem(Commands.TOGGLE_WORD_WRAP);
-        menu.addMenuDivider();
-        menu.addMenuItem(Commands.TOGGLE_JSLINT);
->>>>>>> 2c1616a6
 
         /*
          * Navigate menu
