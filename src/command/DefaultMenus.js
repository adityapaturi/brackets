/*
 * Copyright (c) 2013 Adobe Systems Incorporated. All rights reserved.
 *  
 * Permission is hereby granted, free of charge, to any person obtaining a
 * copy of this software and associated documentation files (the "Software"), 
 * to deal in the Software without restriction, including without limitation 
 * the rights to use, copy, modify, merge, publish, distribute, sublicense, 
 * and/or sell copies of the Software, and to permit persons to whom the 
 * Software is furnished to do so, subject to the following conditions:
 *  
 * The above copyright notice and this permission notice shall be included in
 * all copies or substantial portions of the Software.
 *  
 * THE SOFTWARE IS PROVIDED "AS IS", WITHOUT WARRANTY OF ANY KIND, EXPRESS OR
 * IMPLIED, INCLUDING BUT NOT LIMITED TO THE WARRANTIES OF MERCHANTABILITY, 
 * FITNESS FOR A PARTICULAR PURPOSE AND NONINFRINGEMENT. IN NO EVENT SHALL THE
 * AUTHORS OR COPYRIGHT HOLDERS BE LIABLE FOR ANY CLAIM, DAMAGES OR OTHER 
 * LIABILITY, WHETHER IN AN ACTION OF CONTRACT, TORT OR OTHERWISE, ARISING 
 * FROM, OUT OF OR IN CONNECTION WITH THE SOFTWARE OR THE USE OR OTHER 
 * DEALINGS IN THE SOFTWARE.
 * 
 */


/*jslint vars: true, plusplus: true, devel: true, nomen: true, indent: 4, maxerr: 50, regexp: true */
/*global define, $, brackets, window */

/**
 * Initializes the default brackets menu items.
 */
define(function (require, exports, module) {
    "use strict";
    
    var AppInit         = require("utils/AppInit"),
        Commands        = require("command/Commands"),
        EditorManager   = require("editor/EditorManager"),
        Menus           = require("command/Menus"),
        Strings         = require("strings");
    
    AppInit.htmlReady(function () {
        /*
         * File menu
         */
        var menu;
        menu = Menus.addMenu(Strings.FILE_MENU, Menus.AppMenuBar.FILE_MENU);
        menu.addMenuItem(Commands.FILE_NEW_UNTITLED);
        menu.addMenuItem(Commands.FILE_OPEN);
        menu.addMenuItem(Commands.FILE_OPEN_FOLDER);
        menu.addMenuItem(Commands.FILE_CLOSE);
        menu.addMenuItem(Commands.FILE_CLOSE_ALL);
        menu.addMenuDivider();
        menu.addMenuItem(Commands.FILE_SAVE);
        menu.addMenuItem(Commands.FILE_SAVE_ALL);
        menu.addMenuItem(Commands.FILE_SAVE_AS);
        menu.addMenuDivider();
        menu.addMenuItem(Commands.FILE_LIVE_FILE_PREVIEW);
        menu.addMenuItem(Commands.FILE_PROJECT_SETTINGS);
        menu.addMenuDivider();
        menu.addMenuItem(Commands.FILE_EXTENSION_MANAGER);
        
        // suppress redundant quit menu item on mac
        if (brackets.platform !== "mac" || !brackets.nativeMenus) {
            menu.addMenuDivider();
            menu.addMenuItem(Commands.FILE_QUIT);
        }
        
        /*
         * Edit  menu
         */
        menu = Menus.addMenu(Strings.EDIT_MENU, Menus.AppMenuBar.EDIT_MENU);
        menu.addMenuItem(Commands.EDIT_UNDO);
        menu.addMenuItem(Commands.EDIT_REDO);
<<<<<<< HEAD
        if (!brackets.inBrowser) {
            menu.addMenuDivider();
            menu.addMenuItem(Commands.EDIT_CUT);
            menu.addMenuItem(Commands.EDIT_COPY);
            menu.addMenuItem(Commands.EDIT_PASTE);
        }
        menu.addMenuDivider();
=======
        menu.addMenuDivider();
        if (brackets.nativeMenus) {
            // Native-only - can't programmatically trigger clipboard actions from JS menus
            menu.addMenuItem(Commands.EDIT_CUT);
            menu.addMenuItem(Commands.EDIT_COPY);
            menu.addMenuItem(Commands.EDIT_PASTE);
            menu.addMenuDivider();
        }
>>>>>>> 4bfed93b
        menu.addMenuItem(Commands.EDIT_SELECT_ALL);
        menu.addMenuItem(Commands.EDIT_SELECT_LINE);
        menu.addMenuItem(Commands.EDIT_SPLIT_SEL_INTO_LINES);
        menu.addMenuItem(Commands.EDIT_ADD_CUR_TO_PREV_LINE);
        menu.addMenuItem(Commands.EDIT_ADD_CUR_TO_NEXT_LINE);
        menu.addMenuDivider();
        menu.addMenuItem(Commands.EDIT_INDENT);
        menu.addMenuItem(Commands.EDIT_UNINDENT);
        menu.addMenuItem(Commands.EDIT_DUPLICATE);
        menu.addMenuItem(Commands.EDIT_DELETE_LINES);
        menu.addMenuItem(Commands.EDIT_LINE_UP);
        menu.addMenuItem(Commands.EDIT_LINE_DOWN);
        menu.addMenuDivider();
        menu.addMenuItem(Commands.EDIT_LINE_COMMENT);
        menu.addMenuItem(Commands.EDIT_BLOCK_COMMENT);
        menu.addMenuDivider();
        menu.addMenuItem(Commands.SHOW_CODE_HINTS);
        menu.addMenuDivider();
        menu.addMenuItem(Commands.TOGGLE_CLOSE_BRACKETS);
        
        /*
         * Find menu
         */
        menu = Menus.addMenu(Strings.FIND_MENU, Menus.AppMenuBar.FIND_MENU);
        menu.addMenuItem(Commands.CMD_FIND);
        menu.addMenuItem(Commands.CMD_FIND_NEXT);
        menu.addMenuItem(Commands.CMD_FIND_PREVIOUS);
        menu.addMenuItem(Commands.CMD_FIND_ALL_AND_SELECT);
        menu.addMenuItem(Commands.CMD_ADD_NEXT_MATCH);
        menu.addMenuItem(Commands.CMD_SKIP_CURRENT_MATCH);
        menu.addMenuDivider();
        menu.addMenuItem(Commands.CMD_FIND_IN_FILES);
        menu.addMenuItem(Commands.CMD_FIND_IN_SELECTED);
        menu.addMenuDivider();
        menu.addMenuItem(Commands.CMD_REPLACE);
        menu.addMenuItem(Commands.CMD_REPLACE_IN_FILES);
        menu.addMenuItem(Commands.CMD_REPLACE_IN_SELECTED);
        
        /*
         * View menu
         */
        menu = Menus.addMenu(Strings.VIEW_MENU, Menus.AppMenuBar.VIEW_MENU);
        menu.addMenuItem(Commands.CMD_THEMES_OPEN_SETTINGS);
        menu.addMenuDivider();
        menu.addMenuItem(Commands.CMD_SPLITVIEW_NONE);
        menu.addMenuItem(Commands.CMD_SPLITVIEW_VERTICAL);
        menu.addMenuItem(Commands.CMD_SPLITVIEW_HORIZONTAL);
        menu.addMenuDivider();
        menu.addMenuItem(Commands.VIEW_HIDE_SIDEBAR);
        menu.addMenuDivider();
        menu.addMenuItem(Commands.VIEW_INCREASE_FONT_SIZE);
        menu.addMenuItem(Commands.VIEW_DECREASE_FONT_SIZE);
        menu.addMenuItem(Commands.VIEW_RESTORE_FONT_SIZE);
        menu.addMenuDivider();
        menu.addMenuItem(Commands.TOGGLE_ACTIVE_LINE);
        menu.addMenuItem(Commands.TOGGLE_LINE_NUMBERS);
        menu.addMenuItem(Commands.TOGGLE_WORD_WRAP);
        menu.addMenuDivider();
        menu.addMenuItem(Commands.FILE_LIVE_HIGHLIGHT);
        menu.addMenuDivider();
        menu.addMenuItem(Commands.VIEW_TOGGLE_INSPECTION);
        
        /*
         * Navigate menu
         */
        menu = Menus.addMenu(Strings.NAVIGATE_MENU, Menus.AppMenuBar.NAVIGATE_MENU);
        menu.addMenuItem(Commands.NAVIGATE_QUICK_OPEN);
        menu.addMenuItem(Commands.NAVIGATE_GOTO_LINE);
        menu.addMenuItem(Commands.NAVIGATE_GOTO_DEFINITION);
        menu.addMenuItem(Commands.NAVIGATE_JUMPTO_DEFINITION);
        menu.addMenuItem(Commands.NAVIGATE_GOTO_FIRST_PROBLEM);
        menu.addMenuDivider();
        menu.addMenuItem(Commands.NAVIGATE_NEXT_DOC);
        menu.addMenuItem(Commands.NAVIGATE_PREV_DOC);
        menu.addMenuDivider();
        menu.addMenuItem(Commands.NAVIGATE_SHOW_IN_FILE_TREE);
        menu.addMenuDivider();
        menu.addMenuItem(Commands.TOGGLE_QUICK_EDIT);
        menu.addMenuItem(Commands.QUICK_EDIT_PREV_MATCH);
        menu.addMenuItem(Commands.QUICK_EDIT_NEXT_MATCH);
        menu.addMenuItem(Commands.CSS_QUICK_EDIT_NEW_RULE);
        menu.addMenuDivider();
        menu.addMenuItem(Commands.TOGGLE_QUICK_DOCS);
        
        /*
         * Help menu
         */
        menu = Menus.addMenu(Strings.HELP_MENU, Menus.AppMenuBar.HELP_MENU);
        if (!brackets.inBrowser) {  // updates in browser version don't need user intervention
            menu.addMenuItem(Commands.HELP_CHECK_FOR_UPDATE);
            menu.addMenuDivider();
        }
        if (brackets.config.how_to_use_url) {
            menu.addMenuItem(Commands.HELP_HOW_TO_USE_BRACKETS);
        }
        if (brackets.config.support_url) {
            menu.addMenuItem(Commands.HELP_SUPPORT);
        }
        if (brackets.config.suggest_feature_url) {
            menu.addMenuItem(Commands.HELP_SUGGEST);
        }
        if (brackets.config.release_notes_url) {
            menu.addMenuItem(Commands.HELP_RELEASE_NOTES);
        }
        if (brackets.config.get_involved_url) {
            menu.addMenuItem(Commands.HELP_GET_INVOLVED);
        }

        menu.addMenuDivider();
        menu.addMenuItem(Commands.HELP_SHOW_EXT_FOLDER);


        var hasAboutItem = (brackets.platform !== "mac" || !brackets.nativeMenus);
        
        // Add final divider only if we have a homepage URL or twitter URL or about item
        if (hasAboutItem || brackets.config.homepage_url || brackets.config.twitter_url) {
            menu.addMenuDivider();
        }
        
        if (brackets.config.homepage_url) {
            menu.addMenuItem(Commands.HELP_HOMEPAGE);
        }
        
        if (brackets.config.twitter_url) {
            menu.addMenuItem(Commands.HELP_TWITTER);
        }
        // supress redundant about menu item in mac shell
        if (hasAboutItem) {
            menu.addMenuItem(Commands.HELP_ABOUT);
        }
        
        
        /*
         * Context Menus
         */
        
        // WorkingSet context menu - Unlike most context menus, we can't attach
        // listeners here because the DOM nodes for each pane's working set are
        // created dynamically. Each WorkingSetView attaches its own listeners.
        var workingset_cmenu = Menus.registerContextMenu(Menus.ContextMenuIds.WORKING_SET_CONTEXT_MENU);
        workingset_cmenu.addMenuItem(Commands.FILE_SAVE);
        workingset_cmenu.addMenuItem(Commands.FILE_SAVE_AS);
        workingset_cmenu.addMenuItem(Commands.FILE_RENAME);
        workingset_cmenu.addMenuItem(Commands.NAVIGATE_SHOW_IN_FILE_TREE);
        workingset_cmenu.addMenuItem(Commands.NAVIGATE_SHOW_IN_OS);
        workingset_cmenu.addMenuDivider();
        workingset_cmenu.addMenuItem(Commands.CMD_FIND_IN_SUBTREE);
        workingset_cmenu.addMenuItem(Commands.CMD_REPLACE_IN_SUBTREE);
        workingset_cmenu.addMenuDivider();
        workingset_cmenu.addMenuItem(Commands.FILE_CLOSE);
        
        var workingset_configuration_menu = Menus.registerContextMenu(Menus.ContextMenuIds.WORKING_SET_CONFIG_MENU);
        workingset_configuration_menu.addMenuItem(Commands.CMD_WORKINGSET_SORT_BY_ADDED);
        workingset_configuration_menu.addMenuItem(Commands.CMD_WORKINGSET_SORT_BY_NAME);
        workingset_configuration_menu.addMenuItem(Commands.CMD_WORKINGSET_SORT_BY_TYPE);
        workingset_configuration_menu.addMenuDivider();
        workingset_configuration_menu.addMenuItem(Commands.CMD_WORKING_SORT_TOGGLE_AUTO);
        
        var splitview_menu = Menus.registerContextMenu(Menus.ContextMenuIds.SPLITVIEW_MENU);
        splitview_menu.addMenuItem(Commands.CMD_SPLITVIEW_NONE);
        splitview_menu.addMenuItem(Commands.CMD_SPLITVIEW_VERTICAL);
        splitview_menu.addMenuItem(Commands.CMD_SPLITVIEW_HORIZONTAL);
        
        var project_cmenu = Menus.registerContextMenu(Menus.ContextMenuIds.PROJECT_MENU);
        project_cmenu.addMenuItem(Commands.FILE_NEW);
        project_cmenu.addMenuItem(Commands.FILE_NEW_FOLDER);
        project_cmenu.addMenuItem(Commands.FILE_RENAME);
        project_cmenu.addMenuItem(Commands.FILE_DELETE);
        project_cmenu.addMenuItem(Commands.NAVIGATE_SHOW_IN_OS);
        project_cmenu.addMenuDivider();
        project_cmenu.addMenuItem(Commands.CMD_FIND_IN_SUBTREE);
        project_cmenu.addMenuItem(Commands.CMD_REPLACE_IN_SUBTREE);
        project_cmenu.addMenuDivider();
        project_cmenu.addMenuItem(Commands.FILE_REFRESH);
        
        var editor_cmenu = Menus.registerContextMenu(Menus.ContextMenuIds.EDITOR_MENU);
        // editor_cmenu.addMenuItem(Commands.NAVIGATE_JUMPTO_DEFINITION);
        editor_cmenu.addMenuItem(Commands.TOGGLE_QUICK_EDIT);
        editor_cmenu.addMenuItem(Commands.TOGGLE_QUICK_DOCS);
        editor_cmenu.addMenuItem(Commands.EDIT_SELECT_ALL);

        var inline_editor_cmenu = Menus.registerContextMenu(Menus.ContextMenuIds.INLINE_EDITOR_MENU);
        inline_editor_cmenu.addMenuItem(Commands.TOGGLE_QUICK_EDIT);
        inline_editor_cmenu.addMenuItem(Commands.EDIT_SELECT_ALL);
        inline_editor_cmenu.addMenuDivider();
        inline_editor_cmenu.addMenuItem(Commands.QUICK_EDIT_PREV_MATCH);
        inline_editor_cmenu.addMenuItem(Commands.QUICK_EDIT_NEXT_MATCH);
        
        /**
         * Context menu for code editors (both full-size and inline)
         * Auto selects the word the user clicks if the click does not occur over
         * an existing selection
         */
        $("#editor-holder").on("contextmenu", function (e) {
            if ($(e.target).parents(".CodeMirror-gutter").length !== 0) {
                return;
            }
            
            // Note: on mousedown before this event, CodeMirror automatically checks mouse pos, and
            // if not clicking on a selection moves the cursor to click location. When triggered
            // from keyboard, no pre-processing occurs and the cursor/selection is left as is.
            
            var editor = EditorManager.getFocusedEditor(),
                inlineWidget = EditorManager.getFocusedInlineWidget();
            
            if (editor) {
                // If there's just an insertion point select the word token at the cursor pos so
                // it's more clear what the context menu applies to.
                if (!editor.hasSelection()) {
                    editor.selectWordAt(editor.getCursorPos());
                    
                    // Prevent menu from overlapping text by moving it down a little
                    // Temporarily backout this change for now to help mitigate issue #1111,
                    // which only happens if mouse is not over context menu. Better fix
                    // requires change to bootstrap, which is too risky for now.
                    //e.pageY += 6;
                }
                
                // Inline text editors have a different context menu (safe to assume it's not some other
                // type of inline widget since we already know an Editor has focus)
                if (inlineWidget) {
                    inline_editor_cmenu.open(e);
                } else {
                    editor_cmenu.open(e);
                }
            }
        });

        /**
         * Context menu for folder tree 
         */
        $("#project-files-container").on("contextmenu", function (e) {
            project_cmenu.open(e);
        });

        // Dropdown menu for workspace sorting
        Menus.ContextMenu.assignContextMenuToSelector(".working-set-option-btn", workingset_configuration_menu);

        // Dropdown menu for view splitting
        Menus.ContextMenu.assignContextMenuToSelector(".working-set-splitview-btn", splitview_menu);

        // Prevent the browser context menu since Brackets creates a custom context menu
        $(window).contextmenu(function (e) {
            e.preventDefault();
        });
        
        /*
         * General menu event processing
         */
        // Prevent clicks on top level menus and menu items from taking focus
        $(window.document).on("mousedown", ".dropdown", function (e) {
            e.preventDefault();
        });

        // Switch menus when the mouse enters an adjacent menu
        // Only open the menu if another one has already been opened
        // by clicking
        $(window.document).on("mouseenter", "#titlebar .dropdown", function (e) {
            var open = $(this).siblings(".open");
            if (open.length > 0) {
                open.removeClass("open");
                $(this).addClass("open");
            }
        });
    });
});<|MERGE_RESOLUTION|>--- conflicted
+++ resolved
@@ -70,15 +70,6 @@
         menu = Menus.addMenu(Strings.EDIT_MENU, Menus.AppMenuBar.EDIT_MENU);
         menu.addMenuItem(Commands.EDIT_UNDO);
         menu.addMenuItem(Commands.EDIT_REDO);
-<<<<<<< HEAD
-        if (!brackets.inBrowser) {
-            menu.addMenuDivider();
-            menu.addMenuItem(Commands.EDIT_CUT);
-            menu.addMenuItem(Commands.EDIT_COPY);
-            menu.addMenuItem(Commands.EDIT_PASTE);
-        }
-        menu.addMenuDivider();
-=======
         menu.addMenuDivider();
         if (brackets.nativeMenus) {
             // Native-only - can't programmatically trigger clipboard actions from JS menus
@@ -87,7 +78,6 @@
             menu.addMenuItem(Commands.EDIT_PASTE);
             menu.addMenuDivider();
         }
->>>>>>> 4bfed93b
         menu.addMenuItem(Commands.EDIT_SELECT_ALL);
         menu.addMenuItem(Commands.EDIT_SELECT_LINE);
         menu.addMenuItem(Commands.EDIT_SPLIT_SEL_INTO_LINES);
