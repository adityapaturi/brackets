<tr>
    <td class="ext-info">
        <span class="ext-name">{{#metadata.title}}{{metadata.title}}{{/metadata.title}}{{^metadata.title}}{{metadata.name}}{{/metadata.title}}</span>
        {{#authorInfo}}
            <span class="muted ext-author">{{{authorInfo}}}</span>
        {{/authorInfo}}
        <span class="muted ext-version">{{metadata.version}}</span>
        {{#hasVersionInfo}}
            <span class="muted ext-date"> &mdash; {{lastVersionDate}}</span>
        {{/hasVersionInfo}}
    </td>
    <td class="ext-desc">
        {{#showInstallButton}}
            <!-- Warnings when trying to install extension where latest/all versions not compatible -->
            {{^isCompatible}}
                <div class="alert warning">
                    {{#requiresNewer}}{{Strings.EXTENSION_INCOMPATIBLE_NEWER}}{{/requiresNewer}}
                    {{^requiresNewer}}{{Strings.EXTENSION_INCOMPATIBLE_OLDER}}{{/requiresNewer}}
                </div>
            {{/isCompatible}}
            {{#isCompatible}}
                {{^isCompatibleLatest}}
                    <div class="alert warning">
                        {{installWarning}}
                    </div>
                {{/isCompatibleLatest}}
            {{/isCompatible}}
        {{/showInstallButton}}
        <span class="ext-full-description">
            {{#hasShortDescription}}
                {{metadata.shortdescription}}
            {{/hasShortDescription}}
            {{^hasShortDescription}}
                {{#metadata.description}}
                    {{metadata.description}}
                {{/metadata.description}}
                {{^metadata.description}}
                    <p class="muted"><em>{{Strings.EXTENSION_NO_DESCRIPTION}}</em></p>
                {{/metadata.description}}
            {{/hasShortDescription}}
        </span>
        {{#hasShortDescription}}
        <a data-extension-id="{{metadata.name}}" data-toggle-desc="expand-desc" title="{{Strings.VIEW_COMPLETE_DESCRIPTION}}" href="#">...</a>
        {{/hasShortDescription}}
        {{#metadata.homepage}}
            <p><a title="{{metadata.homepage}}" href="{{metadata.homepage}}">{{Strings.EXTENSION_MORE_INFO}}</a></p>
        {{/metadata.homepage}}
<<<<<<< HEAD
=======
        {{#metadata.keywords.length}}
            <br/>
            <span class="ext-keywords">{{Strings.EXTENSION_KEYWORDS}}:
            {{#metadata.keywords}}
                {{.}}
            {{/metadata.keywords}}
            </span>
        {{/metadata.keywords.length}}
        {{#translated}}
            <br/>
            <span class="ext-translated" title="{{translatedLangs}}">{{extensionTranslated}}</span>
        {{/translated}}
>>>>>>> 0cf058ea
    </td>
    <td class="ext-action">
        {{#showInstallButton}}
            <button class="btn btn-mini install" data-extension-id="{{metadata.name}}" {{^allowInstall}}disabled{{/allowInstall}}>
                {{^isInstalled}}{{Strings.INSTALL}}{{/isInstalled}}
                {{#isInstalled}}{{Strings.EXTENSION_INSTALLED}}{{/isInstalled}}
            </button>
        {{/showInstallButton}}
        {{#isInstalled}}
            {{#showUpdateButton}}
                <button class="btn btn-mini update" data-extension-id="{{metadata.name}}" {{^allowUpdate}}disabled title="{{updateNotAllowedReason}}"{{/allowUpdate}}>
                    {{Strings.UPDATE}}
                </button>
            {{/showUpdateButton}}
            {{#removalAllowed}}
                <button class="btn btn-mini remove" data-extension-id="{{metadata.name}}" {{^allowRemove}}disabled title="{{Strings.CANT_REMOVE_DEV}}"{{/allowRemove}}>
                    {{Strings.REMOVE}}
                </button>
            {{/removalAllowed}}
            {{#failedToStart}}
                {{^isMarkedForRemoval}}
                    {{Strings.EXTENSION_ERROR}} {{#allowRemove}}(<a class="remove" data-extension-id="{{metadata.name}}">{{Strings.REMOVE}}</a>){{/allowRemove}}
                {{/isMarkedForRemoval}}
            {{/failedToStart}}
            {{#isMarkedForRemoval}}
                {{Strings.MARKED_FOR_REMOVAL}} (<a class="undo-remove" data-extension-id="{{metadata.name}}" href="#">{{Strings.UNDO_REMOVE}}</a>)
            {{/isMarkedForRemoval}}
            {{#isMarkedForUpdate}}
                {{Strings.MARKED_FOR_UPDATE}} (<a class="undo-update" data-extension-id="{{metadata.name}}" href="#">{{Strings.UNDO_UPDATE}}</a>)
            {{/isMarkedForUpdate}}
        {{/isInstalled}}
    </td>
</tr><|MERGE_RESOLUTION|>--- conflicted
+++ resolved
@@ -45,21 +45,10 @@
         {{#metadata.homepage}}
             <p><a title="{{metadata.homepage}}" href="{{metadata.homepage}}">{{Strings.EXTENSION_MORE_INFO}}</a></p>
         {{/metadata.homepage}}
-<<<<<<< HEAD
-=======
-        {{#metadata.keywords.length}}
-            <br/>
-            <span class="ext-keywords">{{Strings.EXTENSION_KEYWORDS}}:
-            {{#metadata.keywords}}
-                {{.}}
-            {{/metadata.keywords}}
-            </span>
-        {{/metadata.keywords.length}}
         {{#translated}}
             <br/>
             <span class="ext-translated" title="{{translatedLangs}}">{{extensionTranslated}}</span>
         {{/translated}}
->>>>>>> 0cf058ea
     </td>
     <td class="ext-action">
         {{#showInstallButton}}
