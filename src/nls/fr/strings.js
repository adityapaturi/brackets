/*
 * Copyright (c) 2012 Adobe Systems Incorporated. All rights reserved.
 * 
 * Permission is hereby granted, free of charge, to any person obtaining a
 * copy of this software and associated documentation files (the "Software"), 
 * to deal in the Software without restriction, including without limitation 
 * the rights to use, copy, modify, merge, publish, distribute, sublicense, 
 * and/or sell copies of the Software, and to permit persons to whom the 
 * Software is furnished to do so, subject to the following conditions:
 *  
 * The above copyright notice and this permission notice shall be included in
 * all copies or substantial portions of the Software.
 *  
 * THE SOFTWARE IS PROVIDED "AS IS", WITHOUT WARRANTY OF ANY KIND, EXPRESS OR
 * IMPLIED, INCLUDING BUT NOT LIMITED TO THE WARRANTIES OF MERCHANTABILITY, 
 * FITNESS FOR A PARTICULAR PURPOSE AND NONINFRINGEMENT. IN NO EVENT SHALL THE
 * AUTHORS OR COPYRIGHT HOLDERS BE LIABLE FOR ANY CLAIM, DAMAGES OR OTHER 
 * LIABILITY, WHETHER IN AN ACTION OF CONTRACT, TORT OR OTHERWISE, ARISING 
 * FROM, OUT OF OR IN CONNECTION WITH THE SOFTWARE OR THE USE OR OTHER 
 * DEALINGS IN THE SOFTWARE.
 * 
 */

/*jslint vars: true, plusplus: true, devel: true, nomen: true, indent: 4, maxerr: 50 */
/*global define */

define({
    /**
     * Errors
     */

    // General file io error strings
	"GENERIC_ERROR": "(Erreur {0})",
	"NOT_FOUND_ERR": "Fichier introuvable.",
	"NOT_READABLE_ERR": "Impossible de lire le fichier.",
	"NO_MODIFICATION_ALLOWED_ERR": "Le répertoire cible ne peut pas être modifié.",
	"NO_MODIFICATION_ALLOWED_ERR_FILE": "Vous n’êtes pas autorisé à effectuer des modifications.",
	"FILE_EXISTS_ERR": "Ce fichier existe déjà.",

    // Project error strings
	"ERROR_LOADING_PROJECT": "Erreur lors du chargement du projet",
	"OPEN_DIALOG_ERROR": "Une erreur s’est produite lors de l’affichage de la boîte de dialogue Ouvrir. (Erreur {0})",
	"REQUEST_NATIVE_FILE_SYSTEM_ERROR": "Une erreur s’est produite lors de la tentative de chargement du répertoire <span class='dialog-filename'>{0}</span>. (Erreur {1})",
	"READ_DIRECTORY_ENTRIES_ERROR": "Une erreur s’est produite lors de la lecture du contenu du répertoire <span class='dialog-filename'>{0}</span>. (Erreur {1})",

    // File open/save error string
	"ERROR_OPENING_FILE_TITLE": "Erreur lors de l’ouverture du fichier",
	"ERROR_OPENING_FILE": "Une erreur s’est produite lors de la tentative d’ouverture du fichier <span class='dialog-filename'>{0}</span>. {1}",
	"ERROR_RELOADING_FILE_TITLE": "Erreur lors du rechargement des modifications à partir du disque",
	"ERROR_RELOADING_FILE": "Une erreur s’est produite lors de la tentative de rechargement du fichier <span class='dialog-filename'>{0}</span>. {1}",
	"ERROR_SAVING_FILE_TITLE": "Erreur lors de l’enregistrement du fichier",
	"ERROR_SAVING_FILE": "Une erreur s’est produite lors de la tentative d’enregistrement du fichier <span class='dialog-filename'>{0}</span>. {1}",
	"ERROR_RENAMING_FILE_TITLE": "Erreur lors du changement de nom du fichier",
	"ERROR_RENAMING_FILE": "Une erreur s’est produite lorsque vous avez tenté de renommer le fichier <span class='dialog-filename'>{0}</span>. {1}",
	"INVALID_FILENAME_TITLE": "Nom de fichier non valide",
	"INVALID_FILENAME_MESSAGE": "Les noms de fichier ne peuvent pas contenir les caractères suivants : /?*:;{}<>\\|",
	"FILE_ALREADY_EXISTS": "Le fichier <span class='dialog-filename'>{0}</span> existe déjà.",
	"ERROR_CREATING_FILE_TITLE": "Erreur lors de la création du fichier",
	"ERROR_CREATING_FILE": "Une erreur s’est produite lors de la tentative de création du fichier <span class='dialog-filename'>{0}</span>. {1}",

    // Application error strings
	"ERROR_IN_BROWSER_TITLE": "Malheureusement, {APP_NAME} n’est pas encore compatible avec les navigateurs.",
	"ERROR_IN_BROWSER": "{APP_NAME} est défini en HTML, mais il s’exécute actuellement en tant qu’application de bureau, vous pouvez donc l’utiliser afin de modifier des fichiers locaux. Utilisez l’interpréteur de commandes d’application situé dans le référentiel <b>github.com/adobe/brackets-shell</b> afin d’exécuter {APP_NAME}.",

    // FileIndexManager error string
	"ERROR_MAX_FILES_TITLE": "Erreur lors de l’indexation des fichiers",
	"ERROR_MAX_FILES": "Vous avez atteint le nombre maximum de fichiers indexés. Il est possible que les actions impliquant une recherche des fichiers dans l’index ne fonctionnent pas correctement.",

    // Live Development error strings
	"ERROR_LAUNCHING_BROWSER_TITLE": "Erreur lors du lancement du navigateur",
	"ERROR_CANT_FIND_CHROME": "Le navigateur Google Chrome est introuvable. Assurez-vous qu’il est installé.",
	"ERROR_LAUNCHING_BROWSER": "Une erreur s’est produite lors du lancement du navigateur. (Erreur {0})",
    
	"LIVE_DEVELOPMENT_ERROR_TITLE": "Erreur du module Aperçu en direct",
	"LIVE_DEVELOPMENT_RELAUNCH_TITLE": "Connexion au navigateur",
	"LIVE_DEVELOPMENT_ERROR_MESSAGE": "Pour que le module Aperçu en direct puisse se connecter, vous devez relancer Chrome en activant la fonction de débogage à distance.<br /><br />Voulez-vous relancer Chrome et activer le débogage à distance ?",
	"LIVE_DEV_LOADING_ERROR_MESSAGE": "Impossible de charger la page Live Development",
	"LIVE_DEV_NEED_HTML_MESSAGE": "Ouvrez un fichier HTML pour lancer l’aperçu en direct.",
	"LIVE_DEV_NEED_BASEURL_MESSAGE": "Pour lancer l’Aperçu en direct avec un fichier de serveur, vous devez indiquer une URL de base pour ce projet.",
	"LIVE_DEV_SERVER_NOT_READY_MESSAGE": "Une erreur s’est produite au démarrage du serveur HTTP pour les fichiers de développement en direct. Veuillez réessayer.",
	"LIVE_DEVELOPMENT_INFO_TITLE": "Bienvenue dans le module Aperçu en direct !",
	"LIVE_DEVELOPMENT_INFO_MESSAGE": "Le module Aperçu en direct connecte {APP_NAME} à votre navigateur. Il ouvre un aperçu de votre fichier HTML dans le navigateur, puis le met à jour instantanément dès que vous modifiez le code.<br /><br />Dans cette première version du logiciel {APP_NAME}, le module Aperçu en direct ne fonctionne qu’avec <strong>Google Chrome</strong> et affiche les mises à jour en direct, dès que vous modifiez des <strong>fichiers CSS</strong>. Les modifications apportées aux fichiers HTML et JavaScript sont automatiquement rechargées lorsque vous enregistrez.<br /><br />(Ce message ne s’affichera qu’une seule fois.)",
	"LIVE_DEVELOPMENT_TROUBLESHOOTING": "Pour en savoir plus, reportez-vous à la rubrique <a class=\"clickable-link\" data-href=\"{0}\">Dépannage des erreurs de connexion Live Development</a>.",
    
	"LIVE_DEV_STATUS_TIP_NOT_CONNECTED": "Aperçu en direct",
	"LIVE_DEV_STATUS_TIP_PROGRESS1": "Aperçu en direct : Connexion\u2026",
	"LIVE_DEV_STATUS_TIP_PROGRESS2": "Aperçu en direct : Initialisation\u2026",
	"LIVE_DEV_STATUS_TIP_CONNECTED": "Déconnecter le module Aperçu en direct",
	"LIVE_DEV_STATUS_TIP_OUT_OF_SYNC": "Aperçu en direct : cliquez ici pour déconnecter (enregistrez le fichier pour lancer la mise à jour).",
    
	"SAVE_CLOSE_TITLE": "Enregistrer les modifications",
	"SAVE_CLOSE_MESSAGE": "Souhaitez-vous enregistrer les modifications apportées au document <span class='dialog-filename'>{0}</span> ?",
	"SAVE_CLOSE_MULTI_MESSAGE": "Souhaitez-vous enregistrer les modifications apportées aux fichiers suivants ?",
	"EXT_MODIFIED_TITLE": "Modifications externes",
	"EXT_MODIFIED_MESSAGE": "Le fichier <span class='dialog-filename'>{0}</span> a été modifié sur le disque mais présente également des modifications non enregistrées dans {APP_NAME}.<br /><br />Quelle version souhaitez-vous conserver ?",
	"EXT_DELETED_MESSAGE": "Le fichier <span class='dialog-filename'>{0}</span> a été supprimé sur le disque mais présente des modifications non enregistrées dans {APP_NAME}.<br /><br />Souhaitez-vous conserver vos modifications ?",
    
    // Find, Replace, Find in Files
	"SEARCH_REGEXP_INFO": "Utiliser la syntaxe /re/ pour la recherche regexp",
	"FIND_RESULT_COUNT": "{0} résultats",
	"WITH": "Avec",
	"BUTTON_YES": "Oui",
	"BUTTON_NO": "Non",
	"BUTTON_STOP": "Arrêter",

	"OPEN_FILE": "Ouvrir le fichier",
	"CHOOSE_FOLDER": "Choisir un dossier",

	"RELEASE_NOTES": "Notes de mise à jour",
	"NO_UPDATE_TITLE": "Votre logiciel est à jour.",
	"NO_UPDATE_MESSAGE": "Vous utilisez la dernière version de {APP_NAME}.",
    
	"FIND_IN_FILES_TITLE": "\"{4}\" {5} - {0} {1} dans {2} {3}",
	"FIND_IN_FILES_SCOPED": "dans <span class='dialog-filename'>{0}</span>",
	"FIND_IN_FILES_NO_SCOPE": "dans le projet",
	"FIND_IN_FILES_FILE": "fichier",
	"FIND_IN_FILES_FILES": "fichiers",
	"FIND_IN_FILES_MATCH": "résultat",
	"FIND_IN_FILES_MATCHES": "résultats",
	"FIND_IN_FILES_MORE_THAN": "Plus de ",
	"FIND_IN_FILES_MAX": " (affichage des {0} premiers résultats)",
	"FIND_IN_FILES_FILE_PATH": "Fichier : <span class='dialog-filename'>{0}</span>",
	"FIND_IN_FILES_LINE": "Ligne :&nbsp;{0}",

	"ERROR_FETCHING_UPDATE_INFO_TITLE": "Erreur de récupération des informations de mise à jour",
	"ERROR_FETCHING_UPDATE_INFO_MSG": "Un problème est survenu lors de la récupération des dernières informations de mise à jour sur le serveur. Vérifiez que vous êtes connecté à Internet et réessayez.",
    
    // Switch language
	"LANGUAGE_TITLE": "Changer de langue",
	"LANGUAGE_MESSAGE": "Langue :",
	"LANGUAGE_SUBMIT": "Recharger {APP_NAME}",
	"LANGUAGE_CANCEL": "Annuler",
	"LANGUAGE_SYSTEM_DEFAULT": "Langue par défaut du système",

    /**
     * ProjectManager
     */
	"PROJECT_LOADING": "Chargement\u2026",
	"UNTITLED": "Sans titre",
	"WORKING_FILES": "Fichiers de travail",

    /**
     * Keyboard modifier names
     */

	"KEYBOARD_CTRL": "Ctrl",
	"KEYBOARD_SHIFT": "Maj",
	"KEYBOARD_SPACE": "Espace",
    
    /**
     * StatusBar strings
     */
	"STATUSBAR_CURSOR_POSITION": "Ligne {0}, colonne {1}",
	"STATUSBAR_INDENT_TOOLTIP_SPACES": "Cliquez ici pour remplacer la mise en retrait par des espaces.",
	"STATUSBAR_INDENT_TOOLTIP_TABS": "Cliquez ici pour remplacer la mise en retrait par des tabulations.",
	"STATUSBAR_INDENT_SIZE_TOOLTIP_SPACES": "Cliquez ici pour changer le nombre d’espaces utilisés lors de la mise en retrait.",
	"STATUSBAR_INDENT_SIZE_TOOLTIP_TABS": "Cliquez ici pour modifier la largeur du caractère de tabulation.",
	"STATUSBAR_SPACES": "Espaces",
	"STATUSBAR_TAB_SIZE": "Taille de tabulation",
	"STATUSBAR_LINE_COUNT": "{0} lignes",

    /**
     * Command Name Constants
     */

    // File menu commands
	"FILE_MENU": "Fichier",
	"CMD_FILE_NEW": "Nouveau fichier",
	"CMD_FILE_NEW_FOLDER": "Nouveau dossier",
	"CMD_FILE_OPEN": "Ouvrir\u2026",
	"CMD_ADD_TO_WORKING_SET": "Ajouter à l’ensemble de travail",
	"CMD_OPEN_FOLDER": "Ouvrir un dossier\u2026",
	"CMD_FILE_CLOSE": "Fermer",
	"CMD_FILE_CLOSE_ALL": "Tout fermer",
	"CMD_FILE_SAVE": "Enregistrer",
	"CMD_FILE_SAVE_ALL": "Enregistrer tout",
	"CMD_LIVE_FILE_PREVIEW": "Aperçu en direct",
	"CMD_LIVE_HIGHLIGHT": "Surlignage en direct",
	"CMD_PROJECT_SETTINGS": "Paramètres du projet\u2026",
	"CMD_FILE_RENAME": "Renommer",
	"CMD_INSTALL_EXTENSION": "Installer une extension\u2026",
	"CMD_EXTENSION_MANAGER": "Extension Manager\u2026",
	"CMD_QUIT": "Quitter",
    // Used in native File menu on Windows
	"CMD_EXIT": "Quitter",

    // Edit menu commands
	"EDIT_MENU": "Modifier",
	"CMD_UNDO": "Annuler",
	"CMD_REDO": "Répéter",
	"CMD_CUT": "Couper",
	"CMD_COPY": "Copier",
	"CMD_PASTE": "Coller",
	"CMD_SELECT_ALL": "Sélectionner tout",
	"CMD_SELECT_LINE": "Sélectionner la ligne",
	"CMD_FIND": "Rechercher",
	"CMD_FIND_IN_FILES": "Rechercher dans les fichiers",
	"CMD_FIND_IN_SUBTREE": "Rechercher dans\u2026",
	"CMD_FIND_NEXT": "Rechercher suivant",
	"CMD_FIND_PREVIOUS": "Rechercher précédent",
	"CMD_REPLACE": "Remplacer",
	"CMD_INDENT": "Retrait",
	"CMD_UNINDENT": "Annuler le retrait",
	"CMD_DUPLICATE": "Dupliquer",
	"CMD_DELETE_LINES": "Supprimer la ligne",
	"CMD_COMMENT": "Activer/Désactiver le commentaire de ligne",
	"CMD_BLOCK_COMMENT": "Commenter les blocs/Annuler les commentaires",
	"CMD_LINE_UP": "Déplacer la ligne vers le haut",
	"CMD_LINE_DOWN": "Déplacer la ligne vers le bas",
	"CMD_OPEN_LINE_ABOVE": "Ouvrir une ligne au-dessus",
	"CMD_OPEN_LINE_BELOW": "Ouvrir une ligne en dessous",
	"CMD_TOGGLE_CLOSE_BRACKETS": "Fermeture automatique des accolades",
    
    // View menu commands
	"VIEW_MENU": "Affichage",
	"CMD_HIDE_SIDEBAR": "Masquer la barre latérale",
	"CMD_SHOW_SIDEBAR": "Afficher la barre latérale",
	"CMD_INCREASE_FONT_SIZE": "Augmenter la taille de la police",
	"CMD_DECREASE_FONT_SIZE": "Diminuer la taille de la police",
	"CMD_RESTORE_FONT_SIZE": "Restaurer la taille de la police",
	"CMD_SCROLL_LINE_UP": "Faire défiler d’une ligne vers le haut",
	"CMD_SCROLL_LINE_DOWN": "Faire défiler d’une ligne vers le bas",
	"CMD_TOGGLE_LINE_NUMBERS": "Numéros de ligne",
	"CMD_TOGGLE_ACTIVE_LINE": "Surligner la ligne active",
	"CMD_TOGGLE_WORD_WRAP": "Renvoi à la ligne",
	"CMD_SORT_WORKINGSET_BY_ADDED": "Trier par date d’ajout",
	"CMD_SORT_WORKINGSET_BY_NAME": "Trier par nom",
	"CMD_SORT_WORKINGSET_BY_TYPE": "Trier par type",
	"CMD_SORT_WORKINGSET_AUTO": "Tri automatique",

    // Navigate menu Commands
	"NAVIGATE_MENU": "Naviguer",
	"CMD_QUICK_OPEN": "Ouverture rapide",
	"CMD_GOTO_LINE": "Atteindre la ligne",
	"CMD_GOTO_DEFINITION": "Accès rapide à la définition",
	"CMD_JUMPTO_DEFINITION": "Accéder à la définition",
	"CMD_JSLINT_FIRST_ERROR": "Aller à la première erreur JSLint",
	"CMD_TOGGLE_QUICK_EDIT": "Edition rapide",
	"CMD_TOGGLE_QUICK_DOCS": "Documentation rapide",
	"CMD_QUICK_EDIT_PREV_MATCH": "Correspondance précédente",
	"CMD_QUICK_EDIT_NEXT_MATCH": "Correspondance suivante",
	"CMD_NEXT_DOC": "Document suivant",
	"CMD_PREV_DOC": "Document précédent",
	"CMD_SHOW_IN_TREE": "Afficher dans l’arborescence de fichiers",
    
    // Debug menu commands
	"DEBUG_MENU": "Déboguer",
	"CMD_REFRESH_WINDOW": "Recharger {APP_NAME}",
	"CMD_SHOW_DEV_TOOLS": "Afficher les outils de développement",
	"CMD_RUN_UNIT_TESTS": "Exécuter des tests",
	"CMD_JSLINT": "Activer JSLint",
	"CMD_SHOW_PERF_DATA": "Afficher les données de performances",
	"CMD_NEW_BRACKETS_WINDOW": "Nouvelle fenêtre {APP_NAME}",
	"CMD_SHOW_EXTENSIONS_FOLDER": "Afficher le dossier d’extensions",
	"CMD_SWITCH_LANGUAGE": "Changer de langue",
	"CMD_ENABLE_NODE_DEBUGGER": "Activer le débogage de nœud",
	"CMD_LOG_NODE_STATE": "Noter l’état du nœud dans la console",
	"CMD_RESTART_NODE": "Redémarrer le nœud",

    // Help menu commands
	"HELP_MENU": "Aide",
	"CMD_CHECK_FOR_UPDATE": "Rechercher les mises à jour",
	"CMD_HOW_TO_USE_BRACKETS": "Comment utiliser {APP_NAME}",
	"CMD_FORUM": "Forum {APP_NAME}",
	"CMD_RELEASE_NOTES": "Notes de mise à jour",
	"CMD_REPORT_AN_ISSUE": "Signaler un problème",
	"CMD_TWITTER": "{TWITTER_NAME} sur Twitter",
	"CMD_ABOUT": "A propos de {APP_TITLE}",


    // Special commands invoked by the native shell
	"CMD_CLOSE_WINDOW": "Fermer la fenêtre",
	"CMD_ABORT_QUIT": "Annuler la fermeture",

    // Strings for main-view.html
	"EXPERIMENTAL_BUILD": "version expérimentale",
	"DEVELOPMENT_BUILD": "version de développement",
	"SEARCH_RESULTS": "Résultats de la recherche",
	"OK": "OK",
	"DONT_SAVE": "Ne pas enregistrer",
	"SAVE": "Enregistrer",
	"CANCEL": "Annuler",
	"RELOAD_FROM_DISK": "Recharger à partir du disque",
	"KEEP_CHANGES_IN_EDITOR": "Conserver les modifications dans l’éditeur",
	"CLOSE_DONT_SAVE": "Fermer (sans enregistrer)",
	"RELAUNCH_CHROME": "Relancer Chrome",
	"INSTALL": "Installer",
	"ABOUT": "A propos",
	"APP_NAME": "Brackets",
	"CLOSE": "Fermer",
	"ABOUT_TEXT_LINE1": "Sprint {VERSION_MINOR} {BUILD_TYPE} {VERSION}",
	"ABOUT_TEXT_LINE3": "Les mentions légales et conditions générales relatives aux logiciels tiers sont disponibles à l’adresse <a class=\"clickable-link\" data-href=\"{ADOBE_THIRD_PARTY}\">{ADOBE_THIRD_PARTY}</a> et sont incluses dans le présent document à titre de référence.",
	"ABOUT_TEXT_LINE4": "La documentation et la source sont disponibles à l’adresse <a class=\"clickable-link\" data-href=\"https://github.com/adobe/brackets/\">https://github.com/adobe/brackets/</a>.",
	"ABOUT_TEXT_LINE5": "Développé avec \u2764 et JavaScript par :",
	"ABOUT_TEXT_LINE6": "De nombreux contributeurs (information indisponible pour le moment).",
<<<<<<< HEAD
	"ABOUT_TEXT_WEB_PLATFORM_DOCS": "Web Platform Docs et le logo graphique Web Platform sont mis à disposition sous licence Creative Commons Attribution, <a class=\"clickable-link\" data-href=\"{WEB_PLATFORM_DOCS_LICENSE}\">CC-BY 3.0 non transposé</a>.",
=======
	"ABOUT_TEXT_WEB_PLATFORM_DOCS": "Web Platform Docs et le logo graphique Web Platform sont mis à disposition sous licence Creative Commons Attribution, <a class=\"clickable-link\" data-href=\"http://creativecommons.org/licenses/by/3.0/\">CC-BY 3.0 Unported.</a>.",
>>>>>>> a38bc91a
	"UPDATE_NOTIFICATION_TOOLTIP": "Une nouvelle version de {APP_NAME} est disponible. Cliquez ici pour plus de détails.",
	"UPDATE_AVAILABLE_TITLE": "Mise à jour disponible",
	"UPDATE_MESSAGE": "Une nouvelle version de {APP_NAME} est disponible. Voici quelques-unes des nouvelles fonctionnalités proposées :",
	"GET_IT_NOW": "Télécharger",
	"PROJECT_SETTINGS_TITLE": "Paramètres de projet pour : {0}",
	"PROJECT_SETTING_BASE_URL": "URL de base de l’Aperçu en direct ",
	"PROJECT_SETTING_BASE_URL_HINT": "(pour utiliser un serveur local, spécifiez l’URL)",
	"BASEURL_ERROR_INVALID_PROTOCOL": "Le protocole {0} n’est pas pris en charge par l’Aperçu en direct. Veuillez utiliser une adresse de type http ou https.",
	"BASEURL_ERROR_SEARCH_DISALLOWED": "L’URL de base ne peut pas contenir de paramètres de recherche tels que \"{0}\".",
	"BASEURL_ERROR_HASH_DISALLOWED": "L’URL de base ne peut pas contenir de signe dièse (\"{0}\").",
	"BASEURL_ERROR_INVALID_CHAR": "Les caractères spéciaux tels que '{0}' doivent être codés en %.",
	"BASEURL_ERROR_UNKOWN_ERROR": "Erreur inconnue lors de l’analyse de l’URL de base",
    
    // Extension Management strings
	"INSTALL_EXTENSION_TITLE": "Installer l’extension",
	"INSTALL_EXTENSION_LABEL": "URL de l’extension ",
	"INSTALL_EXTENSION_HINT": "URL du fichier zip de l’extension ou du référentiel GitHub",
	"INSTALLING_FROM": "Installation de l’extension depuis·{0}\u2026",
	"INSTALL_SUCCEEDED": "Installation réussie.",
	"INSTALL_FAILED": "Echec de l’installation.",
	"CANCELING_INSTALL": "Annulation en cours\u2026",
	"CANCELING_HUNG": "L’annulation de l’installation prend beaucoup de temps. Il est possible qu’une erreur interne se soit produite.",
	"INSTALL_CANCELED": "Installation annulée.",
    // These must match the error codes in ExtensionsDomain.Errors.* :
	"INVALID_ZIP_FILE": "Le contenu téléchargé n’est pas un fichier zip valide.",
	"INVALID_PACKAGE_JSON": "Le fichier package.json n’est pas valide (erreur : {0}).",
	"MISSING_PACKAGE_NAME": "Le fichier package.json n’indique pas le nom du pack.",
	"BAD_PACKAGE_NAME": "{0} n’est pas un nom de pack valide.",
	"MISSING_PACKAGE_VERSION": "Le fichier package.json n’indique pas la version du pack.",
	"INVALID_VERSION_NUMBER": "Le numéro de version du pack ({0}) n’est pas valide.",
	"INVALID_BRACKETS_VERSION": "La chaîne de compatibilité Brackets {{0}} n’est pas valide.",
	"DISALLOWED_WORDS": "Le champ {{0}} ne peut pas contenir les mots {{1}}.",
	"API_NOT_COMPATIBLE": "L’extension n’est pas compatible avec cette version de l’application {APP_NAME}. Elle a été installée dans le dossier contenant les extensions désactivées.",
	"MISSING_MAIN": "Le pack ne contient pas de fichier main.js.",
	"ALREADY_INSTALLED": "Une extension portant le même nom est déjà installée. La nouvelle extension a été installée dans le dossier contenant les extensions désactivées.",
	"NO_DISABLED_DIRECTORY": "Impossible d’enregistrer l’extension dans extensions/disabled car ce dossier n’existe pas.",
	"DOWNLOAD_ID_IN_USE": "Erreur interne : l’ID de téléchargement est déjà utilisé.",
	"NO_SERVER_RESPONSE": "Impossible de se connecter au serveur.",
	"BAD_HTTP_STATUS": "Fichier introuvable sur le serveur (HTTP {0}).",
	"CANNOT_WRITE_TEMP": "Impossible d’enregistrer le téléchargement vers le fichier temporaire.",
	"ERROR_LOADING": "Une erreur s’est produite au démarrage de l’extension.",
	"MALFORMED_URL": "URL non valide. Veuillez vérifier l’URL saisie.",
	"UNSUPPORTED_PROTOCOL": "L’URL doit commencer par http ou https.",
	"UNKNOWN_ERROR": "Erreur interne inconnue.",
    // For NOT_FOUND_ERR, see generic strings above
	"EXTENSION_MANAGER_TITLE": "Extension Manager",
	"EXTENSION_MANAGER_ERROR_LOAD": "Impossible d’accéder au registre de l’extension. Réessayez ultérieurement.",
	"INSTALL_FROM_URL": "Installer à partir de l’URL\u2026",
	"EXTENSION_AUTHOR": "Auteur",
	"EXTENSION_DATE": "Date",
	"EXTENSION_INCOMPATIBLE_NEWER": "Cette extension nécessite une version plus récente de l’application {APP_NAME}.",
	"EXTENSION_INCOMPATIBLE_OLDER": "Cette extension n’est actuellement compatible qu’avec les versions antérieures de l’application {APP_NAME}.",
	"EXTENSION_NO_DESCRIPTION": "Aucune description",
	"EXTENSION_KEYWORDS": "Mots-clés",
	"EXTENSION_INSTALLED": "Installée",
	"EXTENSION_SEARCH_PLACEHOLDER": "Rechercher",
	"EXTENSION_MORE_INFO_LINK": "Plus",
	"BROWSE_EXTENSIONS": "Parcourir les extensions",
    
    // extensions/default/QuickView 
	"CMD_ENABLE_QUICK_VIEW": "Affichage rapide au survol",

    // extensions/default/JSLint
	"JSLINT_ERRORS": "Erreurs JSLint",
	"JSLINT_ERROR_INFORMATION": "1 erreur JSLint",
	"JSLINT_ERRORS_INFORMATION": "{0} erreurs JSLint",
	"JSLINT_NO_ERRORS": "Aucune erreur JSLint - Félicitations !",
	"JSLINT_DISABLED": "JSLint est désactivé ou ne fonctionne pas pour le fichier en cours.",
    
    // extensions/default/InlineColorEditor
	"COLOR_EDITOR_CURRENT_COLOR_SWATCH_TIP": "Couleur actuelle",
	"COLOR_EDITOR_ORIGINAL_COLOR_SWATCH_TIP": "Couleur d’origine",
	"COLOR_EDITOR_RGBA_BUTTON_TIP": "Format RGBa",
	"COLOR_EDITOR_HEX_BUTTON_TIP": "Format Hex",
	"COLOR_EDITOR_HSLA_BUTTON_TIP": "Format HSLa",
	"COLOR_EDITOR_USED_COLOR_TIP_SINGULAR": "{0} (utilisé {1} fois)",
	"COLOR_EDITOR_USED_COLOR_TIP_PLURAL": "{0} (utilisé {1} fois)",
    
    // extensions/default/WebPlatformDocs
	"DOCS_MORE_LINK": "En savoir plus"
});<|MERGE_RESOLUTION|>--- conflicted
+++ resolved
@@ -293,11 +293,7 @@
 	"ABOUT_TEXT_LINE4": "La documentation et la source sont disponibles à l’adresse <a class=\"clickable-link\" data-href=\"https://github.com/adobe/brackets/\">https://github.com/adobe/brackets/</a>.",
 	"ABOUT_TEXT_LINE5": "Développé avec \u2764 et JavaScript par :",
 	"ABOUT_TEXT_LINE6": "De nombreux contributeurs (information indisponible pour le moment).",
-<<<<<<< HEAD
 	"ABOUT_TEXT_WEB_PLATFORM_DOCS": "Web Platform Docs et le logo graphique Web Platform sont mis à disposition sous licence Creative Commons Attribution, <a class=\"clickable-link\" data-href=\"{WEB_PLATFORM_DOCS_LICENSE}\">CC-BY 3.0 non transposé</a>.",
-=======
-	"ABOUT_TEXT_WEB_PLATFORM_DOCS": "Web Platform Docs et le logo graphique Web Platform sont mis à disposition sous licence Creative Commons Attribution, <a class=\"clickable-link\" data-href=\"http://creativecommons.org/licenses/by/3.0/\">CC-BY 3.0 Unported.</a>.",
->>>>>>> a38bc91a
 	"UPDATE_NOTIFICATION_TOOLTIP": "Une nouvelle version de {APP_NAME} est disponible. Cliquez ici pour plus de détails.",
 	"UPDATE_AVAILABLE_TITLE": "Mise à jour disponible",
 	"UPDATE_MESSAGE": "Une nouvelle version de {APP_NAME} est disponible. Voici quelques-unes des nouvelles fonctionnalités proposées :",
