/*
 * Copyright (c) 2012 Adobe Systems Incorporated. All rights reserved.
 *
 * Permission is hereby granted, free of charge, to any person obtaining a
 * copy of this software and associated documentation files (the "Software"),
 * to deal in the Software without restriction, including without limitation
 * the rights to use, copy, modify, merge, publish, distribute, sublicense,
 * and/or sell copies of the Software, and to permit persons to whom the
 * Software is furnished to do so, subject to the following conditions:
 *
 * The above copyright notice and this permission notice shall be included in
 * all copies or substantial portions of the Software.
 *
 * THE SOFTWARE IS PROVIDED "AS IS", WITHOUT WARRANTY OF ANY KIND, EXPRESS OR
 * IMPLIED, INCLUDING BUT NOT LIMITED TO THE WARRANTIES OF MERCHANTABILITY,
 * FITNESS FOR A PARTICULAR PURPOSE AND NONINFRINGEMENT. IN NO EVENT SHALL THE
 * AUTHORS OR COPYRIGHT HOLDERS BE LIABLE FOR ANY CLAIM, DAMAGES OR OTHER
 * LIABILITY, WHETHER IN AN ACTION OF CONTRACT, TORT OR OTHERWISE, ARISING
 * FROM, OUT OF OR IN CONNECTION WITH THE SOFTWARE OR THE USE OR OTHER
 * DEALINGS IN THE SOFTWARE.
 *
 */

/*jslint vars: true, plusplus: true, devel: true, nomen: true, indent: 4, maxerr: 50 */
/*global define */

define({
    
    /**
     * Errors
     */

    // General file io error strings
    "GENERIC_ERROR"                     : "(error {0})",
    "NOT_FOUND_ERR"                     : "The file could not be found.",
    "NOT_READABLE_ERR"                  : "The file could not be read.",
    "NO_MODIFICATION_ALLOWED_ERR"       : "The target directory cannot be modified.",
    "NO_MODIFICATION_ALLOWED_ERR_FILE"  : "The permissions do not allow you to make modifications.",
    "CONTENTS_MODIFIED_ERR"             : "The file has been modified outside of {APP_NAME}.",
    "FILE_EXISTS_ERR"                   : "The file or directory already exists.",
    "FILE"                              : "file",
    "DIRECTORY"                         : "directory",

    // Project error strings
    "ERROR_LOADING_PROJECT"             : "Error loading project",
    "OPEN_DIALOG_ERROR"                 : "An error occurred when showing the open file dialog. (error {0})",
    "REQUEST_NATIVE_FILE_SYSTEM_ERROR"  : "An error occurred when trying to load the directory <span class='dialog-filename'>{0}</span>. (error {1})",
    "READ_DIRECTORY_ENTRIES_ERROR"      : "An error occurred when reading the contents of the directory <span class='dialog-filename'>{0}</span>. (error {1})",

    // File open/save error string
    "ERROR_OPENING_FILE_TITLE"          : "Error opening file",
    "ERROR_OPENING_FILE"                : "An error occurred when trying to open the file <span class='dialog-filename'>{0}</span>. {1}",
    "ERROR_OPENING_FILES"               : "An error occurred when trying to open the following files:",
    "ERROR_RELOADING_FILE_TITLE"        : "Error reloading changes from disk",
    "ERROR_RELOADING_FILE"              : "An error occurred when trying to reload the file <span class='dialog-filename'>{0}</span>. {1}",
    "ERROR_SAVING_FILE_TITLE"           : "Error saving file",
    "ERROR_SAVING_FILE"                 : "An error occurred when trying to save the file <span class='dialog-filename'>{0}</span>. {1}",
    "ERROR_RENAMING_FILE_TITLE"         : "Error renaming file",
    "ERROR_RENAMING_FILE"               : "An error occurred when trying to rename the file <span class='dialog-filename'>{0}</span>. {1}",
    "ERROR_DELETING_FILE_TITLE"         : "Error deleting file",
    "ERROR_DELETING_FILE"               : "An error occurred when trying to delete the file <span class='dialog-filename'>{0}</span>. {1}",
    "INVALID_FILENAME_TITLE"            : "Invalid {0} name",
    "INVALID_FILENAME_MESSAGE"          : "Filenames cannot contain the following characters: {0} or use any system reserved words.",
    "FILE_ALREADY_EXISTS"               : "The {0} <span class='dialog-filename'>{1}</span> already exists.",
    "ERROR_CREATING_FILE_TITLE"         : "Error creating {0}",
    "ERROR_CREATING_FILE"               : "An error occurred when trying to create the {0} <span class='dialog-filename'>{1}</span>. {2}",

    // Application preferences corrupt error strings
    "ERROR_PREFS_CORRUPT_TITLE"         : "Error reading preferences",
    "ERROR_PREFS_CORRUPT"               : "Your preferences file is not valid JSON. The file will be opened so that you can correct the format. You will need to restart {APP_NAME} for the changes to take effect.",

    // Application error strings
    "ERROR_IN_BROWSER_TITLE"            : "Oops! {APP_NAME} doesn't run in browsers yet.",
    "ERROR_IN_BROWSER"                  : "{APP_NAME} is built in HTML, but right now it runs as a desktop app so you can use it to edit local files. Please use the application shell in the <b>github.com/adobe/brackets-shell</b> repo to run {APP_NAME}.",
    
    // ProjectManager max files error string
    "ERROR_MAX_FILES_TITLE"             : "Error Indexing Files",
    "ERROR_MAX_FILES"                   : "The maximum number of files have been indexed. Actions that look up files in the index may function incorrectly.",

    // Live Preview error strings
    "ERROR_LAUNCHING_BROWSER_TITLE"     : "Error launching browser",
    "ERROR_CANT_FIND_CHROME"            : "The Google Chrome browser could not be found. Please make sure it is installed.",
    "ERROR_LAUNCHING_BROWSER"           : "An error occurred when launching the browser. (error {0})",
    
    "LIVE_DEVELOPMENT_ERROR_TITLE"      : "Live Preview Error",
    "LIVE_DEVELOPMENT_RELAUNCH_TITLE"   : "Connecting to Browser",
    "LIVE_DEVELOPMENT_ERROR_MESSAGE"    : "In order for Live Preview to connect, Chrome needs to be relaunched with remote debugging enabled.<br /><br />Would you like to relaunch Chrome and enable remote debugging?",
    "LIVE_DEV_LOADING_ERROR_MESSAGE"    : "Unable to load Live Preview page",
    "LIVE_DEV_NEED_HTML_MESSAGE"        : "Open an HTML file or make sure there is an index.html file in your project in order to launch live preview.",
    "LIVE_DEV_NEED_BASEURL_MESSAGE"     : "To launch live preview with a server-side file, you need to specify a Base URL for this project.",
    "LIVE_DEV_SERVER_NOT_READY_MESSAGE" : "Error starting up the HTTP server for live preview files. Please try again.",
    "LIVE_DEVELOPMENT_INFO_TITLE"       : "Welcome to Live Preview!",
    "LIVE_DEVELOPMENT_INFO_MESSAGE"     : "Live Preview connects {APP_NAME} to your browser. It launches a preview of your HTML file in the browser, then updates the preview instantly as you edit your code.<br /><br />In this early version of {APP_NAME}, Live Preview only works with <strong>Google Chrome</strong> and updates live as you edit <strong>CSS or HTML files</strong>. Changes to JavaScript files are automatically reloaded when you save.<br /><br />(You'll only see this message once.)",
    "LIVE_DEVELOPMENT_TROUBLESHOOTING"  : "For more information, see <a href='{0}' title='{0}'>Troubleshooting Live Preview connection errors</a>.",
    
    "LIVE_DEV_STATUS_TIP_NOT_CONNECTED" : "Live Preview",
    "LIVE_DEV_STATUS_TIP_PROGRESS1"     : "Live Preview: Connecting\u2026",
    "LIVE_DEV_STATUS_TIP_PROGRESS2"     : "Live Preview: Initializing\u2026",
    "LIVE_DEV_STATUS_TIP_CONNECTED"     : "Disconnect Live Preview",
    "LIVE_DEV_STATUS_TIP_OUT_OF_SYNC"   : "Live Preview (save file to refresh)",
    "LIVE_DEV_STATUS_TIP_SYNC_ERROR"    : "Live Preview (not updating due to syntax error)",

    "LIVE_DEV_DETACHED_REPLACED_WITH_DEVTOOLS" : "Live Preview was cancelled because the browser's developer tools were opened",
    "LIVE_DEV_DETACHED_TARGET_CLOSED"          : "Live Preview was cancelled because the page was closed in the browser",
    "LIVE_DEV_NAVIGATED_AWAY"                  : "Live Preview was cancelled because the browser navigated to a page that is not part of the current project",
    "LIVE_DEV_CLOSED_UNKNOWN_REASON"           : "Live Preview was cancelled for an unknown reason ({0})",
    
    "SAVE_CLOSE_TITLE"                  : "Save Changes",
    "SAVE_CLOSE_MESSAGE"                : "Do you want to save the changes you made in the document <span class='dialog-filename'>{0}</span>?",
    "SAVE_CLOSE_MULTI_MESSAGE"          : "Do you want to save your changes to the following files?",
    "EXT_MODIFIED_TITLE"                : "External Changes",
    "CONFIRM_FOLDER_DELETE_TITLE"       : "Confirm Delete",
    "CONFIRM_FOLDER_DELETE"             : "Are you sure you want to delete the folder <span class='dialog-filename'>{0}</span>?",
    "FILE_DELETED_TITLE"                : "File Deleted",
    "EXT_MODIFIED_WARNING"              : "<span class='dialog-filename'>{0}</span> has been modified on disk.<br /><br />Do you want to save the file and overwrite those changes?",
    "EXT_MODIFIED_MESSAGE"              : "<span class='dialog-filename'>{0}</span> has been modified on disk, but also has unsaved changes in {APP_NAME}.<br /><br />Which version do you want to keep?",
    "EXT_DELETED_MESSAGE"               : "<span class='dialog-filename'>{0}</span> has been deleted on disk, but has unsaved changes in {APP_NAME}.<br /><br />Do you want to keep your changes?",
    
    // Generic dialog/button labels
    "OK"                                : "OK",
    "CANCEL"                            : "Cancel",
    "DONT_SAVE"                         : "Don't Save",
    "SAVE"                              : "Save",
    "SAVE_AS"                           : "Save As\u2026",
    "SAVE_AND_OVERWRITE"                : "Overwrite",
    "DELETE"                            : "Delete",
    "BUTTON_YES"                        : "Yes",
    "BUTTON_NO"                         : "No",
        
    // Find, Replace, Find in Files
    "FIND_RESULT_COUNT"                 : "{0} results",
    "FIND_RESULT_COUNT_SINGLE"          : "1 result",
    "FIND_NO_RESULTS"                   : "No results",
    "REPLACE_PLACEHOLDER"               : "Replace with\u2026",
    "BUTTON_REPLACE_ALL"                : "All\u2026",
    "BUTTON_REPLACE"                    : "Replace",
    "BUTTON_NEXT"                       : "\u25B6",
    "BUTTON_PREV"                       : "\u25C0",
    "BUTTON_NEXT_HINT"                  : "Next Match",
    "BUTTON_PREV_HINT"                  : "Previous Match",
    "BUTTON_CASESENSITIVE_HINT"         : "Match Case",
    "BUTTON_REGEXP_HINT"                : "Regular Expression",

    "OPEN_FILE"                         : "Open File",
    "SAVE_FILE_AS"                      : "Save File",
    "CHOOSE_FOLDER"                     : "Choose a folder",

    "RELEASE_NOTES"                     : "Release Notes",
    "NO_UPDATE_TITLE"                   : "You're up to date!",
    "NO_UPDATE_MESSAGE"                 : "You are running the latest version of {APP_NAME}.",

    // Replace All (in single file)
    "FIND_REPLACE_TITLE_PART1"          : "Replace \"",
    "FIND_REPLACE_TITLE_PART2"          : "\" with \"",
    "FIND_REPLACE_TITLE_PART3"          : "\" &mdash; {2} {0} {1}",

    // Find in Files
    "FIND_IN_FILES_TITLE_PART1"         : "\"",
    "FIND_IN_FILES_TITLE_PART2"         : "\" found",
    "FIND_IN_FILES_TITLE_PART3"         : "&mdash; {0} {1} {2} in {3} {4}",
    "FIND_IN_FILES_SCOPED"              : "in <span class='dialog-filename'>{0}</span>",
    "FIND_IN_FILES_NO_SCOPE"            : "in project",
    "FIND_IN_FILES_ZERO_FILES"          : "Filter excludes all files {0}",
    "FIND_IN_FILES_FILE"                : "file",
    "FIND_IN_FILES_FILES"               : "files",
    "FIND_IN_FILES_MATCH"               : "match",
    "FIND_IN_FILES_MATCHES"             : "matches",
    "FIND_IN_FILES_MORE_THAN"           : "Over ",
    "FIND_IN_FILES_PAGING"              : "{0}&mdash;{1}",
    "FIND_IN_FILES_FILE_PATH"           : "<span class='dialog-filename'>{0}</span> {2} <span class='dialog-path'>{1}</span>", // We should use normal dashes on Windows instead of em dash eventually
    "FIND_IN_FILES_EXPAND_COLLAPSE"     : "Ctrl/Cmd click to expand/collapse all",
    "ERROR_FETCHING_UPDATE_INFO_TITLE"  : "Error getting update info",
    "ERROR_FETCHING_UPDATE_INFO_MSG"    : "There was a problem getting the latest update information from the server. Please make sure you are connected to the internet and try again.",
    
    // File exclusion filters
    "NO_FILE_FILTER"                    : "Exclude files\u2026",
    "EDIT_FILE_FILTER"                  : "Edit\u2026",
    "FILE_FILTER_DIALOG"                : "Edit Filter",
    "FILE_FILTER_INSTRUCTIONS"          : "Exclude files and folders matching any of the following strings / substrings or <a href='{0}' title='{0}'>wildcards</a>. Enter each string on a new line.",
    "FILE_FILTER_LIST_PREFIX"           : "except",
    "FILE_FILTER_CLIPPED_SUFFIX"        : "and {0} more",
<<<<<<< HEAD
    
    /*
     * Preference desriptions
     */
    "PREF_DESC_ASYNC_TIMEOUT"    : "Number of milliseconds to wait for asynchronous code inspection provider results.",
=======
    "FILTER_COUNTING_FILES"             : "Counting files\u2026",
    "FILTER_FILE_COUNT"                 : "Allows {0} of {1} files {2}",
    "FILTER_FILE_COUNT_ALL"             : "Allows all {0} files {1}",
>>>>>>> 377b4e22

    // Quick Edit
    "ERROR_QUICK_EDIT_PROVIDER_NOT_FOUND"   : "No Quick Edit available for current cursor position",
    "ERROR_CSSQUICKEDIT_BETWEENCLASSES"     : "CSS Quick Edit: place cursor on a single class name",
    "ERROR_CSSQUICKEDIT_CLASSNOTFOUND"      : "CSS Quick Edit: incomplete class attribute",
    "ERROR_CSSQUICKEDIT_IDNOTFOUND"         : "CSS Quick Edit: incomplete id attribute",
    "ERROR_CSSQUICKEDIT_UNSUPPORTEDATTR"    : "CSS Quick Edit: place cursor in tag, class, or id",
    "ERROR_TIMINGQUICKEDIT_INVALIDSYNTAX"   : "CSS Timing Function Quick Edit: invalid syntax",
    "ERROR_JSQUICKEDIT_FUNCTIONNOTFOUND"    : "JS Quick Edit: place cursor in function name",

    // Quick Docs
    "ERROR_QUICK_DOCS_PROVIDER_NOT_FOUND"   : "No Quick Docs available for current cursor position",

    /**
     * ProjectManager
     */
    "PROJECT_LOADING"   : "Loading\u2026",
    "UNTITLED"          : "Untitled",
    "WORKING_FILES"     : "Working Files",

    /**
     * Keyboard modifier names
     */
    "KEYBOARD_CTRL"   : "Ctrl",
    "KEYBOARD_SHIFT"  : "Shift",
    "KEYBOARD_SPACE"  : "Space",
    
    /**
     * StatusBar strings
     */
    "STATUSBAR_CURSOR_POSITION"             : "Line {0}, Column {1}",
    "STATUSBAR_SELECTION_CH_SINGULAR"       : " \u2014 Selected {0} column",
    "STATUSBAR_SELECTION_CH_PLURAL"         : " \u2014 Selected {0} columns",
    "STATUSBAR_SELECTION_LINE_SINGULAR"     : " \u2014 Selected {0} line",
    "STATUSBAR_SELECTION_LINE_PLURAL"       : " \u2014 Selected {0} lines",
    "STATUSBAR_SELECTION_MULTIPLE"          : " \u2014 {0} selections",
    "STATUSBAR_INDENT_TOOLTIP_SPACES"       : "Click to switch indentation to spaces",
    "STATUSBAR_INDENT_TOOLTIP_TABS"         : "Click to switch indentation to tabs",
    "STATUSBAR_INDENT_SIZE_TOOLTIP_SPACES"  : "Click to change number of spaces used when indenting",
    "STATUSBAR_INDENT_SIZE_TOOLTIP_TABS"    : "Click to change tab character width",
    "STATUSBAR_SPACES"                      : "Spaces:",
    "STATUSBAR_TAB_SIZE"                    : "Tab Size:",
    "STATUSBAR_LINE_COUNT_SINGULAR"         : "\u2014 {0} Line",
    "STATUSBAR_LINE_COUNT_PLURAL"           : "\u2014 {0} Lines",
    "STATUSBAR_USER_EXTENSIONS_DISABLED"    : "Extensions Disabled",
    "STATUSBAR_INSERT"                      : "INS",
    "STATUSBAR_OVERWRITE"                   : "OVR",

    // CodeInspection: errors/warnings
    "ERRORS_PANEL_TITLE_MULTIPLE"           : "{0} Problems",
    "SINGLE_ERROR"                          : "1 {0} Problem",
    "MULTIPLE_ERRORS"                       : "{1} {0} Problems",
    "NO_ERRORS"                             : "No {0} problems found - good job!",
    "NO_ERRORS_MULTIPLE_PROVIDER"           : "No problems found - good job!",
    "LINT_DISABLED"                         : "Linting is disabled",
    "NO_LINT_AVAILABLE"                     : "No linter available for {0}",
    "NOTHING_TO_LINT"                       : "Nothing to lint",
    "LINTER_TIMED_OUT"                      : "{0} has timed out after waiting for {1} ms",
    "LINTER_FAILED"                         : "{0} terminated with error: {1}",
    
    
    /**
     * Command Name Constants
     */

    // File menu commands
    "FILE_MENU"                           : "File",
    "CMD_FILE_NEW_UNTITLED"               : "New",
    "CMD_FILE_NEW"                        : "New File",
    "CMD_FILE_NEW_FOLDER"                 : "New Folder",
    "CMD_FILE_OPEN"                       : "Open\u2026",
    "CMD_ADD_TO_WORKING_SET"              : "Add To Working Set",
    "CMD_OPEN_DROPPED_FILES"              : "Open Dropped Files",
    "CMD_OPEN_FOLDER"                     : "Open Folder\u2026",
    "CMD_FILE_CLOSE"                      : "Close",
    "CMD_FILE_CLOSE_ALL"                  : "Close All",
    "CMD_FILE_CLOSE_LIST"                 : "Close List",
    "CMD_FILE_CLOSE_OTHERS"               : "Close Others",
    "CMD_FILE_CLOSE_ABOVE"                : "Close Others Above",
    "CMD_FILE_CLOSE_BELOW"                : "Close Others Below",
    "CMD_FILE_SAVE"                       : "Save",
    "CMD_FILE_SAVE_ALL"                   : "Save All",
    "CMD_FILE_SAVE_AS"                    : "Save As\u2026",
    "CMD_LIVE_FILE_PREVIEW"               : "Live Preview",
    "CMD_PROJECT_SETTINGS"                : "Project Settings\u2026",
    "CMD_FILE_RENAME"                     : "Rename",
    "CMD_FILE_DELETE"                     : "Delete",
    "CMD_INSTALL_EXTENSION"               : "Install Extension\u2026",
    "CMD_EXTENSION_MANAGER"               : "Extension Manager\u2026",
    "CMD_FILE_REFRESH"                    : "Refresh File Tree",
    "CMD_QUIT"                            : "Quit",
    // Used in native File menu on Windows
    "CMD_EXIT"                            : "Exit",

    // Edit menu commands
    "EDIT_MENU"                           : "Edit",
    "CMD_UNDO"                            : "Undo",
    "CMD_REDO"                            : "Redo",
    "CMD_CUT"                             : "Cut",
    "CMD_COPY"                            : "Copy",
    "CMD_PASTE"                           : "Paste",
    "CMD_SELECT_ALL"                      : "Select All",
    "CMD_SELECT_LINE"                     : "Select Line",
    "CMD_SPLIT_SEL_INTO_LINES"            : "Split Selection into Lines",
    "CMD_ADD_CUR_TO_NEXT_LINE"            : "Add Cursor to Next Line",
    "CMD_ADD_CUR_TO_PREV_LINE"            : "Add Cursor to Previous Line",
    "CMD_FIND"                            : "Find",
    "CMD_FIND_FIELD_PLACEHOLDER"          : "Find\u2026",
    "CMD_FIND_IN_FILES"                   : "Find in Files",
    "CMD_FIND_IN_SUBTREE"                 : "Find in\u2026",
    "CMD_FIND_NEXT"                       : "Find Next",
    "CMD_FIND_PREVIOUS"                   : "Find Previous",
    "CMD_FIND_ALL_AND_SELECT"             : "Find All and Select",
    "CMD_ADD_NEXT_MATCH"                  : "Add Next Match to Selection",
    "CMD_SKIP_CURRENT_MATCH"              : "Skip and Add Next Match",
    "CMD_REPLACE"                         : "Replace",
    "CMD_INDENT"                          : "Indent",
    "CMD_UNINDENT"                        : "Unindent",
    "CMD_DUPLICATE"                       : "Duplicate",
    "CMD_DELETE_LINES"                    : "Delete Line",
    "CMD_COMMENT"                         : "Toggle Line Comment",
    "CMD_BLOCK_COMMENT"                   : "Toggle Block Comment",
    "CMD_LINE_UP"                         : "Move Line Up",
    "CMD_LINE_DOWN"                       : "Move Line Down",
    "CMD_OPEN_LINE_ABOVE"                 : "Open Line Above",
    "CMD_OPEN_LINE_BELOW"                 : "Open Line Below",
    "CMD_TOGGLE_CLOSE_BRACKETS"           : "Auto Close Braces",
    "CMD_SHOW_CODE_HINTS"                 : "Show Code Hints",
    
    // View menu commands
    "VIEW_MENU"                           : "View",
    "CMD_HIDE_SIDEBAR"                    : "Hide Sidebar",
    "CMD_SHOW_SIDEBAR"                    : "Show Sidebar",
    "CMD_INCREASE_FONT_SIZE"              : "Increase Font Size",
    "CMD_DECREASE_FONT_SIZE"              : "Decrease Font Size",
    "CMD_RESTORE_FONT_SIZE"               : "Restore Font Size",
    "CMD_SCROLL_LINE_UP"                  : "Scroll Line Up",
    "CMD_SCROLL_LINE_DOWN"                : "Scroll Line Down",
    "CMD_TOGGLE_LINE_NUMBERS"             : "Line Numbers",
    "CMD_TOGGLE_ACTIVE_LINE"              : "Highlight Active Line",
    "CMD_TOGGLE_WORD_WRAP"                : "Word Wrap",
    "CMD_LIVE_HIGHLIGHT"                  : "Live Preview Highlight",
    "CMD_VIEW_TOGGLE_INSPECTION"          : "Lint Files on Save",
    "CMD_SORT_WORKINGSET_BY_ADDED"        : "Sort by Added",
    "CMD_SORT_WORKINGSET_BY_NAME"         : "Sort by Name",
    "CMD_SORT_WORKINGSET_BY_TYPE"         : "Sort by Type",
    "CMD_SORT_WORKINGSET_AUTO"            : "Automatic Sort",

    // Navigate menu Commands
    "NAVIGATE_MENU"                       : "Navigate",
    "CMD_QUICK_OPEN"                      : "Quick Open",
    "CMD_GOTO_LINE"                       : "Go to Line",
    "CMD_GOTO_DEFINITION"                 : "Quick Find Definition",
    "CMD_GOTO_FIRST_PROBLEM"              : "Go to First Error/Warning",
    "CMD_TOGGLE_QUICK_EDIT"               : "Quick Edit",
    "CMD_TOGGLE_QUICK_DOCS"               : "Quick Docs",
    "CMD_QUICK_EDIT_PREV_MATCH"           : "Previous Match",
    "CMD_QUICK_EDIT_NEXT_MATCH"           : "Next Match",
    "CMD_CSS_QUICK_EDIT_NEW_RULE"         : "New Rule",
    "CMD_NEXT_DOC"                        : "Next Document",
    "CMD_PREV_DOC"                        : "Previous Document",
    "CMD_SHOW_IN_TREE"                    : "Show in File Tree",
    "CMD_SHOW_IN_EXPLORER"                : "Show in Explorer",
    "CMD_SHOW_IN_FINDER"                  : "Show in Finder",
    "CMD_SHOW_IN_OS"                      : "Show in OS",
    
    // Help menu commands
    "HELP_MENU"                           : "Help",
    "CMD_CHECK_FOR_UPDATE"                : "Check for Updates",
    "CMD_HOW_TO_USE_BRACKETS"             : "How to Use {APP_NAME}",
    "CMD_SUPPORT"                         : "{APP_NAME} Support",
    "CMD_SUGGEST"                         : "Suggest a Feature",
    "CMD_RELEASE_NOTES"                   : "Release Notes",
    "CMD_GET_INVOLVED"                    : "Get Involved",
    "CMD_SHOW_EXTENSIONS_FOLDER"          : "Show Extensions Folder",
    "CMD_TWITTER"                         : "{TWITTER_NAME} on Twitter",
    "CMD_ABOUT"                           : "About {APP_TITLE}",
    "CMD_OPEN_PREFERENCES"                : "Open Preferences File",

    // Strings for main-view.html
    "EXPERIMENTAL_BUILD"                   : "experimental build",
    "DEVELOPMENT_BUILD"                    : "development build",
    "RELOAD_FROM_DISK"                     : "Reload from Disk",
    "KEEP_CHANGES_IN_EDITOR"               : "Keep Changes in Editor",
    "CLOSE_DONT_SAVE"                      : "Close (Don't Save)",
    "RELAUNCH_CHROME"                      : "Relaunch Chrome",
    "ABOUT"                                : "About",
    "CLOSE"                                : "Close",
    "ABOUT_TEXT_LINE1"                     : "sprint {VERSION_MINOR} {BUILD_TYPE} {VERSION}",
    "ABOUT_TEXT_LINE3"                     : "Notices, terms and conditions pertaining to third party software are located at <a href='{ADOBE_THIRD_PARTY}'>{ADOBE_THIRD_PARTY}</a> and incorporated by reference herein.",
    "ABOUT_TEXT_LINE4"                     : "Documentation and source at <a href='https://github.com/adobe/brackets/'>https://github.com/adobe/brackets/</a>",
    "ABOUT_TEXT_LINE5"                     : "Made with \u2764 and JavaScript by:",
    "ABOUT_TEXT_LINE6"                     : "Lots of people (but we're having trouble loading that data right now).",
    "ABOUT_TEXT_WEB_PLATFORM_DOCS"         : "Web Platform Docs and the Web Platform graphical logo are licensed under a Creative Commons Attribution license, <a href='{WEB_PLATFORM_DOCS_LICENSE}'>CC-BY 3.0 Unported</a>.",
    "UPDATE_NOTIFICATION_TOOLTIP"          : "There's a new build of {APP_NAME} available! Click here for details.",
    "UPDATE_AVAILABLE_TITLE"               : "Update Available",
    "UPDATE_MESSAGE"                       : "Hey, there's a new build of {APP_NAME} available. Here are some of the new features:",
    "GET_IT_NOW"                           : "Get it now!",
    "PROJECT_SETTINGS_TITLE"               : "Project Settings for: {0}",
    "PROJECT_SETTING_BASE_URL"             : "Live Preview Base URL",
    "PROJECT_SETTING_BASE_URL_HINT"        : "To use a local server, enter a url like http://localhost:8000/",
    "BASEURL_ERROR_INVALID_PROTOCOL"       : "The {0} protocol isn't supported by Live Preview&mdash;please use http: or https: .",
    "BASEURL_ERROR_SEARCH_DISALLOWED"      : "The base URL can't contain search parameters like \"{0}\".",
    "BASEURL_ERROR_HASH_DISALLOWED"        : "The base URL can't contain hashes like \"{0}\".",
    "BASEURL_ERROR_INVALID_CHAR"           : "Special characters like '{0}' must be %-encoded.",
    "BASEURL_ERROR_UNKNOWN_ERROR"          : "Unknown error parsing Base URL",
    
    // CSS Quick Edit
    "BUTTON_NEW_RULE"                      : "New Rule",
    
    // Extension Management strings
    "INSTALL"                              : "Install",
    "UPDATE"                               : "Update",
    "REMOVE"                               : "Remove",
    "OVERWRITE"                            : "Overwrite",
    "CANT_REMOVE_DEV"                      : "Extensions in the \"dev\" folder must be manually deleted.",
    "CANT_UPDATE"                          : "The update isn't compatible with this version of {APP_NAME}.",
    "CANT_UPDATE_DEV"                      : "Extensions in the \"dev\" folder can't be updated automatically.",
    "INSTALL_EXTENSION_TITLE"              : "Install Extension",
    "UPDATE_EXTENSION_TITLE"               : "Update Extension",
    "INSTALL_EXTENSION_LABEL"              : "Extension URL",
    "INSTALL_EXTENSION_HINT"               : "URL of the extension's zip file or GitHub repo",
    "INSTALLING_FROM"                      : "Installing extension from {0}\u2026",
    "INSTALL_SUCCEEDED"                    : "Installation successful!",
    "INSTALL_FAILED"                       : "Installation failed.",
    "CANCELING_INSTALL"                    : "Canceling\u2026",
    "CANCELING_HUNG"                       : "Canceling the install is taking a long time. An internal error may have occurred.",
    "INSTALL_CANCELED"                     : "Installation canceled.",
    // These must match the error codes in ExtensionsDomain.Errors.* :
    "INVALID_ZIP_FILE"                     : "The downloaded content is not a valid zip file.",
    "INVALID_PACKAGE_JSON"                 : "The package.json file is not valid (error was: {0}).",
    "MISSING_PACKAGE_NAME"                 : "The package.json file doesn't specify a package name.",
    "BAD_PACKAGE_NAME"                     : "{0} is an invalid package name.",
    "MISSING_PACKAGE_VERSION"              : "The package.json file doesn't specify a package version.",
    "INVALID_VERSION_NUMBER"               : "The package version number ({0}) is invalid.",
    "INVALID_BRACKETS_VERSION"             : "The {APP_NAME} compatibility string ({0}) is invalid.",
    "DISALLOWED_WORDS"                     : "The words ({1}) are not allowed in the {0} field.",
    "API_NOT_COMPATIBLE"                   : "The extension isn't compatible with this version of {APP_NAME}. It's installed in your disabled extensions folder.",
    "MISSING_MAIN"                         : "The package has no main.js file.",
    "EXTENSION_ALREADY_INSTALLED"          : "Installing this package will overwrite a previously installed extension. Overwrite the old extension?",
    "EXTENSION_SAME_VERSION"               : "This package is the same version as the one that is currently installed. Overwrite the existing installation?",
    "EXTENSION_OLDER_VERSION"              : "This package is version {0} which is older than the currently installed ({1}). Overwrite the existing installation?",
    "DOWNLOAD_ID_IN_USE"                   : "Internal error: download ID already in use.",
    "NO_SERVER_RESPONSE"                   : "Cannot connect to server.",
    "BAD_HTTP_STATUS"                      : "File not found on server (HTTP {0}).",
    "CANNOT_WRITE_TEMP"                    : "Unable to save download to temp file.",
    "ERROR_LOADING"                        : "The extension encountered an error while starting up.",
    "MALFORMED_URL"                        : "The URL is invalid. Please check that you entered it correctly.",
    "UNSUPPORTED_PROTOCOL"                 : "The URL must be an http or https URL.",
    "UNKNOWN_ERROR"                        : "Unknown internal error.",
    // For NOT_FOUND_ERR, see generic strings above
    "EXTENSION_MANAGER_TITLE"              : "Extension Manager",
    "EXTENSION_MANAGER_ERROR_LOAD"         : "Unable to access the extension registry. Please try again later.",
    "INSTALL_FROM_URL"                     : "Install from URL\u2026",
    "EXTENSION_AUTHOR"                     : "Author",
    "EXTENSION_DATE"                       : "Date",
    "EXTENSION_INCOMPATIBLE_NEWER"         : "This extension requires a newer version of {APP_NAME}.",
    "EXTENSION_INCOMPATIBLE_OLDER"         : "This extension currently only works with older versions of {APP_NAME}.",
    "EXTENSION_LATEST_INCOMPATIBLE_NEWER"  : "Version {0} of this extension requires a newer version of {APP_NAME}. But you can install the earlier version {1}.",
    "EXTENSION_LATEST_INCOMPATIBLE_OLDER"  : "Version {0} of this extension only works with older versions of {APP_NAME}. But you can install the earlier version {1}.",
    "EXTENSION_NO_DESCRIPTION"             : "No description",
    "EXTENSION_MORE_INFO"                  : "More info...",
    "EXTENSION_ERROR"                      : "Extension error",
    "EXTENSION_KEYWORDS"                   : "Keywords",
    "EXTENSION_INSTALLED"                  : "Installed",
    "EXTENSION_UPDATE_INSTALLED"           : "This extension update has been downloaded and will be installed after {APP_NAME} reloads.",
    "EXTENSION_SEARCH_PLACEHOLDER"         : "Search",
    "EXTENSION_MORE_INFO_LINK"             : "More",
    "BROWSE_EXTENSIONS"                    : "Browse Extensions",
    "EXTENSION_MANAGER_REMOVE"             : "Remove Extension",
    "EXTENSION_MANAGER_REMOVE_ERROR"       : "Unable to remove one or more extensions: {0}. {APP_NAME} will still reload.",
    "EXTENSION_MANAGER_UPDATE"             : "Update Extension",
    "EXTENSION_MANAGER_UPDATE_ERROR"       : "Unable to update one or more extensions: {0}. {APP_NAME} will still reload.",
    "MARKED_FOR_REMOVAL"                   : "Marked for removal",
    "UNDO_REMOVE"                          : "Undo",
    "MARKED_FOR_UPDATE"                    : "Marked for update",
    "UNDO_UPDATE"                          : "Undo",
    "CHANGE_AND_RELOAD_TITLE"              : "Change Extensions",
    "CHANGE_AND_RELOAD_MESSAGE"            : "To update or remove the marked extensions, {APP_NAME} will need to reload. You'll be prompted to save unsaved changes.",
    "REMOVE_AND_RELOAD"                    : "Remove Extensions and Reload",
    "CHANGE_AND_RELOAD"                    : "Change Extensions and Reload",
    "UPDATE_AND_RELOAD"                    : "Update Extensions and Reload",
    "PROCESSING_EXTENSIONS"                : "Processing extension changes\u2026",
    "EXTENSION_NOT_INSTALLED"              : "Couldn't remove extension {0} because it wasn't installed.",
    "NO_EXTENSIONS"                        : "No extensions installed yet.<br>Click on the Available tab above to get started.",
    "NO_EXTENSION_MATCHES"                 : "No extensions match your search.",
    "REGISTRY_SANITY_CHECK_WARNING"        : "Be cautious when installing extensions from an unknown source.",
    "EXTENSIONS_INSTALLED_TITLE"           : "Installed",
    "EXTENSIONS_AVAILABLE_TITLE"           : "Available",
    "EXTENSIONS_UPDATES_TITLE"             : "Updates",
    
    "INLINE_EDITOR_NO_MATCHES"             : "No matches available.",
    "CSS_QUICK_EDIT_NO_MATCHES"            : "There are no existing CSS rules that match your selection.<br> Click \"New Rule\" to create one.",
    "CSS_QUICK_EDIT_NO_STYLESHEETS"        : "There are no stylesheets in your project.<br>Create one to add CSS rules.",

    // Custom Viewers
    "IMAGE_VIEWER_LARGEST_ICON"            : "largest",
    
    /**
     * Unit names
     */

    "UNIT_PIXELS"                          : "pixels",

    // extensions/default/DebugCommands
    "DEBUG_MENU"                                : "Debug",
    "CMD_SHOW_DEV_TOOLS"                        : "Show Developer Tools",
    "CMD_REFRESH_WINDOW"                        : "Reload With Extensions",
    "CMD_RELOAD_WITHOUT_USER_EXTS"              : "Reload Without Extensions",
    "CMD_NEW_BRACKETS_WINDOW"                   : "New {APP_NAME} Window",
    "CMD_SWITCH_LANGUAGE"                       : "Switch Language",
    "CMD_RUN_UNIT_TESTS"                        : "Run Tests",
    "CMD_SHOW_PERF_DATA"                        : "Show Performance Data",
    "CMD_ENABLE_NODE_DEBUGGER"                  : "Enable Node Debugger",
    "CMD_LOG_NODE_STATE"                        : "Log Node State to Console",
    "CMD_RESTART_NODE"                          : "Restart Node",
    
    "LANGUAGE_TITLE"                            : "Switch Language",
    "LANGUAGE_MESSAGE"                          : "Language:",
    "LANGUAGE_SUBMIT"                           : "Reload {APP_NAME}",
    "LANGUAGE_CANCEL"                           : "Cancel",
    "LANGUAGE_SYSTEM_DEFAULT"                   : "System Default",
    
    // extensions/default/InlineTimingFunctionEditor
    "INLINE_TIMING_EDITOR_TIME"                 : "Time",
    "INLINE_TIMING_EDITOR_PROGRESSION"          : "Progression",
    "BEZIER_EDITOR_INFO"                        : "<kbd>↑</kbd><kbd>↓</kbd><kbd>←</kbd><kbd>→</kbd> Move selected point<br><kbd class='text'>Shift</kbd> Move by ten units<br><kbd class='text'>Tab</kbd> Switch points",
    "STEPS_EDITOR_INFO"                         : "<kbd>↑</kbd><kbd>↓</kbd> Increase or decrease steps<br><kbd>←</kbd><kbd>→</kbd> 'Start' or 'End'",
    "INLINE_TIMING_EDITOR_INVALID"              : "The old value <code>{0}</code> is not valid, so the displayed function was changed to <code>{1}</code>. The document will be updated with the first edit.",
    
    // extensions/default/InlineColorEditor
    "COLOR_EDITOR_CURRENT_COLOR_SWATCH_TIP"     : "Current Color",
    "COLOR_EDITOR_ORIGINAL_COLOR_SWATCH_TIP"    : "Original Color",
    "COLOR_EDITOR_RGBA_BUTTON_TIP"              : "RGBa Format",
    "COLOR_EDITOR_HEX_BUTTON_TIP"               : "Hex Format",
    "COLOR_EDITOR_HSLA_BUTTON_TIP"              : "HSLa Format",
    "COLOR_EDITOR_USED_COLOR_TIP_SINGULAR"      : "{0} (Used {1} time)",
    "COLOR_EDITOR_USED_COLOR_TIP_PLURAL"        : "{0} (Used {1} times)",
    
    // extensions/default/JavaScriptCodeHints
    "CMD_JUMPTO_DEFINITION"                     : "Jump to Definition",
    "CMD_SHOW_PARAMETER_HINT"                   : "Show Parameter Hint",
    "NO_ARGUMENTS"                              : "<no parameters>",
    
    // extensions/default/JSLint
    "JSLINT_NAME"                               : "JSLint",
    
    // extensions/default/QuickView
    "CMD_ENABLE_QUICK_VIEW"                     : "Quick View on Hover",
    
    // extensions/default/RecentProjects
    "CMD_TOGGLE_RECENT_PROJECTS"                : "Recent Projects",
    
    // extensions/default/WebPlatformDocs
    "DOCS_MORE_LINK"                            : "Read more"
});<|MERGE_RESOLUTION|>--- conflicted
+++ resolved
@@ -179,17 +179,10 @@
     "FILE_FILTER_INSTRUCTIONS"          : "Exclude files and folders matching any of the following strings / substrings or <a href='{0}' title='{0}'>wildcards</a>. Enter each string on a new line.",
     "FILE_FILTER_LIST_PREFIX"           : "except",
     "FILE_FILTER_CLIPPED_SUFFIX"        : "and {0} more",
-<<<<<<< HEAD
-    
-    /*
-     * Preference desriptions
-     */
-    "PREF_DESC_ASYNC_TIMEOUT"    : "Number of milliseconds to wait for asynchronous code inspection provider results.",
-=======
+
     "FILTER_COUNTING_FILES"             : "Counting files\u2026",
     "FILTER_FILE_COUNT"                 : "Allows {0} of {1} files {2}",
     "FILTER_FILE_COUNT_ALL"             : "Allows all {0} files {1}",
->>>>>>> 377b4e22
 
     // Quick Edit
     "ERROR_QUICK_EDIT_PROVIDER_NOT_FOUND"   : "No Quick Edit available for current cursor position",
