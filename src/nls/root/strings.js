/*
 * Copyright (c) 2012 Adobe Systems Incorporated. All rights reserved.
 *
 * Permission is hereby granted, free of charge, to any person obtaining a
 * copy of this software and associated documentation files (the "Software"),
 * to deal in the Software without restriction, including without limitation
 * the rights to use, copy, modify, merge, publish, distribute, sublicense,
 * and/or sell copies of the Software, and to permit persons to whom the
 * Software is furnished to do so, subject to the following conditions:
 *
 * The above copyright notice and this permission notice shall be included in
 * all copies or substantial portions of the Software.
 *
 * THE SOFTWARE IS PROVIDED "AS IS", WITHOUT WARRANTY OF ANY KIND, EXPRESS OR
 * IMPLIED, INCLUDING BUT NOT LIMITED TO THE WARRANTIES OF MERCHANTABILITY,
 * FITNESS FOR A PARTICULAR PURPOSE AND NONINFRINGEMENT. IN NO EVENT SHALL THE
 * AUTHORS OR COPYRIGHT HOLDERS BE LIABLE FOR ANY CLAIM, DAMAGES OR OTHER
 * LIABILITY, WHETHER IN AN ACTION OF CONTRACT, TORT OR OTHERWISE, ARISING
 * FROM, OUT OF OR IN CONNECTION WITH THE SOFTWARE OR THE USE OR OTHER
 * DEALINGS IN THE SOFTWARE.
 *
 */

/*jslint vars: true, plusplus: true, devel: true, nomen: true, indent: 4, maxerr: 50 */
/*global define */

define({

    /**
     * Errors
     */

    // General file io error strings
    "GENERIC_ERROR"                     : "(error {0})",
    "NOT_FOUND_ERR"                     : "The file/directory could not be found.",
    "NOT_READABLE_ERR"                  : "The file/directory could not be read.",
    "EXCEEDS_MAX_FILE_SIZE"             : "Files larger than {0} MB cannot be opened in {APP_NAME}.",
    "NO_MODIFICATION_ALLOWED_ERR"       : "The target directory cannot be modified.",
    "NO_MODIFICATION_ALLOWED_ERR_FILE"  : "The permissions do not allow you to make modifications.",
    "CONTENTS_MODIFIED_ERR"             : "The file has been modified outside of {APP_NAME}.",
    "UNSUPPORTED_ENCODING_ERR"          : "{APP_NAME} currently only supports UTF-8 encoded text files.",
    "FILE_EXISTS_ERR"                   : "The file or directory already exists.",
    "FILE"                              : "file",
    "FILE_TITLE"                        : "File",
    "DIRECTORY"                         : "directory",
    "DIRECTORY_TITLE"                   : "Directory",
    "DIRECTORY_NAMES_LEDE"              : "Directory names",
    "FILENAMES_LEDE"                    : "Filenames",
    "FILENAME"                          : "Filename",
    "DIRECTORY_NAME"                    : "Directory Name",

    // Project error strings
    "ERROR_LOADING_PROJECT"             : "Error Loading Project",
    "OPEN_DIALOG_ERROR"                 : "An error occurred when showing the open file dialog. (error {0})",
    "REQUEST_NATIVE_FILE_SYSTEM_ERROR"  : "An error occurred when trying to load the directory <span class='dialog-filename'>{0}</span>. (error {1})",
    "READ_DIRECTORY_ENTRIES_ERROR"      : "An error occurred when reading the contents of the directory <span class='dialog-filename'>{0}</span>. (error {1})",

    // File open/save error string
    "ERROR_OPENING_FILE_TITLE"          : "Error Opening File",
    "ERROR_OPENING_FILE"                : "An error occurred when trying to open the file <span class='dialog-filename'>{0}</span>. {1}",
    "ERROR_OPENING_FILES"               : "An error occurred when trying to open the following files:",
    "ERROR_RELOADING_FILE_TITLE"        : "Error Reloading Changes From Disk",
    "ERROR_RELOADING_FILE"              : "An error occurred when trying to reload the file <span class='dialog-filename'>{0}</span>. {1}",
    "ERROR_SAVING_FILE_TITLE"           : "Error Saving File",
    "ERROR_SAVING_FILE"                 : "An error occurred when trying to save the file <span class='dialog-filename'>{0}</span>. {1}",
    "ERROR_RENAMING_FILE_TITLE"         : "Error Renaming {0}",
    "ERROR_RENAMING_FILE"               : "An error occurred when trying to rename the {2} <span class='dialog-filename'>{0}</span>. {1}",
    "ERROR_DELETING_FILE_TITLE"         : "Error Deleting {0}",
    "ERROR_DELETING_FILE"               : "An error occurred when trying to delete the {2} <span class='dialog-filename'>{0}</span>. {1}",
    "INVALID_FILENAME_TITLE"            : "Invalid {0}",
    "INVALID_FILENAME_MESSAGE"          : "{0} cannot use any system reserved words, end with dots (.) or use any of the following characters: <code class='emphasized'>{1}</code>",
    "ENTRY_WITH_SAME_NAME_EXISTS"       : "A file or directory with the name <span class='dialog-filename'>{0}</span> already exists.",
    "ERROR_CREATING_FILE_TITLE"         : "Error Creating {0}",
    "ERROR_CREATING_FILE"               : "An error occurred when trying to create the {0} <span class='dialog-filename'>{1}</span>. {2}",
    "ERROR_MIXED_DRAGDROP"              : "Cannot open a folder at the same time as opening other files.",

    // User key map error strings
    "ERROR_KEYMAP_TITLE"                : "Error Reading User Key Map",
    "ERROR_KEYMAP_CORRUPT"              : "Your key map file is not valid JSON. The file will be opened so that you can correct the format.",
    "ERROR_LOADING_KEYMAP"              : "Your key map file is not a valid UTF-8 encoded text file and cannot be loaded",
    "ERROR_RESTRICTED_COMMANDS"         : "You cannot reassign shortcuts to these commands: {0}",
    "ERROR_RESTRICTED_SHORTCUTS"        : "You cannot reassign these shortcuts: {0}",
    "ERROR_MULTIPLE_SHORTCUTS"          : "You are reassigning multiple shortcuts to these commands: {0}",
    "ERROR_DUPLICATE_SHORTCUTS"         : "You have multiple bindings of these shortcuts: {0}",
    "ERROR_INVALID_SHORTCUTS"           : "These shortcuts are invalid: {0}",
    "ERROR_NONEXISTENT_COMMANDS"        : "You are assigning shortcuts to nonexistent commands: {0}",

    // Application preferences corrupt error strings
    "ERROR_PREFS_CORRUPT_TITLE"         : "Error Reading Preferences",
    "ERROR_PREFS_CORRUPT"               : "Your preferences file is not valid JSON. The file will be opened so that you can correct the format. You will need to restart {APP_NAME} for the changes to take effect.",

    // Application error strings
<<<<<<< HEAD
    "ERROR_IN_BROWSER_TITLE"            : "Oops! {APP_NAME} doesn't fully run in browsers yet.",
    "ERROR_IN_BROWSER"                  : "This feature is not yet supported when running {APP_NAME} in a web browser.",
    
=======
    "ERROR_IN_BROWSER_TITLE"            : "Oops! {APP_NAME} Doesn't Run in Browsers Yet.",
    "ERROR_IN_BROWSER"                  : "{APP_NAME} is built in HTML, but right now it runs as a desktop app so you can use it to edit local files. Please use the application shell in the <b>github.com/adobe/brackets-shell</b> repo to run {APP_NAME}.",

>>>>>>> 4bfed93b
    // ProjectManager max files error string
    "ERROR_MAX_FILES_TITLE"             : "Error Indexing Files",
    "ERROR_MAX_FILES"                   : "This project contains more than 30,000 files. Features that operate across multiple files may be disabled or behave as if the project is empty. <a href='https://github.com/adobe/brackets/wiki/Large-Projects'>Read more about working with large projects</a>.",

    // Live Preview error strings
    "ERROR_LAUNCHING_BROWSER_TITLE"     : "Error Launching Browser",
    "ERROR_CANT_FIND_CHROME"            : "The Google Chrome browser could not be found. Please make sure it is installed.",
    "ERROR_LAUNCHING_BROWSER"           : "An error occurred when launching the browser. (error {0})",

    "LIVE_DEVELOPMENT_ERROR_TITLE"      : "Live Preview Error",
    "LIVE_DEVELOPMENT_RELAUNCH_TITLE"   : "Connecting to Browser",
    "LIVE_DEVELOPMENT_ERROR_MESSAGE"    : "In order for Live Preview to connect, Chrome needs to be relaunched with remote debugging enabled.<br /><br />Would you like to relaunch Chrome and enable remote debugging?<br /><br />",
    "LIVE_DEV_LOADING_ERROR_MESSAGE"    : "Unable to load Live Preview page.",
    "LIVE_DEV_NEED_HTML_MESSAGE"        : "Open an HTML file or make sure there is an index.html file in your project in order to launch live preview.",
    "LIVE_DEV_NEED_BASEURL_MESSAGE"     : "To launch live preview with a server-side file, you need to specify a Base URL for this project.",
    "LIVE_DEV_SERVER_NOT_READY_MESSAGE" : "Error starting up the HTTP server for live preview files. Please try again.",
    "LIVE_DEVELOPMENT_INFO_TITLE"       : "Welcome to Live Preview!",
    "LIVE_DEVELOPMENT_INFO_MESSAGE"     : "Live Preview connects {APP_NAME} to your browser. It launches a preview of your HTML file in the browser, then updates the preview instantly as you edit your code.<br /><br />In this early version of {APP_NAME}, Live Preview only works with <strong>Google Chrome</strong> and updates live as you edit <strong>CSS or HTML files</strong>. Changes to JavaScript files are automatically reloaded when you save.<br /><br />(You'll only see this message once.)",
    "LIVE_DEVELOPMENT_TROUBLESHOOTING"  : "For more information, see <a href='{0}' title='{0}'>Troubleshooting Live Preview connection errors</a>.",

    "LIVE_DEV_STATUS_TIP_NOT_CONNECTED" : "Live Preview",
    "LIVE_DEV_STATUS_TIP_PROGRESS1"     : "Live Preview: Connecting\u2026",
    "LIVE_DEV_STATUS_TIP_PROGRESS2"     : "Live Preview: Initializing\u2026",
    "LIVE_DEV_STATUS_TIP_CONNECTED"     : "Disconnect Live Preview",
    "LIVE_DEV_STATUS_TIP_OUT_OF_SYNC"   : "Live Preview (save file to refresh)",
    "LIVE_DEV_STATUS_TIP_SYNC_ERROR"    : "Live Preview (not updating due to syntax error)",

    "LIVE_DEV_DETACHED_REPLACED_WITH_DEVTOOLS" : "Live Preview was cancelled because the browser's developer tools were opened",
    "LIVE_DEV_DETACHED_TARGET_CLOSED"          : "Live Preview was cancelled because the page was closed in the browser",
    "LIVE_DEV_NAVIGATED_AWAY"                  : "Live Preview was cancelled because the browser navigated to a page that is not part of the current project",
    "LIVE_DEV_CLOSED_UNKNOWN_REASON"           : "Live Preview was cancelled for an unknown reason ({0})",

    "SAVE_CLOSE_TITLE"                  : "Save Changes",
    "SAVE_CLOSE_MESSAGE"                : "Do you want to save the changes you made in the document <span class='dialog-filename'>{0}</span>?",
    "SAVE_CLOSE_MULTI_MESSAGE"          : "Do you want to save your changes to the following files?",
    "UNLOAD_NO_UNSAVED"                 : "This will quit {APP_NAME} entirely.",
    "UNLOAD_WITH_UNSAVED"               : "You will lose your unsaved changes to the following files:",
    "EXT_MODIFIED_TITLE"                : "External Changes",
    "CONFIRM_FOLDER_DELETE_TITLE"       : "Confirm Delete",
    "CONFIRM_FOLDER_DELETE"             : "Are you sure you want to delete the folder <span class='dialog-filename'>{0}</span>?",
    "FILE_DELETED_TITLE"                : "File Deleted",
    "EXT_MODIFIED_WARNING"              : "<span class='dialog-filename'>{0}</span> has been modified on disk.<br /><br />Do you want to save the file and overwrite those changes?",
    "EXT_MODIFIED_MESSAGE"              : "<span class='dialog-filename'>{0}</span> has been modified on disk, but also has unsaved changes in {APP_NAME}.<br /><br />Which version do you want to keep?",
    "EXT_DELETED_MESSAGE"               : "<span class='dialog-filename'>{0}</span> has been deleted on disk, but has unsaved changes in {APP_NAME}.<br /><br />Do you want to keep your changes?",

    // Generic dialog/button labels
    "DONE"                              : "Done",
    "OK"                                : "OK",
    "CANCEL"                            : "Cancel",
    "DONT_SAVE"                         : "Don't Save",
    "SAVE"                              : "Save",
    "SAVE_AS"                           : "Save As\u2026",
    "SAVE_AND_OVERWRITE"                : "Overwrite",
    "DELETE"                            : "Delete",
    "BUTTON_YES"                        : "Yes",
    "BUTTON_NO"                         : "No",

    // Find, Replace, Find in Files
    "FIND_MATCH_INDEX"                  : "{0} of {1}",
    "FIND_NO_RESULTS"                   : "No results",
    "FIND_QUERY_PLACEHOLDER"            : "Find\u2026",
    "REPLACE_PLACEHOLDER"               : "Replace with\u2026",
    "BUTTON_REPLACE_ALL"                : "Batch\u2026",
    "BUTTON_REPLACE_ALL_IN_FILES"       : "Replace\u2026",
    "BUTTON_REPLACE"                    : "Replace",
    "BUTTON_NEXT"                       : "\u25B6",
    "BUTTON_PREV"                       : "\u25C0",
    "BUTTON_NEXT_HINT"                  : "Next Match",
    "BUTTON_PREV_HINT"                  : "Previous Match",
    "BUTTON_CASESENSITIVE_HINT"         : "Match Case",
    "BUTTON_REGEXP_HINT"                : "Regular Expression",
    "REPLACE_WITHOUT_UNDO_WARNING_TITLE": "Replace Without Undo",
    "REPLACE_WITHOUT_UNDO_WARNING"      : "Because more than {0} files need to be changed, {APP_NAME} will modify unopened files on disk.<br />You won't be able to undo replacements in those files.",
    "BUTTON_REPLACE_WITHOUT_UNDO"       : "Replace Without Undo",

    "OPEN_FILE"                         : "Open File",
    "SAVE_FILE_AS"                      : "Save File",
    "CHOOSE_FOLDER"                     : "Choose a folder",

    "RELEASE_NOTES"                     : "Release Notes",
    "NO_UPDATE_TITLE"                   : "You're Up to Date!",
    "NO_UPDATE_MESSAGE"                 : "You are running the latest version of {APP_NAME}.",

    // Find and Replace
    "FIND_REPLACE_TITLE_LABEL"          : "Replace",
    "FIND_REPLACE_TITLE_WITH"           : "with",
    "FIND_TITLE_LABEL"                  : "Found",
    "FIND_TITLE_SUMMARY"                : "&mdash; {0} {1} {2} in {3}",

    // Find in Files
    "FIND_NUM_FILES"                    : "{0} {1}",
    "FIND_IN_FILES_SCOPED"              : "in <span class='dialog-filename'>{0}</span>",
    "FIND_IN_FILES_NO_SCOPE"            : "in project",
    "FIND_IN_FILES_ZERO_FILES"          : "Filter excludes all files {0}",
    "FIND_IN_FILES_FILE"                : "file",
    "FIND_IN_FILES_FILES"               : "files",
    "FIND_IN_FILES_MATCH"               : "match",
    "FIND_IN_FILES_MATCHES"             : "matches",
    "FIND_IN_FILES_MORE_THAN"           : "Over ",
    "FIND_IN_FILES_PAGING"              : "{0}&mdash;{1}",
    "FIND_IN_FILES_FILE_PATH"           : "<span class='dialog-filename'>{0}</span> {2} <span class='dialog-path'>{1}</span>", // We should use normal dashes on Windows instead of em dash eventually
    "FIND_IN_FILES_EXPAND_COLLAPSE"     : "Ctrl/Cmd click to expand/collapse all",
    "REPLACE_IN_FILES_ERRORS_TITLE"     : "Replace Errors",
    "REPLACE_IN_FILES_ERRORS"           : "The following files weren't modified because they changed after the search or couldn't be written.",

    "ERROR_FETCHING_UPDATE_INFO_TITLE"  : "Error Getting Update Info",
    "ERROR_FETCHING_UPDATE_INFO_MSG"    : "There was a problem getting the latest update information from the server. Please make sure you are connected to the internet and try again.",

    // File exclusion filters
    "NEW_FILE_FILTER"                   : "New Exclusion Set\u2026",
    "CLEAR_FILE_FILTER"                 : "Don't Exclude Files",
    "NO_FILE_FILTER"                    : "No Files Excluded",
    "EXCLUDE_FILE_FILTER"               : "Exclude {0}",
    "EDIT_FILE_FILTER"                  : "Edit\u2026",
    "FILE_FILTER_DIALOG"                : "Edit Exclusion Set",
    "FILE_FILTER_INSTRUCTIONS"          : "Exclude files and folders matching any of the following strings / substrings or <a href='{0}' title='{0}'>wildcards</a>. Enter each string on a new line.",
    "FILTER_NAME_PLACEHOLDER"           : "Name this exclusion set (optional)",
    "FILE_FILTER_CLIPPED_SUFFIX"        : "and {0} more",
    "FILTER_COUNTING_FILES"             : "Counting files\u2026",
    "FILTER_FILE_COUNT"                 : "Allows {0} of {1} files {2}",
    "FILTER_FILE_COUNT_ALL"             : "Allows all {0} files {1}",

    // Quick Edit
    "ERROR_QUICK_EDIT_PROVIDER_NOT_FOUND"   : "No Quick Edit available for current cursor position",
    "ERROR_CSSQUICKEDIT_BETWEENCLASSES"     : "CSS Quick Edit: place cursor on a single class name",
    "ERROR_CSSQUICKEDIT_CLASSNOTFOUND"      : "CSS Quick Edit: incomplete class attribute",
    "ERROR_CSSQUICKEDIT_IDNOTFOUND"         : "CSS Quick Edit: incomplete id attribute",
    "ERROR_CSSQUICKEDIT_UNSUPPORTEDATTR"    : "CSS Quick Edit: place cursor in tag, class, or id",
    "ERROR_TIMINGQUICKEDIT_INVALIDSYNTAX"   : "CSS Timing Function Quick Edit: invalid syntax",
    "ERROR_JSQUICKEDIT_FUNCTIONNOTFOUND"    : "JS Quick Edit: place cursor in function name",

    // Quick Docs
    "ERROR_QUICK_DOCS_PROVIDER_NOT_FOUND"   : "No Quick Docs available for current cursor position",

    /**
     * ProjectManager
     */
    "PROJECT_LOADING"   : "Loading\u2026",
    "UNTITLED"          : "Untitled",
    "WORKING_FILES"     : "Working Files",

    /**
     * MainViewManager
     */
    "TOP"               : "Top",
    "BOTTOM"            : "Bottom",
    "LEFT"              : "Left",
    "RIGHT"             : "Right",

    "CMD_SPLITVIEW_NONE"        : "No Split",
    "CMD_SPLITVIEW_VERTICAL"    : "Vertical Split",
    "CMD_SPLITVIEW_HORIZONTAL"  : "Horizontal Split",
    "SPLITVIEW_MENU_TOOLTIP"    : "Split the editor vertically or horizontally",
    "GEAR_MENU_TOOLTIP"         : "Configure Working Set",

    "SPLITVIEW_INFO_TITLE"              : "Already Open",
    "SPLITVIEW_MULTIPANE_WARNING"       : "The file is already open in another pane. {APP_NAME} will soon support opening the same file in more than one pane. Until then, the file will be shown in the pane it's already open in.<br /><br />(You'll only see this message once.)",

    /**
     * Keyboard modifier names
     */
    "KEYBOARD_CTRL"   : "Ctrl",
    "KEYBOARD_SHIFT"  : "Shift",
    "KEYBOARD_SPACE"  : "Space",

    /**
     * StatusBar strings
     */
    "STATUSBAR_CURSOR_POSITION"             : "Line {0}, Column {1}",
    "STATUSBAR_SELECTION_CH_SINGULAR"       : " \u2014 Selected {0} column",
    "STATUSBAR_SELECTION_CH_PLURAL"         : " \u2014 Selected {0} columns",
    "STATUSBAR_SELECTION_LINE_SINGULAR"     : " \u2014 Selected {0} line",
    "STATUSBAR_SELECTION_LINE_PLURAL"       : " \u2014 Selected {0} lines",
    "STATUSBAR_SELECTION_MULTIPLE"          : " \u2014 {0} selections",
    "STATUSBAR_INDENT_TOOLTIP_SPACES"       : "Click to switch indentation to spaces",
    "STATUSBAR_INDENT_TOOLTIP_TABS"         : "Click to switch indentation to tabs",
    "STATUSBAR_INDENT_SIZE_TOOLTIP_SPACES"  : "Click to change number of spaces used when indenting",
    "STATUSBAR_INDENT_SIZE_TOOLTIP_TABS"    : "Click to change tab character width",
    "STATUSBAR_SPACES"                      : "Spaces:",
    "STATUSBAR_TAB_SIZE"                    : "Tab Size:",
    "STATUSBAR_LINE_COUNT_SINGULAR"         : "\u2014 {0} Line",
    "STATUSBAR_LINE_COUNT_PLURAL"           : "\u2014 {0} Lines",
    "STATUSBAR_USER_EXTENSIONS_DISABLED"    : "Extensions Disabled",
    "STATUSBAR_INSERT"                      : "INS",
    "STATUSBAR_OVERWRITE"                   : "OVR",
    "STATUSBAR_INSOVR_TOOLTIP"              : "Click to toggle cursor between Insert (INS) and Overwrite (OVR) modes",
    "STATUSBAR_LANG_TOOLTIP"                : "Click to change file type",
    "STATUSBAR_CODE_INSPECTION_TOOLTIP"     : "{0}. Click to toggle report panel.",
    "STATUSBAR_DEFAULT_LANG"                : "(default)",
    "STATUSBAR_SET_DEFAULT_LANG"            : "Set as Default for .{0} Files",

    // CodeInspection: errors/warnings
    "ERRORS_PANEL_TITLE_MULTIPLE"           : "{0} Problems",
    "SINGLE_ERROR"                          : "1 {0} Problem",
    "MULTIPLE_ERRORS"                       : "{1} {0} Problems",
    "NO_ERRORS"                             : "No {0} problems found - good job!",
    "NO_ERRORS_MULTIPLE_PROVIDER"           : "No problems found - good job!",
    "LINT_DISABLED"                         : "Linting is disabled",
    "NO_LINT_AVAILABLE"                     : "No linter available for {0}",
    "NOTHING_TO_LINT"                       : "Nothing to lint",
    "LINTER_TIMED_OUT"                      : "{0} has timed out after waiting for {1} ms",
    "LINTER_FAILED"                         : "{0} terminated with error: {1}",

    /**
     * Command Name Constants
     */

    // File menu commands
    "FILE_MENU"                           : "File",
    "CMD_FILE_NEW_UNTITLED"               : "New",
    "CMD_FILE_NEW"                        : "New File",
    "CMD_FILE_NEW_FOLDER"                 : "New Folder",
    "CMD_FILE_OPEN"                       : "Open\u2026",
    "CMD_ADD_TO_WORKING_SET"              : "Open To Working Set",
    "CMD_OPEN_DROPPED_FILES"              : "Open Dropped Files",
    "CMD_OPEN_FOLDER"                     : "Open Folder\u2026",
    "CMD_FILE_CLOSE"                      : "Close",
    "CMD_FILE_CLOSE_ALL"                  : "Close All",
    "CMD_FILE_CLOSE_LIST"                 : "Close List",
    "CMD_FILE_CLOSE_OTHERS"               : "Close Others",
    "CMD_FILE_CLOSE_ABOVE"                : "Close Others Above",
    "CMD_FILE_CLOSE_BELOW"                : "Close Others Below",
    "CMD_FILE_SAVE"                       : "Save",
    "CMD_FILE_SAVE_ALL"                   : "Save All",
    "CMD_FILE_SAVE_AS"                    : "Save As\u2026",
    "CMD_LIVE_FILE_PREVIEW"               : "Live Preview",
    "CMD_RELOAD_LIVE_PREVIEW"             : "Force Reload Live Preview",
    "CMD_PROJECT_SETTINGS"                : "Project Settings\u2026",
    "CMD_FILE_RENAME"                     : "Rename",
    "CMD_FILE_DELETE"                     : "Delete",
    "CMD_INSTALL_EXTENSION"               : "Install Extension\u2026",
    "CMD_EXTENSION_MANAGER"               : "Extension Manager\u2026",
    "CMD_FILE_REFRESH"                    : "Refresh File Tree",
    "CMD_QUIT"                            : "Quit",
    // Used in native File menu on Windows
    "CMD_EXIT"                            : "Exit",

    // Edit menu commands
    "EDIT_MENU"                           : "Edit",
    "CMD_UNDO"                            : "Undo",
    "CMD_REDO"                            : "Redo",
    "CMD_CUT"                             : "Cut",
    "CMD_COPY"                            : "Copy",
    "CMD_PASTE"                           : "Paste",
    "CMD_SELECT_ALL"                      : "Select All",
    "CMD_SELECT_LINE"                     : "Select Line",
    "CMD_SPLIT_SEL_INTO_LINES"            : "Split Selection into Lines",
    "CMD_ADD_CUR_TO_NEXT_LINE"            : "Add Cursor to Next Line",
    "CMD_ADD_CUR_TO_PREV_LINE"            : "Add Cursor to Previous Line",
    "CMD_INDENT"                          : "Indent",
    "CMD_UNINDENT"                        : "Unindent",
    "CMD_DUPLICATE"                       : "Duplicate",
    "CMD_DELETE_LINES"                    : "Delete Line",
    "CMD_COMMENT"                         : "Toggle Line Comment",
    "CMD_BLOCK_COMMENT"                   : "Toggle Block Comment",
    "CMD_LINE_UP"                         : "Move Line Up",
    "CMD_LINE_DOWN"                       : "Move Line Down",
    "CMD_OPEN_LINE_ABOVE"                 : "Open Line Above",
    "CMD_OPEN_LINE_BELOW"                 : "Open Line Below",
    "CMD_TOGGLE_CLOSE_BRACKETS"           : "Auto Close Braces",
    "CMD_SHOW_CODE_HINTS"                 : "Show Code Hints",

    // Search menu commands
    "FIND_MENU"                           : "Find",
    "CMD_FIND"                            : "Find",
    "CMD_FIND_NEXT"                       : "Find Next",
    "CMD_FIND_PREVIOUS"                   : "Find Previous",
    "CMD_FIND_ALL_AND_SELECT"             : "Find All and Select",
    "CMD_ADD_NEXT_MATCH"                  : "Add Next Match to Selection",
    "CMD_SKIP_CURRENT_MATCH"              : "Skip and Add Next Match",
    "CMD_FIND_IN_FILES"                   : "Find in Files",
    "CMD_FIND_IN_SELECTED"                : "Find in Selected File/Folder",
    "CMD_FIND_IN_SUBTREE"                 : "Find in\u2026",
    "CMD_REPLACE"                         : "Replace",
    "CMD_REPLACE_IN_FILES"                : "Replace in Files",
    "CMD_REPLACE_IN_SELECTED"             : "Replace in Selected File/Folder",
    "CMD_REPLACE_IN_SUBTREE"              : "Replace in\u2026",

    // View menu commands
    "VIEW_MENU"                           : "View",
    "CMD_HIDE_SIDEBAR"                    : "Hide Sidebar",
    "CMD_SHOW_SIDEBAR"                    : "Show Sidebar",
    "CMD_INCREASE_FONT_SIZE"              : "Increase Font Size",
    "CMD_DECREASE_FONT_SIZE"              : "Decrease Font Size",
    "CMD_RESTORE_FONT_SIZE"               : "Restore Font Size",
    "CMD_SCROLL_LINE_UP"                  : "Scroll Line Up",
    "CMD_SCROLL_LINE_DOWN"                : "Scroll Line Down",
    "CMD_TOGGLE_LINE_NUMBERS"             : "Line Numbers",
    "CMD_TOGGLE_ACTIVE_LINE"              : "Highlight Active Line",
    "CMD_TOGGLE_WORD_WRAP"                : "Word Wrap",
    "CMD_LIVE_HIGHLIGHT"                  : "Live Preview Highlight",
    "CMD_VIEW_TOGGLE_INSPECTION"          : "Lint Files on Save",
    "CMD_WORKINGSET_SORT_BY_ADDED"        : "Sort by Added",
    "CMD_WORKINGSET_SORT_BY_NAME"         : "Sort by Name",
    "CMD_WORKINGSET_SORT_BY_TYPE"         : "Sort by Type",
    "CMD_WORKING_SORT_TOGGLE_AUTO"        : "Automatic Sort",
    "CMD_THEMES"                          : "Themes\u2026",

    // Navigate menu Commands
    "NAVIGATE_MENU"                       : "Navigate",
    "CMD_QUICK_OPEN"                      : "Quick Open",
    "CMD_GOTO_LINE"                       : "Go to Line",
    "CMD_GOTO_DEFINITION"                 : "Quick Find Definition",
    "CMD_GOTO_FIRST_PROBLEM"              : "Go to First Error/Warning",
    "CMD_TOGGLE_QUICK_EDIT"               : "Quick Edit",
    "CMD_TOGGLE_QUICK_DOCS"               : "Quick Docs",
    "CMD_QUICK_EDIT_PREV_MATCH"           : "Previous Match",
    "CMD_QUICK_EDIT_NEXT_MATCH"           : "Next Match",
    "CMD_CSS_QUICK_EDIT_NEW_RULE"         : "New Rule",
    "CMD_NEXT_DOC"                        : "Next Document",
    "CMD_PREV_DOC"                        : "Previous Document",
    "CMD_SHOW_IN_TREE"                    : "Show in File Tree",
    "CMD_SHOW_IN_EXPLORER"                : "Show in Explorer",
    "CMD_SHOW_IN_FINDER"                  : "Show in Finder",
    "CMD_SHOW_IN_OS"                      : "Show in OS",

    // Help menu commands
    "HELP_MENU"                           : "Help",
    "CMD_CHECK_FOR_UPDATE"                : "Check for Updates",
    "CMD_HOW_TO_USE_BRACKETS"             : "How to Use {APP_NAME}",
    "CMD_SUPPORT"                         : "{APP_NAME} Support",
    "CMD_SUGGEST"                         : "Suggest a Feature",
    "CMD_RELEASE_NOTES"                   : "Release Notes",
    "CMD_GET_INVOLVED"                    : "Get Involved",
    "CMD_SHOW_EXTENSIONS_FOLDER"          : "Show Extensions Folder",
    "CMD_HOMEPAGE"                        : "{APP_TITLE} Homepage",
    "CMD_TWITTER"                         : "{TWITTER_NAME} on Twitter",
    "CMD_ABOUT"                           : "About {APP_TITLE}",
    "CMD_OPEN_PREFERENCES"                : "Open Preferences File",
    "CMD_OPEN_KEYMAP"                     : "Open User Key Map",

    // Strings for main-view.html
    "EXPERIMENTAL_BUILD"                   : "experimental build",
    "RELEASE_BUILD"                        : "build",
    "DEVELOPMENT_BUILD"                    : "development build",
    "RELOAD_FROM_DISK"                     : "Reload from Disk",
    "KEEP_CHANGES_IN_EDITOR"               : "Keep Changes in Editor",
    "CLOSE_DONT_SAVE"                      : "Close (Don't Save)",
    "RELAUNCH_CHROME"                      : "Relaunch Chrome",
    "ABOUT"                                : "About",
    "CLOSE"                                : "Close",
    "ABOUT_TEXT_LINE1"                     : "Release {VERSION_MAJOR}.{VERSION_MINOR} {BUILD_TYPE} {VERSION}",
    "ABOUT_TEXT_BUILD_TIMESTAMP"           : "build timestamp: ",
    "ABOUT_TEXT_LINE3"                     : "Notices, terms and conditions pertaining to third party software are located at <a href='{ADOBE_THIRD_PARTY}'>{ADOBE_THIRD_PARTY}</a> and incorporated by reference herein.",
    "ABOUT_TEXT_LINE4"                     : "Documentation and source at <a href='https://github.com/adobe/brackets/'>https://github.com/adobe/brackets/</a>",
    "ABOUT_TEXT_LINE5"                     : "Made with \u2764 and JavaScript by:",
    "ABOUT_TEXT_LINE6"                     : "Lots of people (but we're having trouble loading that data right now).",
    "ABOUT_TEXT_WEB_PLATFORM_DOCS"         : "Web Platform Docs and the Web Platform graphical logo are licensed under a Creative Commons Attribution license, <a href='{WEB_PLATFORM_DOCS_LICENSE}'>CC-BY 3.0 Unported</a>.",
    "UPDATE_NOTIFICATION_TOOLTIP"          : "There's a new build of {APP_NAME} available! Click here for details.",
    "UPDATE_AVAILABLE_TITLE"               : "Update Available",
    "UPDATE_MESSAGE"                       : "Hey, there's a new build of {APP_NAME} available. Here are some of the new features:",
    "GET_IT_NOW"                           : "Get it now!",
    "PROJECT_SETTINGS_TITLE"               : "Project Settings for: {0}",
    "PROJECT_SETTING_BASE_URL"             : "Live Preview Base URL",
    "PROJECT_SETTING_BASE_URL_HINT"        : "To use a local server, enter a url like http://localhost:8000/",
    "BASEURL_ERROR_INVALID_PROTOCOL"       : "The {0} protocol isn't supported by Live Preview&mdash;please use http: or https: .",
    "BASEURL_ERROR_SEARCH_DISALLOWED"      : "The base URL can't contain search parameters like \"{0}\".",
    "BASEURL_ERROR_HASH_DISALLOWED"        : "The base URL can't contain hashes like \"{0}\".",
    "BASEURL_ERROR_INVALID_CHAR"           : "Special characters like '{0}' must be %-encoded.",
    "BASEURL_ERROR_UNKNOWN_ERROR"          : "Unknown error parsing Base URL",
    "EMPTY_VIEW_HEADER"                    : "<em>Open a file while this pane has focus</em>",

    // Strings for themes-settings.html and themes-general.html
    "CURRENT_THEME"                        : "Current Theme",
    "USE_THEME_SCROLLBARS"                 : "Use Theme Scrollbars",
    "FONT_SIZE"                            : "Font Size",
    "FONT_FAMILY"                          : "Font Family",
    "THEMES_SETTINGS"                      : "Themes Settings",

    // CSS Quick Edit
    "BUTTON_NEW_RULE"                      : "New Rule",

    // Extension Management strings
    "INSTALL"                              : "Install",
    "UPDATE"                               : "Update",
    "REMOVE"                               : "Remove",
    "OVERWRITE"                            : "Overwrite",
    "CANT_REMOVE_DEV"                      : "Extensions in the \"dev\" folder must be manually deleted.",
    "CANT_UPDATE"                          : "The update isn't compatible with this version of {APP_NAME}.",
    "CANT_UPDATE_DEV"                      : "Extensions in the \"dev\" folder can't be updated automatically.",
    "INSTALL_EXTENSION_TITLE"              : "Install Extension",
    "UPDATE_EXTENSION_TITLE"               : "Update Extension",
    "INSTALL_EXTENSION_LABEL"              : "Extension URL",
    "INSTALL_EXTENSION_HINT"               : "URL of the extension's zip file or GitHub repo",
    "INSTALLING_FROM"                      : "Installing extension from {0}\u2026",
    "INSTALL_SUCCEEDED"                    : "Installation successful!",
    "INSTALL_FAILED"                       : "Installation failed.",
    "CANCELING_INSTALL"                    : "Canceling\u2026",
    "CANCELING_HUNG"                       : "Canceling the install is taking a long time. An internal error may have occurred.",
    "INSTALL_CANCELED"                     : "Installation canceled.",
    "VIEW_COMPLETE_DESCRIPTION"            : "View complete description",
    "VIEW_TRUNCATED_DESCRIPTION"           : "View truncated description",
    // These must match the error codes in ExtensionsDomain.Errors.* :
    "INVALID_ZIP_FILE"                     : "The downloaded content is not a valid zip file.",
    "INVALID_PACKAGE_JSON"                 : "The package.json file is not valid (error was: {0}).",
    "MISSING_PACKAGE_NAME"                 : "The package.json file doesn't specify a package name.",
    "BAD_PACKAGE_NAME"                     : "{0} is an invalid package name.",
    "MISSING_PACKAGE_VERSION"              : "The package.json file doesn't specify a package version.",
    "INVALID_VERSION_NUMBER"               : "The package version number ({0}) is invalid.",
    "INVALID_BRACKETS_VERSION"             : "The {APP_NAME} compatibility string ({0}) is invalid.",
    "DISALLOWED_WORDS"                     : "The words ({1}) are not allowed in the {0} field.",
    "API_NOT_COMPATIBLE"                   : "The extension isn't compatible with this version of {APP_NAME}. It's installed in your disabled extensions folder.",
    "MISSING_MAIN"                         : "The package has no main.js file.",
    "EXTENSION_ALREADY_INSTALLED"          : "Installing this package will overwrite a previously installed extension. Overwrite the old extension?",
    "EXTENSION_SAME_VERSION"               : "This package is the same version as the one that is currently installed. Overwrite the existing installation?",
    "EXTENSION_OLDER_VERSION"              : "This package is version {0} which is older than the currently installed ({1}). Overwrite the existing installation?",
    "DOWNLOAD_ID_IN_USE"                   : "Internal error: download ID already in use.",
    "NO_SERVER_RESPONSE"                   : "Cannot connect to server.",
    "BAD_HTTP_STATUS"                      : "File not found on server (HTTP {0}).",
    "CANNOT_WRITE_TEMP"                    : "Unable to save download to temp file.",
    "ERROR_LOADING"                        : "The extension encountered an error while starting up.",
    "MALFORMED_URL"                        : "The URL is invalid. Please check that you entered it correctly.",
    "UNSUPPORTED_PROTOCOL"                 : "The URL must be an http or https URL.",
    "UNKNOWN_ERROR"                        : "Unknown internal error.",
    // For NOT_FOUND_ERR, see generic strings above
    "EXTENSION_MANAGER_TITLE"              : "Extension Manager",
    "EXTENSION_MANAGER_ERROR_LOAD"         : "Unable to access the extension registry. Please try again later.",
    "INSTALL_EXTENSION_DRAG"               : "Drag .zip here or",
    "INSTALL_EXTENSION_DROP"               : "Drop .zip to install",
    "INSTALL_EXTENSION_DROP_ERROR"         : "Install/Update aborted due to the following errors:",
    "INSTALL_FROM_URL"                     : "Install from URL\u2026",
    "INSTALL_EXTENSION_VALIDATING"         : "Validating\u2026",
    "EXTENSION_AUTHOR"                     : "Author",
    "EXTENSION_DATE"                       : "Date",
    "EXTENSION_INCOMPATIBLE_NEWER"         : "This extension requires a newer version of {APP_NAME}.",
    "EXTENSION_INCOMPATIBLE_OLDER"         : "This extension currently only works with older versions of {APP_NAME}.",
    "EXTENSION_LATEST_INCOMPATIBLE_NEWER"  : "Version {0} of this extension requires a newer version of {APP_NAME}. But you can install the earlier version {1}.",
    "EXTENSION_LATEST_INCOMPATIBLE_OLDER"  : "Version {0} of this extension only works with older versions of {APP_NAME}. But you can install the earlier version {1}.",
    "EXTENSION_NO_DESCRIPTION"             : "No description",
    "EXTENSION_MORE_INFO"                  : "More info...",
    "EXTENSION_ERROR"                      : "Extension error",
    "EXTENSION_KEYWORDS"                   : "Keywords",
    "EXTENSION_TRANSLATED_USER_LANG"       : "Translated into {0} languages, including yours",
    "EXTENSION_TRANSLATED_GENERAL"         : "Translated into {0} languages",
    "EXTENSION_TRANSLATED_LANGS"           : "This extension has been translated into these languages: {0}",
    "EXTENSION_INSTALLED"                  : "Installed",
    "EXTENSION_UPDATE_INSTALLED"           : "This extension update has been downloaded and will be installed after {APP_NAME} reloads.",
    "EXTENSION_SEARCH_PLACEHOLDER"         : "Search",
    "EXTENSION_MORE_INFO_LINK"             : "More",
    "BROWSE_EXTENSIONS"                    : "Browse Extensions",
    "EXTENSION_MANAGER_REMOVE"             : "Remove Extension",
    "EXTENSION_MANAGER_REMOVE_ERROR"       : "Unable to remove one or more extensions: {0}. {APP_NAME} will still reload.",
    "EXTENSION_MANAGER_UPDATE"             : "Update Extension",
    "EXTENSION_MANAGER_UPDATE_ERROR"       : "Unable to update one or more extensions: {0}. {APP_NAME} will still reload.",
    "MARKED_FOR_REMOVAL"                   : "Marked for removal",
    "UNDO_REMOVE"                          : "Undo",
    "MARKED_FOR_UPDATE"                    : "Marked for update",
    "UNDO_UPDATE"                          : "Undo",
    "CHANGE_AND_RELOAD_TITLE"              : "Change Extensions",
    "CHANGE_AND_RELOAD_MESSAGE"            : "To update or remove the marked extensions, {APP_NAME} will need to reload. You'll be prompted to save unsaved changes.",
    "REMOVE_AND_RELOAD"                    : "Remove Extensions and Reload",
    "CHANGE_AND_RELOAD"                    : "Change Extensions and Reload",
    "UPDATE_AND_RELOAD"                    : "Update Extensions and Reload",
    "PROCESSING_EXTENSIONS"                : "Processing extension changes\u2026",
    "EXTENSION_NOT_INSTALLED"              : "Couldn't remove extension {0} because it wasn't installed.",
    "NO_EXTENSIONS"                        : "No extensions installed yet.<br>Click on the Available tab above to get started.",
    "NO_EXTENSION_MATCHES"                 : "No extensions match your search.",
    "REGISTRY_SANITY_CHECK_WARNING"        : "NOTE: These extensions may come from different authors than {APP_NAME} itself. Extensions are not reviewed and have full local privileges. Be cautious when installing extensions from an unknown source.",
    "EXTENSIONS_INSTALLED_TITLE"           : "Installed",
    "EXTENSIONS_AVAILABLE_TITLE"           : "Available",
    "EXTENSIONS_THEMES_TITLE"              : "Themes",
    "EXTENSIONS_UPDATES_TITLE"             : "Updates",

    "INLINE_EDITOR_NO_MATCHES"             : "No matches available.",
    "INLINE_EDITOR_HIDDEN_MATCHES"         : "All matches are collapsed. Expand the files listed at right to view matches.",
    "CSS_QUICK_EDIT_NO_MATCHES"            : "There are no existing CSS rules that match your selection.<br> Click \"New Rule\" to create one.",
    "CSS_QUICK_EDIT_NO_STYLESHEETS"        : "There are no stylesheets in your project.<br>Create one to add CSS rules.",

    // Custom Viewers
    "IMAGE_VIEWER_LARGEST_ICON"            : "largest",

    /**
     * Unit names
     */

    "UNIT_PIXELS"                          : "pixels",

    // extensions/default/DebugCommands
    "DEBUG_MENU"                                : "Debug",
    "ERRORS"                                    : "Errors",
    "CMD_SHOW_DEV_TOOLS"                        : "Show Developer Tools",
    "CMD_REFRESH_WINDOW"                        : "Reload With Extensions",
    "CMD_RELOAD_WITHOUT_USER_EXTS"              : "Reload Without Extensions",
    "CMD_NEW_BRACKETS_WINDOW"                   : "New {APP_NAME} Window",
    "CMD_SWITCH_LANGUAGE"                       : "Switch Language",
    "CMD_RUN_UNIT_TESTS"                        : "Run Tests",
    "CMD_SHOW_PERF_DATA"                        : "Show Performance Data",
    "CMD_ENABLE_NODE_DEBUGGER"                  : "Enable Node Debugger",
    "CMD_LOG_NODE_STATE"                        : "Log Node State to Console",
    "CMD_RESTART_NODE"                          : "Restart Node",
    "CMD_SHOW_ERRORS_IN_STATUS_BAR"             : "Show Errors in Status Bar",
    "CMD_OPEN_BRACKETS_SOURCE"                  : "Open Brackets Source",

    "LANGUAGE_TITLE"                            : "Switch Language",
    "LANGUAGE_MESSAGE"                          : "Language:",
    "LANGUAGE_SUBMIT"                           : "Reload {APP_NAME}",
    "LANGUAGE_CANCEL"                           : "Cancel",
    "LANGUAGE_SYSTEM_DEFAULT"                   : "System Default",

    // extensions/default/InlineTimingFunctionEditor
    "INLINE_TIMING_EDITOR_TIME"                 : "Time",
    "INLINE_TIMING_EDITOR_PROGRESSION"          : "Progression",
    "BEZIER_EDITOR_INFO"                        : "<kbd>↑</kbd><kbd>↓</kbd><kbd>←</kbd><kbd>→</kbd> Move selected point<br><kbd class='text'>Shift</kbd> Move by ten units<br><kbd class='text'>Tab</kbd> Switch points",
    "STEPS_EDITOR_INFO"                         : "<kbd>↑</kbd><kbd>↓</kbd> Increase or decrease steps<br><kbd>←</kbd><kbd>→</kbd> 'Start' or 'End'",
    "INLINE_TIMING_EDITOR_INVALID"              : "The old value <code>{0}</code> is not valid, so the displayed function was changed to <code>{1}</code>. The document will be updated with the first edit.",

    // extensions/default/InlineColorEditor
    "COLOR_EDITOR_CURRENT_COLOR_SWATCH_TIP"     : "Current Color",
    "COLOR_EDITOR_ORIGINAL_COLOR_SWATCH_TIP"    : "Original Color",
    "COLOR_EDITOR_RGBA_BUTTON_TIP"              : "RGBa Format",
    "COLOR_EDITOR_HEX_BUTTON_TIP"               : "Hex Format",
    "COLOR_EDITOR_HSLA_BUTTON_TIP"              : "HSLa Format",
    "COLOR_EDITOR_USED_COLOR_TIP_SINGULAR"      : "{0} (Used {1} time)",
    "COLOR_EDITOR_USED_COLOR_TIP_PLURAL"        : "{0} (Used {1} times)",

    // extensions/default/JavaScriptCodeHints
    "CMD_JUMPTO_DEFINITION"                     : "Jump to Definition",
    "CMD_SHOW_PARAMETER_HINT"                   : "Show Parameter Hint",
    "NO_ARGUMENTS"                              : "<no parameters>",
    "DETECTED_EXCLUSION_TITLE"                  : "JavaScript File Inference Problem",
    "DETECTED_EXCLUSION_INFO"                   : "Brackets ran into trouble processing <span class='dialog-filename'>{0}</span>.<br><br>This file will no longer be processed for code hints, Jump to Definition or Quick Edit. To reenable this file, open <code>.brackets.json</code> in your project and edit <code>jscodehints.detectedExclusions</code>.<br><br>This is likely a Brackets bug. If you can provide a copy of this file, please <a href='https://github.com/adobe/brackets/wiki/How-to-Report-an-Issue'>file a bug</a> with a link to the file named here.",

    // extensions/default/JSLint
    "JSLINT_NAME"                               : "JSLint",

    // extensions/default/QuickView
    "CMD_ENABLE_QUICK_VIEW"                     : "Quick View on Hover",

    // extensions/default/RecentProjects
    "CMD_TOGGLE_RECENT_PROJECTS"                : "Recent Projects",

    // extensions/default/WebPlatformDocs
    "DOCS_MORE_LINK"                            : "Read more"
});<|MERGE_RESOLUTION|>--- conflicted
+++ resolved
@@ -90,15 +90,9 @@
     "ERROR_PREFS_CORRUPT"               : "Your preferences file is not valid JSON. The file will be opened so that you can correct the format. You will need to restart {APP_NAME} for the changes to take effect.",
 
     // Application error strings
-<<<<<<< HEAD
     "ERROR_IN_BROWSER_TITLE"            : "Oops! {APP_NAME} doesn't fully run in browsers yet.",
     "ERROR_IN_BROWSER"                  : "This feature is not yet supported when running {APP_NAME} in a web browser.",
-    
-=======
-    "ERROR_IN_BROWSER_TITLE"            : "Oops! {APP_NAME} Doesn't Run in Browsers Yet.",
-    "ERROR_IN_BROWSER"                  : "{APP_NAME} is built in HTML, but right now it runs as a desktop app so you can use it to edit local files. Please use the application shell in the <b>github.com/adobe/brackets-shell</b> repo to run {APP_NAME}.",
-
->>>>>>> 4bfed93b
+
     // ProjectManager max files error string
     "ERROR_MAX_FILES_TITLE"             : "Error Indexing Files",
     "ERROR_MAX_FILES"                   : "This project contains more than 30,000 files. Features that operate across multiple files may be disabled or behave as if the project is empty. <a href='https://github.com/adobe/brackets/wiki/Large-Projects'>Read more about working with large projects</a>.",
