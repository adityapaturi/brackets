--- conflicted
+++ resolved
@@ -629,9 +629,6 @@
     "CMD_TOGGLE_RECENT_PROJECTS"                : "Recent Projects",
 
     // extensions/default/WebPlatformDocs
-<<<<<<< HEAD
-    "DOCS_MORE_LINK"                            : "Read more"
-=======
     "DOCS_MORE_LINK"                            : "Read more",
 
     // extensions/default/CodeFolding
@@ -659,5 +656,4 @@
     "HEALTH_DATA_NOTIFICATION_MESSAGE"          : "In order to improve Brackets, we periodically send <strong>anonymous</strong> data about how you use the Brackets.",
     "HEALTH_DATA_PREVIEW"                       : "Health Data Preview File",
     "HEALTH_DATA_PREVIEW_MESSAGE"               : "No Data to Show"
->>>>>>> 16c44836
 });