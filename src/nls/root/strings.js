/*
 * Copyright (c) 2012 Adobe Systems Incorporated. All rights reserved.
 * 
 * Permission is hereby granted, free of charge, to any person obtaining a
 * copy of this software and associated documentation files (the "Software"), 
 * to deal in the Software without restriction, including without limitation 
 * the rights to use, copy, modify, merge, publish, distribute, sublicense, 
 * and/or sell copies of the Software, and to permit persons to whom the 
 * Software is furnished to do so, subject to the following conditions:
 *  
 * The above copyright notice and this permission notice shall be included in
 * all copies or substantial portions of the Software.
 *  
 * THE SOFTWARE IS PROVIDED "AS IS", WITHOUT WARRANTY OF ANY KIND, EXPRESS OR
 * IMPLIED, INCLUDING BUT NOT LIMITED TO THE WARRANTIES OF MERCHANTABILITY, 
 * FITNESS FOR A PARTICULAR PURPOSE AND NONINFRINGEMENT. IN NO EVENT SHALL THE
 * AUTHORS OR COPYRIGHT HOLDERS BE LIABLE FOR ANY CLAIM, DAMAGES OR OTHER 
 * LIABILITY, WHETHER IN AN ACTION OF CONTRACT, TORT OR OTHERWISE, ARISING 
 * FROM, OUT OF OR IN CONNECTION WITH THE SOFTWARE OR THE USE OR OTHER 
 * DEALINGS IN THE SOFTWARE.
 * 
 */

/*jslint vars: true, plusplus: true, devel: true, nomen: true, indent: 4, maxerr: 50 */
/*global define */

define({
    
    /**
     * Errors
     */

    // General file io error strings
    "GENERIC_ERROR"                     : "(error {0})",
    "NOT_FOUND_ERR"                     : "The file could not be found.",
    "NOT_READABLE_ERR"                  : "The file could not be read.",
    "NO_MODIFICATION_ALLOWED_ERR"       : "The target directory cannot be modified.",
    "NO_MODIFICATION_ALLOWED_ERR_FILE"  : "The permissions do not allow you to make modifications.",
    "FILE_EXISTS_ERR"                   : "The file already exists.",

    // Project error strings
    "ERROR_LOADING_PROJECT"             : "Error loading project",
    "OPEN_DIALOG_ERROR"                 : "An error occurred when showing the open file dialog. (error {0})",
    "REQUEST_NATIVE_FILE_SYSTEM_ERROR"  : "An error occurred when trying to load the directory <span class='dialog-filename'>{0}</span>. (error {1})",
    "READ_DIRECTORY_ENTRIES_ERROR"      : "An error occurred when reading the contents of the directory <span class='dialog-filename'>{0}</span>. (error {1})",

    // File open/save error string
    "ERROR_OPENING_FILE_TITLE"          : "Error opening file",
    "ERROR_OPENING_FILE"                : "An error occurred when trying to open the file <span class='dialog-filename'>{0}</span>. {1}",
    "ERROR_RELOADING_FILE_TITLE"        : "Error reloading changes from disk",
    "ERROR_RELOADING_FILE"              : "An error occurred when trying to reload the file <span class='dialog-filename'>{0}</span>. {1}",
    "ERROR_SAVING_FILE_TITLE"           : "Error saving file",
    "ERROR_SAVING_FILE"                 : "An error occurred when trying to save the file <span class='dialog-filename'>{0}</span>. {1}",
    "ERROR_RENAMING_FILE_TITLE"         : "Error renaming file",
    "ERROR_RENAMING_FILE"               : "An error occurred when trying to rename the file <span class='dialog-filename'>{0}</span>. {1}",
    "INVALID_FILENAME_TITLE"            : "Invalid file name",
    "INVALID_FILENAME_MESSAGE"          : "Filenames cannot contain the following characters: /?*:;{}<>\\|",
    "FILE_ALREADY_EXISTS"               : "The file <span class='dialog-filename'>{0}</span> already exists.",
    "ERROR_CREATING_FILE_TITLE"         : "Error creating file",
    "ERROR_CREATING_FILE"               : "An error occurred when trying to create the file <span class='dialog-filename'>{0}</span>. {1}",

    // Application error strings
    "ERROR_IN_BROWSER_TITLE"            : "Oops! {APP_NAME} doesn't run in browsers yet.",
    "ERROR_IN_BROWSER"                  : "{APP_NAME} is built in HTML, but right now it runs as a desktop app so you can use it to edit local files. Please use the application shell in the <b>github.com/adobe/brackets-shell</b> repo to run {APP_NAME}.",

    // FileIndexManager error string
    "ERROR_MAX_FILES_TITLE"             : "Error Indexing Files",
    "ERROR_MAX_FILES"                   : "The maximum number of files have been indexed. Actions that look up files in the index may function incorrectly.",

    // Live Development error strings
    "ERROR_LAUNCHING_BROWSER_TITLE"     : "Error launching browser",
    "ERROR_CANT_FIND_CHROME"            : "The Google Chrome browser could not be found. Please make sure it is installed.",
    "ERROR_LAUNCHING_BROWSER"           : "An error occurred when launching the browser. (error {0})",
    
    "LIVE_DEVELOPMENT_ERROR_TITLE"      : "Live Preview Error",
    "LIVE_DEVELOPMENT_RELAUNCH_TITLE"   : "Connecting to Browser",
    "LIVE_DEVELOPMENT_ERROR_MESSAGE"    : "In order for Live Preview to connect, Chrome needs to be relaunched with remote debugging enabled.<br /><br />Would you like to relaunch Chrome and enable remote debugging?",
    "LIVE_DEV_LOADING_ERROR_MESSAGE"    : "Unable to load Live Development page",
    "LIVE_DEV_NEED_HTML_MESSAGE"        : "Open an HTML file in order to launch live preview.",
    "LIVE_DEV_NEED_BASEURL_MESSAGE"     : "To launch live preview with a server-side file, you need to specify a Base URL for this project.",
    "LIVE_DEV_SERVER_NOT_READY_MESSAGE" : "Error starting up the HTTP server for live development files. Please try again.",
    "LIVE_DEVELOPMENT_INFO_TITLE"       : "Welcome to Live Preview!",
    "LIVE_DEVELOPMENT_INFO_MESSAGE"     : "Live Preview connects {APP_NAME} to your browser. It launches a preview of your HTML file in the browser, then updates the preview instantly as you edit your code.<br /><br />In this early version of {APP_NAME}, Live Preview only works with <strong>Google Chrome</strong> and updates live as you edit <strong>CSS files</strong>. Changes to HTML or JavaScript files are automatically reloaded when you save.<br /><br />(You'll only see this message once.)",
    "LIVE_DEVELOPMENT_TROUBLESHOOTING"  : "For more information, see <a class=\"clickable-link\" data-href=\"{0}\">Troubleshooting Live Development connection errors</a>.",
    
    "LIVE_DEV_STATUS_TIP_NOT_CONNECTED" : "Live Preview",
    "LIVE_DEV_STATUS_TIP_PROGRESS1"     : "Live Preview: Connecting\u2026",
    "LIVE_DEV_STATUS_TIP_PROGRESS2"     : "Live Preview: Initializing\u2026",
    "LIVE_DEV_STATUS_TIP_CONNECTED"     : "Disconnect Live Preview",
    "LIVE_DEV_STATUS_TIP_OUT_OF_SYNC"   : "Live Preview: Click to disconnect (Save file to update)",

    "LIVE_DEV_DETACHED_REPLACED_WITH_DEVTOOLS" : "Live Preview was cancelled because the browser's developer tools were opened",
    "LIVE_DEV_DETACHED_TARGET_CLOSED"          : "Live Preview was cancelled because the page was closed in the browser",
    "LIVE_DEV_NAVIGATED_AWAY"                  : "Live Preview was cancelled because the browser navigated to a page that is not part of the current project",
    "LIVE_DEV_CLOSED_UNKNOWN_REASON"           : "Live Preview was cancelled for an unknown reason ({0})",
    
    "SAVE_CLOSE_TITLE"                  : "Save Changes",
    "SAVE_CLOSE_MESSAGE"                : "Do you want to save the changes you made in the document <span class='dialog-filename'>{0}</span>?",
    "SAVE_CLOSE_MULTI_MESSAGE"          : "Do you want to save your changes to the following files?",
    "EXT_MODIFIED_TITLE"                : "External Changes",
    "EXT_MODIFIED_MESSAGE"              : "<span class='dialog-filename'>{0}</span> has been modified on disk, but also has unsaved changes in {APP_NAME}.<br /><br />Which version do you want to keep?",
    "EXT_DELETED_MESSAGE"               : "<span class='dialog-filename'>{0}</span> has been deleted on disk, but has unsaved changes in {APP_NAME}.<br /><br />Do you want to keep your changes?",
    
    // Find, Replace, Find in Files
    "SEARCH_REGEXP_INFO"                : "Use /re/ syntax for regexp search",
    "FIND_RESULT_COUNT"                 : "{0} results",
    "WITH"                              : "With",
    "BUTTON_YES"                        : "Yes",
    "BUTTON_NO"                         : "No",
    "BUTTON_STOP"                       : "Stop",

    "OPEN_FILE"                         : "Open File",
    "CHOOSE_FOLDER"                     : "Choose a folder",

    "RELEASE_NOTES"                     : "Release Notes",
    "NO_UPDATE_TITLE"                   : "You're up to date!",
    "NO_UPDATE_MESSAGE"                 : "You are running the latest version of {APP_NAME}.",
    
    "FIND_IN_FILES_TITLE"               : "for \"{4}\" {5} - {0} {1} in {2} {3}",
    "FIND_IN_FILES_SCOPED"              : "in <span class='dialog-filename'>{0}</span>",
    "FIND_IN_FILES_NO_SCOPE"            : "in project",
    "FIND_IN_FILES_FILE"                : "file",
    "FIND_IN_FILES_FILES"               : "files",
    "FIND_IN_FILES_MATCH"               : "match",
    "FIND_IN_FILES_MATCHES"             : "matches",
    "FIND_IN_FILES_MORE_THAN"           : "More than ",
    "FIND_IN_FILES_MAX"                 : " (showing the first {0} matches)",
    "FIND_IN_FILES_FILE_PATH"           : "File: <span class='dialog-filename'>{0}</span>",
    "FIND_IN_FILES_LINE"                : "line:&nbsp;{0}",

    "ERROR_FETCHING_UPDATE_INFO_TITLE"  : "Error getting update info",
    "ERROR_FETCHING_UPDATE_INFO_MSG"    : "There was a problem getting the latest update information from the server. Please make sure you are connected to the internet and try again.",
<<<<<<< HEAD
=======
    
    // Switch language
    "LANGUAGE_TITLE"                    : "Switch Language",
    "LANGUAGE_MESSAGE"                  : "Language:",
    "LANGUAGE_SUBMIT"                   : "Reload {APP_NAME}",
    "LANGUAGE_CANCEL"                   : "Cancel",
    "LANGUAGE_SYSTEM_DEFAULT"           : "System Default",
    
    /**
     * Locales
     */
    "LOCALE_CS"                         : "Czech",
    "LOCALE_DE"                         : "German",
    "LOCALE_EN"                         : "English",
    "LOCALE_ES"                         : "Spanish",
    "LOCALE_FR"                         : "French",
    "LOCALE_IT"                         : "Italian",
    "LOCALE_JA"                         : "Japanese",
    "LOCALE_NB"                         : "Norwegian",
    "LOCALE_PL"                         : "Polish",
    "LOCALE_PT_BR"                      : "Portuguese, Brazil",
    "LOCALE_PT_PT"                      : "Portuguese",
    "LOCALE_RU"                         : "Russian",
    "LOCALE_SV"                         : "Swedish",
    "LOCALE_TR"                         : "Turkish",
    "LOCALE_ZH_CN"                      : "Chinese, simplified",
>>>>>>> 03d0c076

    /**
     * ProjectManager
     */
    "PROJECT_LOADING"   : "Loading\u2026",
    "UNTITLED"          : "Untitled",
    "WORKING_FILES"     : "Working Files",

    /**
     * Keyboard modifier names
     */

    "KEYBOARD_CTRL"   : "Ctrl",
    "KEYBOARD_SHIFT"  : "Shift",
    "KEYBOARD_SPACE"  : "Space",
    
    /**
     * StatusBar strings
     */
    "STATUSBAR_CURSOR_POSITION"             : "Line {0}, Column {1}",
    "STATUSBAR_INDENT_TOOLTIP_SPACES"       : "Click to switch indentation to spaces",
    "STATUSBAR_INDENT_TOOLTIP_TABS"         : "Click to switch indentation to tabs",
    "STATUSBAR_INDENT_SIZE_TOOLTIP_SPACES"  : "Click to change number of spaces used when indenting",
    "STATUSBAR_INDENT_SIZE_TOOLTIP_TABS"    : "Click to change tab character width",
    "STATUSBAR_SPACES"                      : "Spaces",
    "STATUSBAR_TAB_SIZE"                    : "Tab Size",
    "STATUSBAR_LINE_COUNT_SINGULAR"         : "{0} Line",
    "STATUSBAR_LINE_COUNT_PLURAL"           : "{0} Lines",

    /**
     * Command Name Constants
     */

    // File menu commands
    "FILE_MENU"                           : "File",
    "CMD_FILE_NEW"                        : "New File",
    "CMD_FILE_NEW_FOLDER"                 : "New Folder",
    "CMD_FILE_OPEN"                       : "Open\u2026",
    "CMD_ADD_TO_WORKING_SET"              : "Add To Working Set",
    "CMD_OPEN_FOLDER"                     : "Open Folder\u2026",
    "CMD_FILE_CLOSE"                      : "Close",
    "CMD_FILE_CLOSE_ALL"                  : "Close All",
    "CMD_FILE_SAVE"                       : "Save",
    "CMD_FILE_SAVE_ALL"                   : "Save All",
    "CMD_LIVE_FILE_PREVIEW"               : "Live Preview",
    "CMD_LIVE_HIGHLIGHT"                  : "Live Highlight",
    "CMD_PROJECT_SETTINGS"                : "Project Settings\u2026",
    "CMD_FILE_RENAME"                     : "Rename",
    "CMD_INSTALL_EXTENSION"               : "Install Extension\u2026",
    "CMD_EXTENSION_MANAGER"               : "Extension Manager\u2026",
    "CMD_QUIT"                            : "Quit",
    // Used in native File menu on Windows
    "CMD_EXIT"                            : "Exit",

    // Edit menu commands
    "EDIT_MENU"                           : "Edit",
    "CMD_UNDO"                            : "Undo",
    "CMD_REDO"                            : "Redo",
    "CMD_CUT"                             : "Cut",
    "CMD_COPY"                            : "Copy",
    "CMD_PASTE"                           : "Paste",
    "CMD_SELECT_ALL"                      : "Select All",
    "CMD_SELECT_LINE"                     : "Select Line",
    "CMD_FIND"                            : "Find",
    "CMD_FIND_IN_FILES"                   : "Find in Files",
    "CMD_FIND_IN_SUBTREE"                 : "Find in\u2026",
    "CMD_FIND_NEXT"                       : "Find Next",
    "CMD_FIND_PREVIOUS"                   : "Find Previous",
    "CMD_REPLACE"                         : "Replace",
    "CMD_INDENT"                          : "Indent",
    "CMD_UNINDENT"                        : "Unindent",
    "CMD_DUPLICATE"                       : "Duplicate",
    "CMD_DELETE_LINES"                    : "Delete Line",
    "CMD_COMMENT"                         : "Toggle Line Comment",
    "CMD_BLOCK_COMMENT"                   : "Toggle Block Comment",
    "CMD_LINE_UP"                         : "Move Line Up",
    "CMD_LINE_DOWN"                       : "Move Line Down",
    "CMD_OPEN_LINE_ABOVE"                 : "Open Line Above",
    "CMD_OPEN_LINE_BELOW"                 : "Open Line Below",
    "CMD_TOGGLE_CLOSE_BRACKETS"           : "Auto Close Braces",
    
    // View menu commands
    "VIEW_MENU"                           : "View",
    "CMD_HIDE_SIDEBAR"                    : "Hide Sidebar",
    "CMD_SHOW_SIDEBAR"                    : "Show Sidebar",
    "CMD_INCREASE_FONT_SIZE"              : "Increase Font Size",
    "CMD_DECREASE_FONT_SIZE"              : "Decrease Font Size",
    "CMD_RESTORE_FONT_SIZE"               : "Restore Font Size",
    "CMD_SCROLL_LINE_UP"                  : "Scroll Line Up",
    "CMD_SCROLL_LINE_DOWN"                : "Scroll Line Down",
    "CMD_TOGGLE_LINE_NUMBERS"             : "Line Numbers",
    "CMD_TOGGLE_ACTIVE_LINE"              : "Highlight Active Line",
    "CMD_TOGGLE_WORD_WRAP"                : "Word Wrap",
    "CMD_SORT_WORKINGSET_BY_ADDED"        : "Sort by Added",
    "CMD_SORT_WORKINGSET_BY_NAME"         : "Sort by Name",
    "CMD_SORT_WORKINGSET_BY_TYPE"         : "Sort by Type",
    "CMD_SORT_WORKINGSET_AUTO"            : "Automatic Sort",

    // Navigate menu Commands
    "NAVIGATE_MENU"                       : "Navigate",
    "CMD_QUICK_OPEN"                      : "Quick Open",
    "CMD_GOTO_LINE"                       : "Go to Line",
    "CMD_GOTO_DEFINITION"                 : "Quick Find Definition",
    "CMD_TOGGLE_QUICK_EDIT"               : "Quick Edit",
    "CMD_TOGGLE_QUICK_DOCS"               : "Quick Docs",
    "CMD_QUICK_EDIT_PREV_MATCH"           : "Previous Match",
    "CMD_QUICK_EDIT_NEXT_MATCH"           : "Next Match",
    "CMD_NEXT_DOC"                        : "Next Document",
    "CMD_PREV_DOC"                        : "Previous Document",
    "CMD_SHOW_IN_TREE"                    : "Show in File Tree",
    
    // Help menu commands
    "HELP_MENU"                           : "Help",
    "CMD_CHECK_FOR_UPDATE"                : "Check for Updates",
    "CMD_HOW_TO_USE_BRACKETS"             : "How to Use {APP_NAME}",
    "CMD_FORUM"                           : "{APP_NAME} Forum",
    "CMD_RELEASE_NOTES"                   : "Release Notes",
    "CMD_REPORT_AN_ISSUE"                 : "Report an Issue",
    "CMD_SHOW_EXTENSIONS_FOLDER"          : "Show Extensions Folder",
    "CMD_TWITTER"                         : "{TWITTER_NAME} on Twitter",
    "CMD_ABOUT"                           : "About {APP_TITLE}",


    // Special commands invoked by the native shell
    "CMD_CLOSE_WINDOW"                    : "Close Window",
    "CMD_ABORT_QUIT"                      : "Abort Quit",

    // Strings for main-view.html
    "EXPERIMENTAL_BUILD"                   : "experimental build",
    "DEVELOPMENT_BUILD"                    : "development build",
    "SEARCH_RESULTS"                       : "Search Results",
    "OK"                                   : "OK",
    "DONT_SAVE"                            : "Don't Save",
    "SAVE"                                 : "Save",
    "CANCEL"                               : "Cancel",
    "RELOAD_FROM_DISK"                     : "Reload from Disk",
    "KEEP_CHANGES_IN_EDITOR"               : "Keep Changes in Editor",
    "CLOSE_DONT_SAVE"                      : "Close (Don't Save)",
    "RELAUNCH_CHROME"                      : "Relaunch Chrome",
    "INSTALL"                              : "Install",
    "ABOUT"                                : "About",
    "CLOSE"                                : "Close",
    "ABOUT_TEXT_LINE1"                     : "sprint {VERSION_MINOR} {BUILD_TYPE} {VERSION}",
    "ABOUT_TEXT_LINE3"                     : "Notices, terms and conditions pertaining to third party software are located at <a class=\"clickable-link\" data-href=\"http://www.adobe.com/go/thirdparty/\">http://www.adobe.com/go/thirdparty/</a> and incorporated by reference herein.",
    "ABOUT_TEXT_LINE4"                     : "Documentation and source at <a class=\"clickable-link\" data-href=\"https://github.com/adobe/brackets/\">https://github.com/adobe/brackets/</a>",
    "ABOUT_TEXT_LINE5"                     : "Made with \u2764 and JavaScript by:",
    "ABOUT_TEXT_LINE6"                     : "Lots of people (but we're having trouble loading that data right now).",
    "ABOUT_TEXT_WEB_PLATFORM_DOCS"         : "Web Platform Docs and the Web Platform graphical logo are licensed under a Creative Commons Attribution license, <a class=\"clickable-link\" data-href=\"http://creativecommons.org/licenses/by/3.0/\">CC-BY 3.0 Unported</a>.",
    "UPDATE_NOTIFICATION_TOOLTIP"          : "There's a new build of {APP_NAME} available! Click here for details.",
    "UPDATE_AVAILABLE_TITLE"               : "Update Available",
    "UPDATE_MESSAGE"                       : "Hey, there's a new build of {APP_NAME} available. Here are some of the new features:",
    "GET_IT_NOW"                           : "Get it now!",
    "PROJECT_SETTINGS_TITLE"               : "Project Settings for: {0}",
    "PROJECT_SETTING_BASE_URL"             : "Live Preview Base URL",
    "PROJECT_SETTING_BASE_URL_HINT"        : "To use a local server, enter a url like http://localhost:8000/",
    "BASEURL_ERROR_INVALID_PROTOCOL"       : "The {0} protocol isn't supported by Live Preview&mdash;please use http: or https: .",
    "BASEURL_ERROR_SEARCH_DISALLOWED"      : "The base URL can't contain search parameters like \"{0}\".",
    "BASEURL_ERROR_HASH_DISALLOWED"        : "The base URL can't contain hashes like \"{0}\".",
    "BASEURL_ERROR_INVALID_CHAR"           : "Special characters like '{0}' must be %-encoded.",
    "BASEURL_ERROR_UNKOWN_ERROR"           : "Unknown error parsing Base URL",
    
    // Extension Management strings
    "INSTALL_EXTENSION_TITLE"              : "Install Extension",
    "INSTALL_EXTENSION_LABEL"              : "Extension URL",
    "INSTALL_EXTENSION_HINT"               : "URL of the extension's zip file or GitHub repo",
    "INSTALLING_FROM"                      : "Installing extension from {0}\u2026",
    "INSTALL_SUCCEEDED"                    : "Installation successful!",
    "INSTALL_FAILED"                       : "Installation failed.",
    "CANCELING_INSTALL"                    : "Canceling\u2026",
    "CANCELING_HUNG"                       : "Canceling the install is taking a long time. An internal error may have occurred.",
    "INSTALL_CANCELED"                     : "Installation canceled.",
    // These must match the error codes in ExtensionsDomain.Errors.* :
    "INVALID_ZIP_FILE"                     : "The downloaded content is not a valid zip file.",
    "INVALID_PACKAGE_JSON"                 : "The package.json file is not valid (error was: {0}).",
    "MISSING_PACKAGE_NAME"                 : "The package.json file doesn't specify a package name.",
    "BAD_PACKAGE_NAME"                     : "{0} is an invalid package name.",
    "MISSING_PACKAGE_VERSION"              : "The package.json file doesn't specify a package version.",
    "INVALID_VERSION_NUMBER"               : "The package version number ({0}) is invalid.",
    "INVALID_BRACKETS_VERSION"             : "The Brackets compatibility string {{0}} is invalid.",
    "DISALLOWED_WORDS"                     : "The words {{1}} are not allowed in the {{0}} field.",
    "API_NOT_COMPATIBLE"                   : "The extension isn't compatible with this version of {APP_NAME}. It's installed in your disabled extensions folder.",
    "MISSING_MAIN"                         : "The package has no main.js file.",
    "ALREADY_INSTALLED"                    : "An extension with the same name was already installed. The new extension is installed in your disabled extensions folder.",
    "DOWNLOAD_ID_IN_USE"                   : "Internal error: download ID already in use.",
    "NO_SERVER_RESPONSE"                   : "Cannot connect to server.",
    "BAD_HTTP_STATUS"                      : "File not found on server (HTTP {0}).",
    "CANNOT_WRITE_TEMP"                    : "Unable to save download to temp file.",
    "ERROR_LOADING"                        : "The extension encountered an error while starting up.",
    "MALFORMED_URL"                        : "The URL is invalid. Please check that you entered it correctly.",
    "UNSUPPORTED_PROTOCOL"                 : "The URL must be an http or https URL.",
    "UNKNOWN_ERROR"                        : "Unknown internal error.",
    // For NOT_FOUND_ERR, see generic strings above
    "EXTENSION_MANAGER_TITLE"              : "Extension Manager",
    "EXTENSION_MANAGER_ERROR_LOAD"         : "Unable to access the extension registry. Please try again later.",
    "INSTALL_FROM_URL"                     : "Install from URL\u2026",
    "EXTENSION_AUTHOR"                     : "Author",
    "EXTENSION_DATE"                       : "Date",
    "EXTENSION_INCOMPATIBLE_NEWER"         : "This extension requires a newer version of {APP_NAME}.",
    "EXTENSION_INCOMPATIBLE_OLDER"         : "This extension currently only works with older versions of {APP_NAME}.",
    "EXTENSION_NO_DESCRIPTION"             : "No description",
    "EXTENSION_KEYWORDS"                   : "Keywords",
    "EXTENSION_INSTALLED"                  : "Installed",
    "EXTENSION_SEARCH_PLACEHOLDER"         : "Search",
    "EXTENSION_MORE_INFO_LINK"             : "More",
    "BROWSE_EXTENSIONS"                    : "Browse Extensions",
    
    
    // extensions/default/DebugCommands
    "DEBUG_MENU"                                : "Debug",
    "CMD_SHOW_DEV_TOOLS"                        : "Show Developer Tools",
    "CMD_REFRESH_WINDOW"                        : "Reload {APP_NAME}",
    "CMD_NEW_BRACKETS_WINDOW"                   : "New {APP_NAME} Window",
    "CMD_SWITCH_LANGUAGE"                       : "Switch Language",
    "CMD_RUN_UNIT_TESTS"                        : "Run Tests",
    "CMD_SHOW_PERF_DATA"                        : "Show Performance Data",
    "CMD_ENABLE_NODE_DEBUGGER"                  : "Enable Node Debugger",
    "CMD_LOG_NODE_STATE"                        : "Log Node State to Console",
    "CMD_RESTART_NODE"                          : "Restart Node",
    
    "LANGUAGE_TITLE"                            : "Switch Language",
    "LANGUAGE_MESSAGE"                          : "Language:",
    "LANGUAGE_SUBMIT"                           : "Reload {APP_NAME}",
    "LANGUAGE_CANCEL"                           : "Cancel",
    "LANGUAGE_SYSTEM_DEFAULT"                   : "System Default",
    
    // extensions/default/InlineColorEditor
    "COLOR_EDITOR_CURRENT_COLOR_SWATCH_TIP"     : "Current Color",
    "COLOR_EDITOR_ORIGINAL_COLOR_SWATCH_TIP"    : "Original Color",
    "COLOR_EDITOR_RGBA_BUTTON_TIP"              : "RGBa Format",
    "COLOR_EDITOR_HEX_BUTTON_TIP"               : "Hex Format",
    "COLOR_EDITOR_HSLA_BUTTON_TIP"              : "HSLa Format",
    "COLOR_EDITOR_USED_COLOR_TIP_SINGULAR"      : "{0} (Used {1} time)",
    "COLOR_EDITOR_USED_COLOR_TIP_PLURAL"        : "{0} (Used {1} times)",
    
    // extensions/default/JavaScriptCodeHints
    "CMD_JUMPTO_DEFINITION"                     : "Jump to Definition",
    
    // extensions/default/JSLint
    "CMD_JSLINT"                                : "Enable JSLint",
    "CMD_JSLINT_FIRST_ERROR"                    : "Go to First JSLint Error",
    "JSLINT_ERRORS"                             : "JSLint Errors",
    "JSLINT_ERROR_INFORMATION"                  : "1 JSLint Error",
    "JSLINT_ERRORS_INFORMATION"                 : "{0} JSLint Errors",
    "JSLINT_NO_ERRORS"                          : "No JSLint errors - good job!",
    "JSLINT_DISABLED"                           : "JSLint disabled or not working for the current file",
    
    // extensions/default/QuickView 
    "CMD_ENABLE_QUICK_VIEW"                     : "Quick View on Hover",
    
    // extensions/default/WebPlatformDocs
    "DOCS_MORE_LINK"                            : "Read more"
});<|MERGE_RESOLUTION|>--- conflicted
+++ resolved
@@ -130,15 +130,6 @@
 
     "ERROR_FETCHING_UPDATE_INFO_TITLE"  : "Error getting update info",
     "ERROR_FETCHING_UPDATE_INFO_MSG"    : "There was a problem getting the latest update information from the server. Please make sure you are connected to the internet and try again.",
-<<<<<<< HEAD
-=======
-    
-    // Switch language
-    "LANGUAGE_TITLE"                    : "Switch Language",
-    "LANGUAGE_MESSAGE"                  : "Language:",
-    "LANGUAGE_SUBMIT"                   : "Reload {APP_NAME}",
-    "LANGUAGE_CANCEL"                   : "Cancel",
-    "LANGUAGE_SYSTEM_DEFAULT"           : "System Default",
     
     /**
      * Locales
@@ -158,7 +149,6 @@
     "LOCALE_SV"                         : "Swedish",
     "LOCALE_TR"                         : "Turkish",
     "LOCALE_ZH_CN"                      : "Chinese, simplified",
->>>>>>> 03d0c076
 
     /**
      * ProjectManager
