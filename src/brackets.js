--- conflicted
+++ resolved
@@ -104,11 +104,8 @@
     require("help/HelpCommandHandlers");
     require("search/FindInFiles");
     require("search/FindReplace");
-<<<<<<< HEAD
     require("codehint/HintsCollector");
-=======
     require("extensibility/InstallExtensionDialog");
->>>>>>> 35fcc66c
     
     PerfUtils.addMeasurement("brackets module dependencies resolved");
 
