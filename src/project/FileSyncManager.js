/*
 * Copyright (c) 2012 Adobe Systems Incorporated. All rights reserved.
 *  
 * Permission is hereby granted, free of charge, to any person obtaining a
 * copy of this software and associated documentation files (the "Software"), 
 * to deal in the Software without restriction, including without limitation 
 * the rights to use, copy, modify, merge, publish, distribute, sublicense, 
 * and/or sell copies of the Software, and to permit persons to whom the 
 * Software is furnished to do so, subject to the following conditions:
 *  
 * The above copyright notice and this permission notice shall be included in
 * all copies or substantial portions of the Software.
 *  
 * THE SOFTWARE IS PROVIDED "AS IS", WITHOUT WARRANTY OF ANY KIND, EXPRESS OR
 * IMPLIED, INCLUDING BUT NOT LIMITED TO THE WARRANTIES OF MERCHANTABILITY, 
 * FITNESS FOR A PARTICULAR PURPOSE AND NONINFRINGEMENT. IN NO EVENT SHALL THE
 * AUTHORS OR COPYRIGHT HOLDERS BE LIABLE FOR ANY CLAIM, DAMAGES OR OTHER 
 * LIABILITY, WHETHER IN AN ACTION OF CONTRACT, TORT OR OTHERWISE, ARISING 
 * FROM, OUT OF OR IN CONNECTION WITH THE SOFTWARE OR THE USE OR OTHER 
 * DEALINGS IN THE SOFTWARE.
 * 
 */


/*jslint vars: true, plusplus: true, devel: true, nomen: true, indent: 4, maxerr: 50 */
<<<<<<< HEAD
/*global define, $, brackets, Promise */
=======
/*global define, $ */
>>>>>>> 73b83f5f

/**
 * FileSyncManager is a set of utilities to help track external modifications to the files and folders
 * in the currently open project.
 *
 * Currently, we detect external changes purely by checking file timestamps against the last-sync
 * timestamp recorded on Document. Brackets triggers this check whenever an external change was detected
 * by our native file watchers, and on window focus. We recheck all open Documents, but with file caching
 * the timestamp check is a fast no-op for everything other than files where a watcher change was just
 * notified. If watchers/caching are disabled, we'll essentially check only on window focus, and we'll hit
 * the disk to check every open Document's timestamp every time.
 *
 * FUTURE: Whenever we have a 'project file tree model,' we should manipulate that instead of notifying
 * DocumentManager directly. DocumentManager, the tree UI, etc. then all listen to that model for changes.
 */
define(function (require, exports, module) {
    "use strict";
    
    // Load dependent modules
    var ProjectManager  = require("project/ProjectManager"),
        DocumentManager = require("document/DocumentManager"),
        MainViewManager = require("view/MainViewManager"),
        Async           = require("utils/Async"),
        Dialogs         = require("widgets/Dialogs"),
        DefaultDialogs  = require("widgets/DefaultDialogs"),
        Strings         = require("strings"),
        StringUtils     = require("utils/StringUtils"),
        FileUtils       = require("file/FileUtils"),
        FileSystemError = require("filesystem/FileSystemError");

    
    /**
     * Guard to spot re-entrancy while syncOpenDocuments() is still in progress
     * @type {boolean}
     */
    var _alreadyChecking = false;
    
    /**
     * If true, we should bail from the syncOpenDocuments() process and then re-run it. See
     * comments in syncOpenDocuments() for how this works.
     * @type {boolean}
     */
    var _restartPending = false;
    
    /**
     * @type {Array.<Document>}
     */
    var toReload;

    /**
     * @type {Array.<Document>}
     */
    var toClose;

    /**
     * @type {Array.<{doc: Document, fileTime: number}>}
     */
    var editConflicts;

    /**
     * @type {Array.<{doc: Document, fileTime: number}>}
     */
    var deleteConflicts;
    
    
    /**
     * Scans all the given Documents for changes on disk, and sorts them into four buckets,
     * populating the corresponding arrays:
     *  toReload        - changed on disk; unchanged within Brackets
     *  toClose         - deleted on disk; unchanged within Brackets
     *  editConflicts   - changed on disk; also dirty in Brackets
     *  deleteConflicts - deleted on disk; also dirty in Brackets
     *
     * @param {!Array.<Document>} docs
     * @return {Promise}  Resolved when all scanning done, or rejected immediately if there's any
     *      error while reading file timestamps. Errors are logged but no UI is shown.
     */
    function findExternalChanges(docs) {

        toReload = [];
        toClose = [];
        editConflicts = [];
        deleteConflicts = [];
    
        function checkDoc(doc) {

            return new Promise(function (resolve, reject) {
                // Check file timestamp / existence

                if (doc.isUntitled()) {
                    resolve();
                } else {
                    doc.file.stat(function (err, stat) {
                        if (!err) {
                            // Does file's timestamp differ from last sync time on the Document?
                            var fileTime = stat.mtime.getTime();
                            if (doc.diskTimestamp && (fileTime !== doc.diskTimestamp.getTime())) {
                                // If the user has chosen to keep changes that conflict with the
                                // current state of the file on disk, then do nothing. This means
                                // that even if the user later undoes back to clean, we won't
                                // automatically reload the file on window reactivation. We could
                                // make it do that, but it seems better to be consistent with the
                                // deletion case below, where it seems clear that you don't want
                                // to auto-delete the file on window reactivation just because you
                                // undid back to clean.
                                if (doc.keepChangesTime !== fileTime) {
                                    if (doc.isDirty) {
                                        editConflicts.push({doc: doc, fileTime: fileTime});
                                    } else {
                                        toReload.push(doc);
                                    }
                                }
                            }
                            resolve();
                        } else {
                            // File has been deleted externally
                            if (err === FileSystemError.NOT_FOUND) {
                                // If the user has chosen to keep changes previously, and the file
                                // has been deleted, then do nothing. Like the case above, this
                                // means that even if the user later undoes back to clean, we won't
                                // then automatically delete the file on window reactivation.
                                // (We use -1 as the "mod time" to indicate that the file didn't
                                // exist, since there's no actual modification time to keep track of
                                // and -1 isn't a valid mod time for a real file.)
                                if (doc.keepChangesTime !== -1) {
                                    if (doc.isDirty) {
                                        deleteConflicts.push({doc: doc, fileTime: -1});
                                    } else {
                                        toClose.push(doc);
                                    }
                                }
                                resolve();
                            } else {
                                // Some other error fetching metadata: treat as a real error
                                console.log("Error checking modification status of " + doc.file.fullPath, err);
                                reject();
                            }
                        }
                    });
                }
            });
        }
        
        // Check all docs in parallel
        // (fail fast b/c we won't continue syncing if there was any error fetching timestamps)
        return Async.doInParallel(docs, checkDoc, true);
    }
    
    /**
     * Scans all the files in the working set that do not have Documents (and thus were not scanned
     * by findExternalChanges()). If any were deleted on disk, removes them from the working set.
     */
    function syncUnopenWorkingSet() {
        // We only care about working set entries that have never been open (have no Document).
        var unopenWorkingSetFiles = MainViewManager.getWorkingSet(MainViewManager.ALL_PANES).filter(function (wsFile) {
            return !DocumentManager.getOpenDocumentForPath(wsFile.fullPath);
        });
        
        function checkWorkingSetFile(file) {
            return new Promise(function (resolve, reject) {
                file.stat(function (err, stat) {
                    if (!err) {
                        // File still exists
                        resolve();
                    } else {
                        // File has been deleted externally
                        if (err === FileSystemError.NOT_FOUND) {
                            DocumentManager.notifyFileDeleted(file);
                            resolve();
                        } else {
                            // Some other error fetching metadata: treat as a real error
                            console.log("Error checking for deletion of " + file.fullPath, err);
                            reject();
                        }
                    }
                });
            });
        }
        
        // Check all these files in parallel
        return Async.doInParallel(unopenWorkingSetFiles, checkWorkingSetFile, false);
    }
    
    
    /**
     * Reloads the Document's contents from disk, discarding any unsaved changes in the editor.
     *
     * @param {!Document} doc
     * @return {Promise} Resolved after editor has been refreshed; rejected if unable to load the
     *      file's new content. Errors are logged but no UI is shown.
     */
    function reloadDoc(doc) {
        
        var promise = FileUtils.readAsText(doc.file);
        
        promise.then(function (args) {
            var text          = args[0],
                readTimestamp = args[1];
            doc.refreshText(text, readTimestamp);
        });
        promise.catch(function (error) {
            console.log("Error reloading contents of " + doc.file.fullPath, error);
        });
        return promise;
    }
    
    /**
     * Reloads all the documents in "toReload" silently (no prompts). The operations are all run
     * in parallel.
     * @return {Promise} Resolved/rejected after all reloads done; will be rejected if any one
     *      file's reload failed. Errors are logged (by reloadDoc()) but no UI is shown.
     */
    function reloadChangedDocs() {
        // Reload each doc in turn, and once all are (async) done, signal that we're done
        return Async.doInParallel(toReload, reloadDoc, false);
    }
    
    /**
     * @param {FileError} error
     * @param {!Document} doc
     * @return {Dialog}
     */
    function showReloadError(error, doc) {
        return Dialogs.showModalDialog(
            DefaultDialogs.DIALOG_ID_ERROR,
            Strings.ERROR_RELOADING_FILE_TITLE,
            StringUtils.format(
                Strings.ERROR_RELOADING_FILE,
                StringUtils.breakableUrl(doc.file.fullPath),
                FileUtils.getFileErrorString(error)
            )
        );
    }
    
    
    /**
     * Closes all the documents in "toClose" silently (no prompts). Completes synchronously.
     */
    function closeDeletedDocs() {
        toClose.forEach(function (doc) {
            DocumentManager.notifyFileDeleted(doc.file);
        });
    }
    
    
    /**
     * Walks through all the documents in "editConflicts" & "deleteConflicts" and prompts the user
     * about each one. Processing is sequential: if the user chooses to reload a document, the next
     * prompt is not shown until after the reload has completed.
     *
     * @param {string} title Title of the dialog.
     * @return {Promise} Resolved/rejected after all documents have been prompted and (if
     *      applicable) reloaded (and any resulting error UI has been dismissed). Rejected if any
     *      one reload failed.
     */
    function presentConflicts(title) {
        
        var allConflicts = editConflicts.concat(deleteConflicts);
        
        function presentConflict(docInfo, i) {
            var doc = docInfo.doc,
                fileTime = docInfo.fileTime;
            
            var toClose, dialogId, message, buttons;
            
            // Prompt UI varies depending on whether the file on disk was modified vs. deleted
            if (i < editConflicts.length) {
                toClose = false;
                dialogId = DefaultDialogs.DIALOG_ID_EXT_CHANGED;
                message = StringUtils.format(
                    Strings.EXT_MODIFIED_MESSAGE,
                    StringUtils.breakableUrl(
                        ProjectManager.makeProjectRelativeIfPossible(doc.file.fullPath)
                    )
                );
                buttons = [
                    {
                        className: Dialogs.DIALOG_BTN_CLASS_LEFT,
                        id:        Dialogs.DIALOG_BTN_DONTSAVE,
                        text:      Strings.RELOAD_FROM_DISK
                    },
                    {
                        className: Dialogs.DIALOG_BTN_CLASS_PRIMARY,
                        id:        Dialogs.DIALOG_BTN_CANCEL,
                        text:      Strings.KEEP_CHANGES_IN_EDITOR
                    }
                ];
                
            } else {
                toClose = true;
                dialogId = DefaultDialogs.DIALOG_ID_EXT_DELETED;
                message = StringUtils.format(
                    Strings.EXT_DELETED_MESSAGE,
                    StringUtils.breakableUrl(
                        ProjectManager.makeProjectRelativeIfPossible(doc.file.fullPath)
                    )
                );
                buttons = [
                    {
                        className: Dialogs.DIALOG_BTN_CLASS_LEFT,
                        id:        Dialogs.DIALOG_BTN_DONTSAVE,
                        text:      Strings.CLOSE_DONT_SAVE
                    },
                    {
                        className: Dialogs.DIALOG_BTN_CLASS_PRIMARY,
                        id:        Dialogs.DIALOG_BTN_CANCEL,
                        text:      Strings.KEEP_CHANGES_IN_EDITOR
                    }
                ];
            }
            
            return new Promise(function (resolve, reject) {

                // If window has been re-focused, skip all remaining conflicts so the sync can bail & restart
                if (_restartPending) {
                    resolve();
                    return;
                }

                Dialogs.showModalDialog(dialogId, title, message, buttons)
                    .then(function (id) {
                        if (id === Dialogs.DIALOG_BTN_DONTSAVE) {
                            if (toClose) {
                                // Discard - close all editors
                                DocumentManager.notifyFileDeleted(doc.file);
                                resolve();
                            } else {
                                // Discard - load changes from disk
                                reloadDoc(doc)
                                    .then(function () {
                                        resolve();
                                    })
                                    .catch(function (error) {
                                        // Unable to load changed version from disk - show error UI
                                        showReloadError(error, doc).then(
                                            function () {
                                                // After user dismisses, move on to next conflict prompt
                                                reject();
                                            },
                                            null
                                        );
                                    });
                            }

                        } else {
                            // Cancel - if user doesn't manually save or close, remember that they
                            // chose to keep the changes in the editor and don't prompt again unless the
                            // file changes again
                            // OR programmatically canceled due to _resetPending - we'll skip all
                            // remaining files in the conflicts list (see above)

                            // If this wasn't programmatically cancelled, remember that the user 
                            // has accepted conflicting changes as of this file version.
                            if (!_restartPending) {
                                doc.keepChangesTime = fileTime;
                            }

                            resolve();
                        }
                    });
            });
        }
        
        // Begin walking through the conflicts, one at a time
        return Async.doSequentially(allConflicts, presentConflict, false);
    }
    
    
    
    /**
     * Check to see whether any open files have been modified by an external app since the last time
     * Brackets synced up with the copy on disk (either by loading or saving the file). For clean
     * files, we silently upate the editor automatically. For files with unsaved changes, we prompt
     * the user.
     *
     * @param {string} title Title to use for document. Default is "External Changes".
     */
    function syncOpenDocuments(title) {
        
        title = title || Strings.EXT_MODIFIED_TITLE;
        
        // We can become "re-entrant" if the user leaves & then returns to Brackets before we're
        // done -- easy if a prompt dialog is left open. Since the user may have left Brackets to
        // revert some of the disk changes, etc. we want to cancel the current sync and immediately
        // begin a new one. We let the orig sync run until the user-visible dialog phase, then
        // bail; if we're already there we programmatically close the dialog to bail right away.
        if (_alreadyChecking) {
            _restartPending = true;
            
            // Close dialog if it was open. This will 'unblock' presentConflict(), which bails back
            // to us immediately upon seeing _restartPending. We then restart the sync - see below
            Dialogs.cancelModalDialogIfOpen(DefaultDialogs.DIALOG_ID_EXT_CHANGED);
            Dialogs.cancelModalDialogIfOpen(DefaultDialogs.DIALOG_ID_EXT_DELETED);
            
            return;
        }
        
        _alreadyChecking = true;
        
        
        // Syncing proceeds in four phases:
        //  1) Check all open files for external modifications
        //  2) Check any other working set entries (that are not open) for deletion, and remove
        //     from working set if deleted
        //  3) Refresh all Documents that are clean (if file changed on disk)
        //  4) Close all Documents that are clean (if file deleted on disk)
        //  5) Prompt about any Documents that are dirty (if file changed/deleted on disk)
        // Each phase fully completes (asynchronously) before the next one begins.
        
        
        // 1) Check for external modifications
        var allDocs = DocumentManager.getAllOpenDocuments();
        
        findExternalChanges(allDocs)
            .then(function () {
                // 2) Check un-open working set entries for deletion (& "close" if needed)
                var fnSyncUnopenAlways = function () {
                    // If we were unable to check any un-open files for deletion, silently ignore
                    // (after logging to console). This doesn't have any bearing on syncing truly
                    // open Documents (which we've already successfully checked).

                    // 3) Reload clean docs as needed

                    // Note: if any auto-reloads failed, we silently ignore (after logging to console)
                    // and we still continue onto phase 4 and try to process those files anyway.
                    // (We'll retry the auto-reloads next time window is activated... and evenually
                    // we'll also be double checking before each Save).
                    var fnReloadAlways = function () {
                        // 4) Close clean docs as needed
                        // This phase completes synchronously
                        closeDeletedDocs();

                        // 5) Prompt for dirty editors (conflicts)
                        var fnPresentConflictsAlways = function () {
                            if (_restartPending) {
                                // Restart the sync if needed
                                _restartPending = false;
                                _alreadyChecking = false;
                                syncOpenDocuments();
                            } else {
                                // We're really done!
                                _alreadyChecking = false;

                                // If we showed a dialog, restore focus to editor
                                if (editConflicts.length > 0 || deleteConflicts.length > 0) {
                                    MainViewManager.focusActivePane();
                                }

                                // (Any errors that ocurred during presentConflicts() have already
                                // shown UI & been dismissed, so there's no fail() handler here)
                            }
                        };
                        
                        presentConflicts(title).then(fnPresentConflictsAlways, fnPresentConflictsAlways);
                    };
                    
                    reloadChangedDocs().then(fnReloadAlways, fnReloadAlways);
                };
                
                syncUnopenWorkingSet().then(fnSyncUnopenAlways, fnSyncUnopenAlways);
            })
            .catch(function () {   // onReject
                // Unable to fetch timestamps for some reason - silently ignore (after logging to console)
                // (We'll retry next time window is activated... and evenually we'll also be double
                // checking before each Save).
                
                // We can't go on without knowing which files are dirty, so bail now
                _alreadyChecking = false;
            });
        
    }
    
    
    // Define public API
    exports.syncOpenDocuments = syncOpenDocuments;
});<|MERGE_RESOLUTION|>--- conflicted
+++ resolved
@@ -23,11 +23,7 @@
 
 
 /*jslint vars: true, plusplus: true, devel: true, nomen: true, indent: 4, maxerr: 50 */
-<<<<<<< HEAD
-/*global define, $, brackets, Promise */
-=======
-/*global define, $ */
->>>>>>> 73b83f5f
+/*global define, $, Promise */
 
 /**
  * FileSyncManager is a set of utilities to help track external modifications to the files and folders
