/*
 * Copyright (c) 2012 Adobe Systems Incorporated. All rights reserved.
 *
 * Permission is hereby granted, free of charge, to any person obtaining a
 * copy of this software and associated documentation files (the "Software"),
 * to deal in the Software without restriction, including without limitation
 * the rights to use, copy, modify, merge, publish, distribute, sublicense,
 * and/or sell copies of the Software, and to permit persons to whom the
 * Software is furnished to do so, subject to the following conditions:
 *
 * The above copyright notice and this permission notice shall be included in
 * all copies or substantial portions of the Software.
 *
 * THE SOFTWARE IS PROVIDED "AS IS", WITHOUT WARRANTY OF ANY KIND, EXPRESS OR
 * IMPLIED, INCLUDING BUT NOT LIMITED TO THE WARRANTIES OF MERCHANTABILITY,
 * FITNESS FOR A PARTICULAR PURPOSE AND NONINFRINGEMENT. IN NO EVENT SHALL THE
 * AUTHORS OR COPYRIGHT HOLDERS BE LIABLE FOR ANY CLAIM, DAMAGES OR OTHER
 * LIABILITY, WHETHER IN AN ACTION OF CONTRACT, TORT OR OTHERWISE, ARISING
 * FROM, OUT OF OR IN CONNECTION WITH THE SOFTWARE OR THE USE OR OTHER
 * DEALINGS IN THE SOFTWARE.
 *
 */

/*jslint vars: true, plusplus: true, devel: true, nomen: true, indent: 4, maxerr: 50 */
/*global define, $, brackets, FileError, window, Promise */

/**
 * ProjectManager is the model for the set of currently open project. It is responsible for
 * creating and updating the project tree when projects are opened and when changes occur to
 * the file tree.
 *
 * This module dispatches these events:
 *    - beforeProjectClose -- before `_projectRoot` changes, but working set files still open
 *    - projectClose       -- *just* before `_projectRoot` changes; working set already cleared
 *      & project root unwatched
 *    - beforeAppClose     -- before Brackets quits entirely
 *    - projectOpen        -- after `_projectRoot` changes and the tree is re-rendered
 *    - projectRefresh     -- when project tree is re-rendered for a reason other than
 *      a project being opened (e.g. from the Refresh command)
 *
 * These are jQuery events, so to listen for them you do something like this:
 *    $(ProjectManager).on("eventname", handler);
 */
define(function (require, exports, module) {
    "use strict";

    require("utils/Global");
    
    // Load dependent non-module scripts
    require("thirdparty/jstree_pre1.0_fix_1/jquery.jstree");

    var _ = require("thirdparty/lodash");

    // Load dependent modules
    var AppInit             = require("utils/AppInit"),
        PreferencesDialogs  = require("preferences/PreferencesDialogs"),
        PreferencesManager  = require("preferences/PreferencesManager"),
        DocumentManager     = require("document/DocumentManager"),
        MainViewManager     = require("view/MainViewManager"),
        InMemoryFile        = require("document/InMemoryFile"),
        CommandManager      = require("command/CommandManager"),
        Commands            = require("command/Commands"),
        Dialogs             = require("widgets/Dialogs"),
        DefaultDialogs      = require("widgets/DefaultDialogs"),
        DeprecationWarning  = require("utils/DeprecationWarning"),
        LanguageManager     = require("language/LanguageManager"),
        Menus               = require("command/Menus"),
        StringUtils         = require("utils/StringUtils"),
        Strings             = require("strings"),
        FileSystem          = require("filesystem/FileSystem"),
        FileViewController  = require("project/FileViewController"),
        PerfUtils           = require("utils/PerfUtils"),
        ViewUtils           = require("utils/ViewUtils"),
        FileUtils           = require("file/FileUtils"),
        FileSystemError     = require("filesystem/FileSystemError"),
        Urls                = require("i18n!nls/urls"),
        KeyEvent            = require("utils/KeyEvent"),
        Async               = require("utils/Async"),
        FileSyncManager     = require("project/FileSyncManager"),
        EditorManager       = require("editor/EditorManager");
    
    
    // Define the preference to decide how to sort the Project Tree files
    PreferencesManager.definePreference("sortDirectoriesFirst", "boolean", brackets.platform !== "mac");
    
    
    /**
     * @private
     * Forward declaration for the _fileSystemChange and _fileSystemRename functions to make JSLint happy.
     */
    var _fileSystemChange,
        _fileSystemRename;

    /**
     * @private
     * File tree sorting for mac-specific sorting behavior
     */
    var _sortPrefixDir,
        _sortPrefixFile;
    
    /**
     * @private
     * File and folder names which are not displayed or searched
     * TODO: We should add the rest of the file names that TAR excludes:
     *    http://www.gnu.org/software/tar/manual/html_section/exclude.html
     * TODO: This should be user configurable
     *    https://github.com/adobe/brackets/issues/6781
     * @type {RegExp}
     */
    var _exclusionListRegEx = /\.pyc$|^\.git$|^\.gitmodules$|^\.svn$|^\.DS_Store$|^Thumbs\.db$|^\.hg$|^CVS$|^\.hgtags$|^\.idea$|^\.c9revisions$|^\.sass-cache$|^\.SyncArchive$|^\.SyncID$|^\.SyncIgnore$|\~$/;

    /**
     * @private
     * Filename to use for project settings files.
     * @type {string}
     */
    var SETTINGS_FILENAME = "." + PreferencesManager.SETTINGS_FILENAME;

    /**
     * @const
     * @private
     * Error context to show the correct error message
     * @type {int}
     */
    var ERR_TYPE_CREATE = 1,
        ERR_TYPE_CREATE_EXISTS = 2,
        ERR_TYPE_RENAME = 3,
        ERR_TYPE_DELETE = 4,
        ERR_TYPE_LOADING_PROJECT = 5,
        ERR_TYPE_LOADING_PROJECT_NATIVE = 6,
        ERR_TYPE_MAX_FILES = 7,
        ERR_TYPE_OPEN_DIALOG = 8,
        ERR_TYPE_INVALID_FILENAME = 9;

    /**
     * @private
     * Reference to the tree control container div. Initialized by
     * htmlReady handler
     * @type {jQueryObject}
     */
    var $projectTreeContainer;
    
    /**
     * @private
     * Reference to the tree control
     * @type {jQueryObject}
     */
    var _projectTree = null;
        
    /**
     * @private
     * Reference to previous selected jstree leaf node when ProjectManager had
     * selection focus from FileViewController.
     * @type {DOMElement}
     */
    var _lastSelected = null;
    
    /**
     * @private
     * Internal flag to suppress firing of selectionChanged event.
     * @type {boolean}
     */
    var _suppressSelectionChange = false;
    
    /**
     * @private
     * Reference to the tree control UL element
     * @type {DOMElement}
     */
    var $projectTreeList;
    
    /**
     * @private
     * @see getProjectRoot()
     * @type {Directory}
     */
    var _projectRoot = null;

    /**
     * @private
     * Encoded URL
     * @see getBaseUrl(), setBaseUrl()
     */
    var _projectBaseUrl = "";
    
    /**
     * @private
     * Used to initialize jstree state
     */
    var _projectInitialLoad = null;
    
    /**
     * @private
     * A string containing all invalid characters for a specific platform.
     * This will be used to construct a regular expression for checking invalid filenames.
     * When a filename with one of these invalid characters are detected, then it is 
     * also used to substitute the place holder of the error message.
     */
    var _invalidChars;

    /**
     * @private
     * RegEx to validate if a filename is not allowed even if the system allows it.
     * This is done to prevent cross-platform issues.
     */
            
    var _illegalFilenamesRegEx = /^(\.+|com[1-9]|lpt[1-9]|nul|con|prn|aux|)$|\.+$/i;
    
    var suppressToggleOpen = false;
    
    /**
     * @private
     * @type {?jQuery.Promise.<Array<File>>}
     * A promise that is resolved with an array of all project files. Used by 
     * ProjectManager.getAllFiles().
     */
    var _allFilesCachePromise = null;
    
    /**
     * @private
     * @type {boolean}
     * A flag to remember when user has been warned about too many files, so they
     * are only warned once per project/session.
     */
    var _projectWarnedForTooManyFiles = false;
    
    /**
     * @private
     * @type {boolean}
     * Current sort order for the tree, true if directories are first. This is
     * initialized in _generateSortPrefixes.
     */
    var _dirFirst;
    
    /**
     * @private
     * @type {Number}
     * Tracks the timeoutID for mouseup events.
     */
    var _mouseupTimeoutId = null;
    
    /**
     * @private
     * Generates the prefixes used for sorting the files in the project tree
     * @return {boolean} true if the sort prefixes have changed
     */
    function _generateSortPrefixes() {
        var previousDirFirst  = _dirFirst;
        _dirFirst             = PreferencesManager.get("sortDirectoriesFirst");
        _sortPrefixDir        = _dirFirst ? "a" : "";
        _sortPrefixFile       = _dirFirst ? "b" : "";
        
        return previousDirFirst !== _dirFirst;
    }
    
    /**
     * @private
     */
    function _hasFileSelectionFocus() {
        return FileViewController.getFileSelectionFocus() === FileViewController.PROJECT_MANAGER;
    }
    
    /**
     * @private
     */
    function _redraw(selectionChanged, reveal) {
        reveal = (reveal === undefined) ? true : reveal;
        
        // redraw selection
        if ($projectTreeList) {
            if (selectionChanged && !_suppressSelectionChange) {
                $projectTreeList.triggerHandler("selectionChanged", reveal);
            }

            // reposition the selection triangle
            $projectTreeContainer.triggerHandler("selectionRedraw");
            
            // in-lieu of resize events, manually trigger contentChanged for every
            // FileViewController focus change. This event triggers scroll shadows
            // on the jstree to update. documentSelectionFocusChange fires when
            // a new file is added and removed (causing a new selection) from the working set
            _projectTree.triggerHandler("contentChanged");
        }
    }
    
    /**
     * Returns the File or Directory corresponding to the item selected in the file tree, or null
     * if no item is selected in the tree (though the working set may still have a selection; use
     * getSelectedItem() to get the selection regardless of whether it's in the tree or working set).
     * @return {?(File|Directory)}
     */
    function _getTreeSelectedItem() {
        var selected = _projectTree.jstree("get_selected");
        if (selected) {
            return selected.data("entry");
        }
        return null;
    }
    
    /**
     * Returns the File or Directory corresponding to the item selected in the sidebar panel, whether in
     * the file tree OR in the working set; or null if no item is selected anywhere in the sidebar.
     * May NOT be identical to the current Document - a folder may be selected in the sidebar, or the sidebar may not
     * have the current document visible in the tree & working set.
     * @return {?(File|Directory)}
     */
    function getSelectedItem() {
        // Prefer file tree selection, else use working set selection
        var selectedEntry = _getTreeSelectedItem();
        if (!selectedEntry) {
            selectedEntry = MainViewManager.getCurrentlyViewedFile();
        }
        return selectedEntry;
    }

    function _fileViewFocusChange() {
        _redraw(true);
    }
    
    function _documentSelectionFocusChange() {
        var curFullPath = MainViewManager.getCurrentlyViewedPath(MainViewManager.ACTIVE_PANE);
        if (curFullPath && _hasFileSelectionFocus()) {
            var nodeFound = $("#project-files-container li").is(function (index) {
                var $treeNode = $(this),
                    entry = $treeNode.data("entry");
                if (entry && entry.fullPath === curFullPath) {
                    if (!_projectTree.jstree("is_selected", $treeNode)) {
                        if ($treeNode.parents(".jstree-closed").length) {
                            //don't auto-expand tree to show file - but remember it if parent is manually expanded later
                            _projectTree.jstree("deselect_all");
                            _lastSelected = $treeNode;
                        } else {
                            //we don't want to trigger another selection change event, so manually deselect
                            //and select without sending out notifications
                            _projectTree.jstree("deselect_all");
                            _projectTree.jstree("select_node", $treeNode, false);  // sets _lastSelected
                        }
                    }
                    return true;
                }
                return false;
            });
            
            // file is outside project subtree, or in a folder that's never been expanded yet
            if (!nodeFound) {
                _projectTree.jstree("deselect_all");
                _lastSelected = null;
            }
        } else if (_projectTree !== null) {
            _projectTree.jstree("deselect_all");
            _lastSelected = null;
        }
        
        _redraw(true);
    }

    /**
     * Returns the root folder of the currently loaded project, or null if no project is open (during
     * startup, or running outside of app shell).
     * @return {Directory}
     */
    function getProjectRoot() {
        return _projectRoot;
    }

    /**
     * Returns the encoded Base URL of the currently loaded project, or empty string if no project
     * is open (during startup, or running outside of app shell).
     * @return {String}
     */
    function getBaseUrl() {
        return _projectBaseUrl;
    }

    /**
     * Sets the encoded Base URL of the currently loaded project.
     * @param {String}
     */
    function setBaseUrl(projectBaseUrl) {
        var context = { location : { scope: "user",
                                     layer: "project",
                                     layerID: _projectRoot.fullPath} };
        
        _projectBaseUrl = projectBaseUrl;

        // Ensure trailing slash to be consistent with _projectRoot.fullPath
        // so they're interchangable (i.e. easy to convert back and forth)
        if (_projectBaseUrl.length > 0 && _projectBaseUrl[_projectBaseUrl.length - 1] !== "/") {
            _projectBaseUrl += "/";
        }

        PreferencesManager.setViewState("project.baseUrl", _projectBaseUrl, context);
    }
    
    /**
     * Returns true if absPath lies within the project, false otherwise.
     * Does not support paths containing ".."
     * @param {string|FileSystemEntry} absPathOrEntry
     * @return {boolean}
     */
    function isWithinProject(absPathOrEntry) {
        var absPath = absPathOrEntry.fullPath || absPathOrEntry;
        return (_projectRoot && absPath.indexOf(_projectRoot.fullPath) === 0);
    }
    /**
     * If absPath lies within the project, returns a project-relative path. Else returns absPath
     * unmodified.
     * Does not support paths containing ".."
     * @param {!string} absPath
     * @return {!string}
     */
    function makeProjectRelativeIfPossible(absPath) {
        if (isWithinProject(absPath)) {
            return absPath.slice(_projectRoot.fullPath.length);
        }
        return absPath;
    }

    /**
     * @private
     * Save ProjectManager project path and tree state.
     */
    function _savePreferences() {
        
        // save the current project
        PreferencesManager.setViewState("projectPath", _projectRoot.fullPath);

        // save jstree state
        var openNodes = [],
            projectPathLength = _projectRoot.fullPath.length,
            entry,
            fullPath,
            shortPath,
            depth,
            context = { location : { scope: "user",
                                     layer: "project",
                                     layerID: _projectRoot.fullPath } };

        // Query open nodes by class selector
        $(".jstree-open:visible").each(function (index) {
            entry = $(this).data("entry");

            if (entry.fullPath) {
                fullPath = entry.fullPath;

                // Truncate project path prefix (including its last slash) AND remove trailing slash suffix
                // So "/foo/bar/projroot/abc/xyz/" -> "abc/xyz"
                shortPath = fullPath.slice(projectPathLength, -1);

                // Determine depth of the node by counting path separators.
                // Children at the root have depth of zero
                depth = shortPath.split("/").length - 1;

                // Map tree depth to list of open nodes
                if (openNodes[depth] === undefined) {
                    openNodes[depth] = [];
                }

                openNodes[depth].push(fullPath);
            }
        });

        // Store the open nodes by their full path and persist to storage
        PreferencesManager.setViewState("project.treeState", openNodes, context);
    }
    
    /**
     * @private
     */
    function _forceSelection(current, target) {
        // select_node will force the target to be revealed. Instead,
        // keep the scroller position stable.
        var savedScrollTop = $projectTreeContainer.get(0).scrollTop;
        
        // suppress selectionChanged event from firing by jstree select_node
        _suppressSelectionChange = true;
        if (current) {
            _projectTree.jstree("deselect_node", current);
        }
        _projectTree.jstree("select_node", target, false);
        _suppressSelectionChange = false;
        
        $projectTreeContainer.get(0).scrollTop = savedScrollTop;
        
        _redraw(true, false);
    }

    /**
     * Returns false when the event occured without any input present in the li closest to the DOM object
     *
     * @param {event} event to check
     * @return boolean true if an input field is present
     */
    function _isInRename(element) {
        return ($(element).closest("li").find("input").length > 0);
    }
        
    /**
     * A memoized comparator of DOM nodes for use with jsTree
     * @private
     * @param {Node} First DOM node
     * @param {Node} Second DOM node
     * @return {number} Comparator value
     */
    var _projectTreeSortComparator = _.memoize(function (a, b) {
        var a1 = $(a).data("compareString"),
            b1 = $(b).data("compareString");
        
        return FileUtils.compareFilenames(a1, b1, false);
    }, function (a, b) {
        return $(a).data("compareString") + ":" + $(b).data("compareString");
    });

    /**
     * @private
     * Given an input to jsTree's json_data.data setting, display the data in the file tree UI
     * (replacing any existing file tree that was previously displayed). This input could be
     * raw JSON data, or it could be a dataprovider function. See jsTree docs for details:
     * http://www.jstree.com/documentation/json_data
     */
    function _renderTree(treeDataProvider) {

        var renderPromise = new Promise(function (renderResolve, renderReject) {
            
            // Reopens a set of nodes in the tree by ID.
            // @param {Array.<Array.<string>>} nodesByDepth An array of arrays of node ids to reopen. The ids within
            //     each sub-array are reopened in parallel, and the sub-arrays are reopened in order, so they should
            //     be sorted by depth within the tree.
            function _reopenNodes(nodesByDepth) {
                if (nodesByDepth.length === 0) {
                    // All paths are opened and fully rendered.
                    renderResolve();
                } else {
                    var toOpenPaths = nodesByDepth.shift(),
                        toOpenIds   = [],
                        node        = null;

                    // use path to lookup ID
                    toOpenPaths.forEach(function (value, index) {
                        node = _projectInitialLoad.fullPathToIdMap[value];

                        if (node) {
                            toOpenIds.push(node);
                        }
                    });

                    var fnRenderAlways = function () {
                        _reopenNodes(nodesByDepth);
                    };
                    Async.doInParallel(
                        toOpenIds,
                        function (id) {
                            return new Promise(function (resolve, reject) {
                                _projectTree.jstree("open_node", "#" + id, function () {
                                    resolve();
                                }, true);
                            });
                        },
                        false
                    ).then(fnRenderAlways, fnRenderAlways);
                }
            }

            // For #1542, make sure the tree is scrolled to the top before refreshing.
            // If we try to do this later (e.g. after the tree has been refreshed), it
            // doesn't seem to work properly.
            $projectTreeContainer.scrollTop(0);

            // Instantiate tree widget
            // (jsTree is smart enough to replace the old tree if there's already one there)
            $projectTreeContainer.hide()
                .addClass("no-focus");
            _projectTree = $projectTreeContainer
                .jstree({
                    plugins : ["ui", "themes", "json_data", "crrm", "sort"],
                    ui : { select_limit: 1, select_multiple_modifier: "", select_range_modifier: "" },
                    json_data : { data: treeDataProvider, correct_state: false },
                    core : { html_titles: true, animation: 0, strings : { loading : Strings.PROJECT_LOADING, new_node : "New node" } },
                    themes : { theme: "brackets", url: "styles/jsTreeTheme.css", dots: false, icons: false },
                        //(note: our actual jsTree theme CSS lives in brackets.less; we specify an empty .css
                        // file because jsTree insists on loading one itself)
                    sort : _projectTreeSortComparator
                }).bind(
                    "before.jstree",
                    function (event, data) {
                        if (data.func === "toggle_node") {
                            // jstree will automaticaly select parent node when the parent is closed
                            // and any descendant is selected. Prevent the select_node handler from
                            // immediately toggling open again in this case.
                            suppressToggleOpen = _projectTree.jstree("is_open", data.args[0]);
                        }
                    }
<<<<<<< HEAD
                ).bind(
                    "select_node.jstree",
                    function (event, data) {
                        var entry = data.rslt.obj.data("entry");
                        if (entry) {
                            if (entry.isFile) {
                                var openResult = FileViewController.openAndSelectDocument(entry.fullPath, FileViewController.PROJECT_MANAGER);

                                openResult.then(function () {
                                    // update when tree display state changes
                                    _redraw(true);
                                    _lastSelected = data.rslt.obj;
                                }).catch(function () {
                                    if (_lastSelected) {
                                        // revert this new selection and restore previous selection
                                        _forceSelection(data.rslt.obj, _lastSelected);
                                    } else {
                                        _projectTree.jstree("deselect_all");
                                        _lastSelected = null;
                                    }
                                });
=======
                }
            ).bind(
                "scroll.jstree",
                function (e) {
                    // close all dropdowns on scroll
                    Menus.closeAll();
                }
            ).bind(
                "loaded.jstree open_node.jstree close_node.jstree",
                function (event, data) {
                    if (event.type === "open_node") {
                        // select the current document if it becomes visible when this folder is opened
                        var curFile = MainViewManager.getCurrentlyViewedFile();
                        
                        if (_hasFileSelectionFocus() && curFile && data) {
                            var entry = data.rslt.obj.data("entry");
                            
                            if (entry && curFile.fullPath.indexOf(entry.fullPath) === 0) {
                                _forceSelection(data.rslt.obj, _lastSelected);
>>>>>>> 623c60ff
                            } else {
                                FileViewController.setFileViewFocus(FileViewController.PROJECT_MANAGER);
                                // show selection marker on folders
                                _redraw(true);

                                // toggle folder open/closed
                                // suppress if this selection was triggered by clicking the disclousre triangle
                                if (!suppressToggleOpen) {
                                    _projectTree.jstree("toggle_node", data.rslt.obj);
                                }
                            }
                        }
                        suppressToggleOpen = false;
                    }
                ).bind(
                    "reopen.jstree",
                    function (event, data) {
                        if (_projectInitialLoad.previous) {
                            // Start reopening nodes that were previously open, starting
                            // with the first recorded depth level. As each level completes,
                            // it will trigger the next level to finish.
                            _reopenNodes(_projectInitialLoad.previous);
                            _projectInitialLoad.previous = null;
                        }
                    }
                ).bind(
                    "scroll.jstree",
                    function (e) {
                        // close all dropdowns on scroll
                        Menus.closeAll();
                    }
                ).bind(
                    "loaded.jstree open_node.jstree close_node.jstree",
                    function (event, data) {
                        if (event.type === "open_node") {
                            // select the current document if it becomes visible when this folder is opened
                            var curDoc = DocumentManager.getCurrentDocument();

                            if (_hasFileSelectionFocus() && curDoc && data) {
                                var entry = data.rslt.obj.data("entry");

                                if (entry && curDoc.file.fullPath.indexOf(entry.fullPath) === 0) {
                                    _forceSelection(data.rslt.obj, _lastSelected);
                                } else {
                                    _redraw(true, false);
                                }
                            }
                        } else if (event.type === "close_node") {
                            // always update selection marker position when collapsing a node
                            _redraw(true, false);
                        } else {
                            _redraw(false);
                        }

                        _savePreferences();
                    }
                ).bind(
                    "mousedown.jstree",
                    function (event) {
                        // select tree node on right-click
                        if (event.which === 3 || (event.ctrlKey && event.which === 1 && brackets.platform === "mac")) {
                            var treenode = $(event.target).closest("li");
                            if (treenode) {
                                var saveSuppressToggleOpen = suppressToggleOpen;

                                // don't toggle open folders (just select)
                                suppressToggleOpen = true;
                                _projectTree.jstree("deselect_all");
                                _projectTree.jstree("select_node", treenode, false);
                                suppressToggleOpen = saveSuppressToggleOpen;
                            }
                        }
                    }
<<<<<<< HEAD
                ).bind("mouseup.jstree", function (event) {
                    if (event.button !== 0) { // 0 = Left mouse button
                        return;
                    }

                    var $treenode = $(event.target).closest("li"),
                        entry = $treenode.data("entry");

                    // If we are already in a rename, don't re-invoke it, just cancel it.
                    if (_isInRename($treenode)) {
                        return;
=======
                    // original behaviour
                    originalHandler.apply(this, arguments);
                };
            };
            var originalHrefHandler = findEventHandler("click", "jstree", "a");
            var originalInsHandler = findEventHandler("click", "jstree", "li > ins");

            _projectTree
                .off("click.jstree", "a")
                .on("click.jstree", "a", createCustomHandler(originalHrefHandler))
                .off("click.jstree", "li > ins")
                .on("click.jstree", "li > ins", createCustomHandler(originalInsHandler))
                .unbind("dblclick.jstree")
                .bind("dblclick.jstree", function (event) {
                    var entry = $(event.target).closest("li").data("entry");
                    if (entry && entry.isFile && !_isInRename(event.target)) {
                        FileViewController.openFileAndAddToWorkingSet(entry.fullPath);
>>>>>>> 623c60ff
                    }

                    // Don't do the rename for folders, because clicking on a folder name collapses/expands it.
                    if (entry && entry.isFile && $treenode.is($(_projectTree.jstree("get_selected")))) {
                        // wrap this in a setTimeout function so that we can check if it's a double click.
                        _mouseupTimeoutId = window.setTimeout(function () {
                            // if we get a double-click, _mouseupTimeoutId will have been set to null by the double-click handler before this runs.
                            if (_mouseupTimeoutId !== null) {
                                CommandManager.execute(Commands.FILE_RENAME);
                            }
                        }, 500);
                    }
                });

            // jstree has a default event handler for dblclick that attempts to clear the
            // global window selection (presumably because it doesn't want text within the tree
            // to be selected). This ends up messing up CodeMirror, and we don't need this anyway
            // since we've turned off user selection of UI text globally. So we just unbind it,
            // and add our own double-click handler here.
            // Filed this bug against jstree at https://github.com/vakata/jstree/issues/163
            _projectTree.bind("init.jstree", function () {
                // install scroller shadows
                ViewUtils.addScrollerShadow(_projectTree.get(0));

                var findEventHandler = function (type, namespace, selector) {
                    var events        = $._data(_projectTree[0], "events"),
                        eventsForType = events ? events[type] : null,
                        event         = eventsForType ? _.find(eventsForType, function (e) {
                            return e.namespace === namespace && e.selector === selector;
                        }) : null,
                        eventHandler  = event ? event.handler : null;
                    if (!eventHandler) {
                        console.error(type + "." + namespace + " " + selector + " handler not found!");
                    }
                    return eventHandler;
                };
                var createCustomHandler = function (originalHandler) {
                    return function (event) {
                        var $node = $(event.target).parent("li"),
                            methodName;
                        if (event.ctrlKey || event.metaKey) {
                            if (event.altKey) {
                                // collapse subtree
                                // note: expanding using open_all is a bad idea due to poor performance
                                methodName = $node.is(".jstree-open") ? "close_all" : "open_node";
                                _projectTree.jstree(methodName, $node);
                                return;
                            } else {
                                // toggle siblings
                                methodName = $node.is(".jstree-open") ? "close_node" : "open_node";
                                $node.parent().children("li").each(function () {
                                    _projectTree.jstree(methodName, $(this));
                                });
                                return;
                            }
                        }
                        // original behaviour
                        originalHandler.apply(this, arguments);
                    };
                };
                var originalHrefHandler = findEventHandler("click", "jstree", "a");
                var originalInsHandler = findEventHandler("click", "jstree", "li > ins");

                _projectTree
                    .off("click.jstree", "a")
                    .on("click.jstree", "a", createCustomHandler(originalHrefHandler))
                    .off("click.jstree", "li > ins")
                    .on("click.jstree", "li > ins", createCustomHandler(originalInsHandler))
                    .unbind("dblclick.jstree")
                    .bind("dblclick.jstree", function (event) {
                        var entry = $(event.target).closest("li").data("entry");
                        if (entry && entry.isFile && !_isInRename(event.target)) {
                            FileViewController.addToWorkingSetAndSelect(entry.fullPath);
                        }
                        if (_mouseupTimeoutId !== null) {
                            window.clearTimeout(_mouseupTimeoutId);
                            _mouseupTimeoutId = null;
                        }

                    });

                // fire selection changed events for sidebar-selection
                $projectTreeList = $projectTreeContainer.find("ul");
                ViewUtils.sidebarList($projectTreeContainer, "jstree-clicked", "jstree-leaf");
                $projectTreeContainer.show();
            });
        });

        return Async.withTimeout(renderPromise, 1000);
    }
    
    function _showErrorDialog(errType, isFolder, error, path) {
        var titleType = isFolder ? Strings.DIRECTORY_TITLE : Strings.FILE_TITLE,
            entryType = isFolder ? Strings.DIRECTORY : Strings.FILE,
            title,
            message;
        path = StringUtils.breakableUrl(path);

        switch (errType) {
        case ERR_TYPE_CREATE:
            title = StringUtils.format(Strings.ERROR_CREATING_FILE_TITLE, titleType);
            message = StringUtils.format(Strings.ERROR_CREATING_FILE, entryType, path, error);
            break;
        case ERR_TYPE_CREATE_EXISTS:
            title = StringUtils.format(Strings.INVALID_FILENAME_TITLE, titleType);
            message = StringUtils.format(Strings.ENTRY_WITH_SAME_NAME_EXISTS, path);
            break;
        case ERR_TYPE_RENAME:
            title = StringUtils.format(Strings.ERROR_RENAMING_FILE_TITLE, titleType);
            message = StringUtils.format(Strings.ERROR_RENAMING_FILE, path, error, entryType);
            break;
        case ERR_TYPE_DELETE:
            title = StringUtils.format(Strings.ERROR_DELETING_FILE_TITLE, titleType);
            message = StringUtils.format(Strings.ERROR_DELETING_FILE, path, error, entryType);
            break;
        case ERR_TYPE_LOADING_PROJECT:
            title = Strings.ERROR_LOADING_PROJECT;
            message = StringUtils.format(Strings.READ_DIRECTORY_ENTRIES_ERROR, path, error);
            break;
        case ERR_TYPE_LOADING_PROJECT_NATIVE:
            title = Strings.ERROR_LOADING_PROJECT;
            message = StringUtils.format(Strings.REQUEST_NATIVE_FILE_SYSTEM_ERROR, path, error);
            break;
        case ERR_TYPE_MAX_FILES:
            title = Strings.ERROR_MAX_FILES_TITLE;
            message = Strings.ERROR_MAX_FILES;
            break;
        case ERR_TYPE_OPEN_DIALOG:
            title = Strings.ERROR_LOADING_PROJECT;
            message = StringUtils.format(Strings.OPEN_DIALOG_ERROR, error);
            break;
        case ERR_TYPE_INVALID_FILENAME:
            title = StringUtils.format(Strings.INVALID_FILENAME_TITLE, isFolder ? Strings.DIRECTORY_NAME : Strings.FILENAME);
            message = StringUtils.format(Strings.INVALID_FILENAME_MESSAGE, isFolder ? Strings.DIRECTORY_NAMES_LEDE : Strings.FILENAMES_LEDE, error);
            break;
        }

        if (title && message) {
            return Dialogs.showModalDialog(
                DefaultDialogs.DIALOG_ID_ERROR,
                title,
                message
            );
        }
        return null;
    }
    
    /**
     * @private
     * See shouldShow
     */
    function _shouldShowName(name) {
        return !name.match(_exclusionListRegEx);
    }
    
    /**
     * Returns false for files and directories that are not commonly useful to display.
     *
     * @param {FileSystemEntry} entry File or directory to filter
     * @return boolean true if the file should be displayed
     */
    function shouldShow(entry) {
        return _shouldShowName(entry.name);
    }
    
    /**
     * Returns true if fileName's extension doesn't belong to binary (e.g. archived)
     * @deprecated Use LanguageManager.getLanguageForPath(fullPath).isBinary()
     * @param {string} fileName
     * @return {boolean}
     */
    function isBinaryFile(fileName) {
        DeprecationWarning.deprecationWarning("ProjectManager.isBinaryFile() called for " + fileName + ". Use LanguageManager.getLanguageForPath(fileName).isBinary() instead.");
        return LanguageManager.getLanguageForPath(fileName).isBinary();
    }
    
    /**
     * @private
     * Generate a string suitable for sorting
     * @param {string} name
     * @param {boolean} isFolder
     * @return {string}
     */
    function _toCompareString(name, isFolder) {
        return (isFolder ? _sortPrefixDir : _sortPrefixFile) + name;
    }
    
    /**
     * @private
     * Insert a path in the fullPath-to-DOM ID cache
     * @param {!(FileSystemEntry|string)} entry Entry or full path to add to cache
     */
    function _insertTreeNodeCache(entry, id) {
        var fullPath = entry.fullPath || entry;
        _projectInitialLoad.fullPathToIdMap[fullPath] = id;
    }
    
    /**
     * @private
     * Delete a path from the fullPath-to-DOM ID cache
     * @param {!(FileSystemEntry|string)} entry Entry or full path to remove from cache
     */
    function _deleteTreeNodeCache(entry) {
        var fullPath = entry.fullPath || entry;
        delete _projectInitialLoad.fullPathToIdMap[fullPath];
    }
    
    /**
     * @private
     * Create JSON object for a jstree node. Insert mapping from full path to
     * jstree node ID.
     * 
     * For more info on jsTree's JSON format see: http://www.jstree.com/documentation/json_data
     * @param {!FileSystemEntry} entry
     * @return {data: string, attr: {id: string}, metadata: {entry: FileSystemEntry}, children: Array.<Object>, state: string}
     */
    function _entryToJSON(entry) {
        if (!shouldShow(entry)) {
            return null;
        }
        
        var jsonEntry = {
            data                : entry.name,
            attr                : { id: "node" + _projectInitialLoad.id++ },
            metadata: {
                entry           : entry,
                compareString   : _toCompareString(entry.name, entry.isDirectory)
            }
        };

        if (entry.isDirectory) {
            jsonEntry.children = [];
            jsonEntry.state = "closed";
            jsonEntry.data = _.escape(jsonEntry.data);
        } else {
            jsonEntry.data = ViewUtils.getFileEntryDisplay(entry);
        }

        // Map path to ID to initialize loaded and opened states
        _insertTreeNodeCache(entry, jsonEntry.attr.id);
        
        return jsonEntry;
    }

    /**
     * @private
     * Given an array of file system entries, returns a JSON array representing them in the format
     * required by jsTree. Saves the corresponding Entry object as metadata (which jsTree will store in
     * the DOM via $.data()).
     *
     * Does NOT recursively traverse the file system: folders are marked as expandable but are given no
     * children initially.
     *
     * @param {Array.<FileSystemEntry>} entries  Array of FileSystemEntry entry objects.
     * @return {Array} jsTree node data: array of JSON objects
     */
    function _convertEntriesToJSON(entries) {
        var jsonEntryList = [],
            entry,
            entryI,
            jsonEntry;

        for (entryI = 0; entryI < entries.length; entryI++) {
            jsonEntryList.push(_entryToJSON(entries[entryI]));
        }
        
        return jsonEntryList;
    }

    /**
     * @private
     * Called by jsTree when the user has expanded a node that has never been expanded before. We call
     * jsTree back asynchronously with the node's immediate children data once the subfolder is done
     * being fetched.
     *
     * @param {jQueryObject} $treeNode  jQ object for the DOM node being expanded
     * @param {function(Array)} jsTreeCallback  jsTree callback to provide children to
     */
    function _treeDataProvider($treeNode, jsTreeCallback) {
        var dirEntry,
            isProjectRoot = false;
        
        var treeDataPromise = new Promise(function (treeDataResolve, treeDataReject) {
            
            function processEntries(entries) {
                var subtreeJSON = _convertEntriesToJSON(entries),
                    wasNodeOpen = false,
                    emptyDirectory = (subtreeJSON.length === 0);

                if (emptyDirectory) {
                    if (!isProjectRoot) {
                        wasNodeOpen = $treeNode.hasClass("jstree-open");
                    } else {
                        // project root is a special case, add a placeholder
                        subtreeJSON.push({});
                    }
                }

                jsTreeCallback(subtreeJSON);

                if (!isProjectRoot && emptyDirectory) {
                    // If the directory is empty, force it to appear as an open or closed node.
                    // This is a workaround for issue #149 where jstree would show this node as a leaf.
                    var classToAdd = (wasNodeOpen) ? "jstree-closed" : "jstree-open";

                    $treeNode.removeClass("jstree-leaf jstree-closed jstree-open")
                        .addClass(classToAdd);

                    // This is a workaround for a part of issue #2085, where the file creation process
                    // depends on the open_node.jstree event being triggered, which doesn't happen on
                    // empty folders
                    if (!wasNodeOpen) {
                        $treeNode.trigger("open_node.jstree");
                    }
                }

                treeDataResolve();
            }

            if ($treeNode === -1) {
                // Special case: root of tree
                dirEntry = _projectRoot;
                isProjectRoot = true;
            } else {
                // All other nodes: the Directory is saved as jQ data in the tree (by _convertEntriesToJSON())
                dirEntry = $treeNode.data("entry");
            }

            // Fetch dirEntry's contents
            dirEntry.getContents(function (err, contents, stats, statsErrs) {
                if (err) {
                    _showErrorDialog(ERR_TYPE_LOADING_PROJECT, null, err, dirEntry.fullPath);
                    // Reject the render promise so we can move on.
                    treeDataReject();
                } else {
                    if (statsErrs) {
                        // some but not all entries failed to load, so render what we can
                        console.warn("Error reading a subset of folder " + dirEntry);
                    }
                    processEntries(contents);
                }
            });
        });
        
    }
    
    /**
     * Forces createNewItem() to complete by removing focus from the rename field which causes
     * the new file to be written to disk
     */
    function forceFinishRename() {
        $(".jstree-rename-input").blur();
    }
    
    
    /**
     * Although Brackets is generally standardized on folder paths with a trailing "/", some APIs here
     * receive project paths without "/" due to legacy preference storage formats, etc.
     * @param {!string} fullPath  Path that may or may not end in "/"
     * @return {!string} Path that ends in "/"
     */
    function _ensureTrailingSlash(fullPath) {
        if (fullPath[fullPath.length - 1] !== "/") {
            return fullPath + "/";
        }
        return fullPath;
    }
    
    /** Returns the full path to the welcome project, which we open on first launch.
     * @private
     * @return {!string} fullPath reference
     */
    function _getWelcomeProjectPath() {
        var initialPath = FileUtils.getNativeBracketsDirectoryPath(),
            sampleUrl = Urls.GETTING_STARTED;
        if (sampleUrl) {
            // Back up one more folder. The samples folder is assumed to be at the same level as
            // the src folder, and the sampleUrl is relative to the samples folder.
            initialPath = initialPath.substr(0, initialPath.lastIndexOf("/")) + "/samples/" + sampleUrl;
        }

        return _ensureTrailingSlash(initialPath); // paths above weren't canonical
    }
    
    /**
     * Returns true if the given path is the same as one of the welcome projects we've previously opened,
     * or the one for the current build.
     */
    function isWelcomeProjectPath(path) {
        if (path === _getWelcomeProjectPath()) {
            return true;
        }
        var pathNoSlash = FileUtils.stripTrailingSlash(path);  // "welcomeProjects" pref has standardized on no trailing "/"
        var welcomeProjects = PreferencesManager.getViewState("welcomeProjects") || [];
        return welcomeProjects.indexOf(pathNoSlash) !== -1;
    }
    
    /**
     * Adds the path to the list of welcome projects we've ever seen, if not on the list already.
     */
    function addWelcomeProjectPath(path) {
        var pathNoSlash = FileUtils.stripTrailingSlash(path);  // "welcomeProjects" pref has standardized on no trailing "/"
        
        var welcomeProjects = PreferencesManager.getViewState("welcomeProjects") || [];
        if (welcomeProjects.indexOf(pathNoSlash) === -1) {
            welcomeProjects.push(pathNoSlash);
            PreferencesManager.setViewState("welcomeProjects", welcomeProjects);
        }
    }
    
    /**
     * If the provided path is to an old welcome project, returns the current one instead.
     */
    function updateWelcomeProjectPath(path) {
        if (isWelcomeProjectPath(path)) {
            return _getWelcomeProjectPath();
        } else {
            return path;
        }
    }

    /**
     * Initial project path is stored in prefs, which defaults to the welcome project on
     * first launch.
     */
    function getInitialProjectPath() {
        return updateWelcomeProjectPath(PreferencesManager.getViewState("projectPath"));
    }
    
    function _watchProjectRoot(rootPath) {
        FileSystem.on("change", _fileSystemChange);
        FileSystem.on("rename", _fileSystemRename);

        FileSystem.watch(FileSystem.getDirectoryForPath(rootPath), _shouldShowName, function (err) {
            if (err === FileSystemError.TOO_MANY_ENTRIES) {
                if (!_projectWarnedForTooManyFiles) {
                    _showErrorDialog(ERR_TYPE_MAX_FILES);
                    _projectWarnedForTooManyFiles = true;
                }
            } else if (err) {
                console.error("Error watching project root: ", rootPath, err);
            }
        });
        
        // Reset allFiles cache
        _allFilesCachePromise = null;
    }

        
    /**
     * @private
     * Close the file system and remove listeners.
     * @return {Promise} A promise that's resolved when the root is unwatched. Rejected if
     *     there is no project root or if the unwatch fails.
     */
    function _unwatchProjectRoot() {
        return new Promise(function (unwatchResolve, unwatchReject) {
            if (!_projectRoot) {
                unwatchReject();
            } else {
                FileSystem.off("change", _fileSystemChange);
                FileSystem.off("rename", _fileSystemRename);

                FileSystem.unwatch(_projectRoot, function (err) {
                    if (err) {
                        console.error("Error unwatching project root: ", _projectRoot.fullPath, err);
                        unwatchReject();
                    } else {
                        unwatchResolve();
                    }
                });

                // Reset allFiles cache
                _allFilesCachePromise = null;
            }
        });
    }
    
    /**
     * @private
     * Reloads the project preferences.
     */
    function _reloadProjectPreferencesScope() {
        var root = getProjectRoot();
        if (root) {
            // Alias the "project" Scope to the path Scope for the project-level settings file
            PreferencesManager._setProjectSettingsFile(root.fullPath + SETTINGS_FILENAME);
        } else {
            PreferencesManager._setProjectSettingsFile();
        }
    }
    
    /**
     * Loads the given folder as a project. Does NOT prompt about any unsaved changes - use openProject()
     * instead to check for unsaved changes and (optionally) let the user choose the folder to open.
     *
     * @param {!string} rootPath  Absolute path to the root folder of the project.
     *  A trailing "/" on the path is optional (unlike many Brackets APIs that assume a trailing "/").
     * @param {boolean=} isUpdating  If true, indicates we're just updating the tree;
     *  if false, a different project is being loaded.
     * @return {Promise} A promise object that will be resolved when the
     *  project is loaded and tree is rendered, or rejected if the project path
     *  fails to load.
     */
    function _loadProject(rootPath, isUpdating) {
        
        return new Promise(function (loadProjectResolve, loadProjectReject) {
            
<<<<<<< HEAD
            var startLoad = new Promise(function (startLoadResolve, startLoadReject) {
                forceFinishRename();    // in case we're in the middle of renaming a file in the project

                // Some legacy code calls this API with a non-canonical path
                rootPath = _ensureTrailingSlash(rootPath);

                if (isUpdating) {
                    // We're just refreshing. Don't need to unwatch the project root, so we can start loading immediately.
                    startLoadResolve();
                } else {
                    if (_projectRoot && _projectRoot.fullPath === rootPath) {
                        return Promise.resolve();
                    }

                    // About to close current project (if any)
                    if (_projectRoot) {
                        $(exports).triggerHandler("beforeProjectClose", _projectRoot);
                    }

                    // close all the old files
                    DocumentManager.closeAll();

                    var fnUnwatchAlways = function () {
                        // Finish closing old project (if any)
                        if (_projectRoot) {
                            LanguageManager._resetPathLanguageOverrides();
                            PreferencesManager._reloadUserPrefs(_projectRoot);
                            $(exports).triggerHandler("projectClose", _projectRoot);
                        }

                        startLoadResolve();
                    };
                    _unwatchProjectRoot().then(fnUnwatchAlways, fnUnwatchAlways);
=======
            // close all the old files
            MainViewManager._closeAll(MainViewManager.ALL_PANES);
    
            _unwatchProjectRoot().always(function () {
                // Finish closing old project (if any)
                if (_projectRoot) {
                    LanguageManager._resetPathLanguageOverrides();
                    PreferencesManager._reloadUserPrefs(_projectRoot);
                    $(exports).triggerHandler("projectClose", _projectRoot);
>>>>>>> 623c60ff
                }
            });

            startLoad.then(function () {
                var context = { location : { scope: "user",
                                             layer: "project" } };

                // Clear project path map
                _projectInitialLoad = {
                    previous        : [],   /* array of arrays containing full paths to open at each depth of the tree */
                    id              : 0,    /* incrementing id */
                    fullPathToIdMap : {}    /* mapping of fullPath to tree node id attr */
                };

                if (!isUpdating) {
                    PreferencesManager._stateProjectLayer.setProjectPath(rootPath);
                }

                // restore project tree state from last time this project was open
                _projectInitialLoad.previous = PreferencesManager.getViewState("project.treeState", context) || [];

                // Populate file tree as long as we aren't running in the browser
                if (!brackets.inBrowser) {
                    if (!isUpdating) {
                        _watchProjectRoot(rootPath);
                    }
                    // Point at a real folder structure on local disk
                    var rootEntry = FileSystem.getDirectoryForPath(rootPath);
                    rootEntry.exists(function (err, exists) {
                        if (exists) {
                            var resultRenderTree,
                                projectRootChanged = (!_projectRoot || !rootEntry) ||
                                                     _projectRoot.fullPath !== rootEntry.fullPath;

                            // Success!
                            var perfTimerName = PerfUtils.markStart("Load Project: " + rootPath);

                            _projectRoot = rootEntry;
                            _projectWarnedForTooManyFiles = false;

                            if (projectRootChanged) {
                                _reloadProjectPreferencesScope();
                                PreferencesManager._setCurrentEditingFile(rootPath);
                            }

                            _projectBaseUrl = PreferencesManager.getViewState("project.baseUrl", context) || "";
                            _allFilesCachePromise = null;  // invalidate getAllFiles() cache as soon as _projectRoot changes

                            // If this is the most current welcome project, record it. In future launches, we want
                            // to substitute the latest welcome project from the current build instead of using an
                            // outdated one (when loading recent projects or the last opened project).
                            if (rootPath === _getWelcomeProjectPath()) {
                                addWelcomeProjectPath(rootPath);
                            }

                            // The tree will invoke our "data provider" function to populate the top-level items, then
                            // go idle until a node is expanded - at which time it'll call us again to fetch the node's
                            // immediate children, and so on.
                            resultRenderTree = _renderTree(_treeDataProvider);
                            
                            var fnRenderAlways1 = function () {
                                if (projectRootChanged) {
                                    // Allow asynchronous event handlers to finish before resolving result by collecting promises from them
                                    var promises = [];
                                    $(exports).triggerHandler({ type: "projectOpen", promises: promises }, [_projectRoot]);
                                    Promise.all(promises).then(loadProjectResolve, loadProjectReject);
                                } else {
                                    $(exports).triggerHandler("projectRefresh", _projectRoot);
                                    loadProjectResolve();
                                }
                            };
                            resultRenderTree.then(fnRenderAlways1, fnRenderAlways1);
                            
                            resultRenderTree.catch(function () {
                                PerfUtils.finalizeMeasurement(perfTimerName);
                                loadProjectReject();
                            });
                            
                            var fnRenderAlways2 = function () {
                                PerfUtils.addMeasurement(perfTimerName);
                            };
                            resultRenderTree.then(fnRenderAlways2, fnRenderAlways2);
                            
                        } else {
                            _showErrorDialog(ERR_TYPE_LOADING_PROJECT_NATIVE, null, rootPath, err || FileSystemError.NOT_FOUND)
                                .then(function () {
                                    // Reset _projectRoot to null so that the following _loadProject call won't 
                                    // run the 'beforeProjectClose' event a second time on the original project, 
                                    // which is now partially torn down (see #6574).
                                    _projectRoot = null;

                                    // The project folder stored in preference doesn't exist, so load the default
                                    // project directory.
                                    // TODO (issue #267): When Brackets supports having no project directory
                                    // defined this code will need to change
                                    //
                                    // Make sure not to reject the original deferred until the fallback
                                    // project is loaded, so we don't violate expectations that there is always
                                    // a current project before continuing after _loadProject().
                                    _loadProject(_getWelcomeProjectPath()).then(loadProjectReject, loadProjectReject);
                                });
                        }
                    });
                }
            });
        });
    }
    
    /**
     * @private
     * Lookup jQuery node for a given FileSystem Entry
     * @param {!File|Directory|string} entry String or File/Directory entry to find in the tree
     * @return {?jQuery} The jQuery node for this entry or null if not found
     */
    function _getTreeNode(entry) {
        // Special case if the entry matches the project root
        if (entry === getProjectRoot()) {
            return $projectTreeList;
        }
        
        var fullPath = entry.fullPath || entry,
            id = _projectInitialLoad.fullPathToIdMap[fullPath],
            node = null;
        
        if (id) {
            node = $("#" + id);
        }
        
        return node;
    }
    
    /**
     * Finds the tree node corresponding to the given file/folder (rejected if the path lies
     * outside the project, or if it doesn't exist).
     *
     * @param {!(File|Directory)} entry File or Directory to find
     * @return {Promise} Resolved with jQ obj for the jsTree tree node; or rejected if not found
     */
    function _findTreeNode(entry) {
        
        return new Promise(function (findNodeResolve, findNodeReject) {
            var $renderedNode = _getTreeNode(entry);

            // Check if tree node was already rendered
            if ($renderedNode) {
                findNodeResolve($renderedNode);
                return;
            }

            var projRelativePath = makeProjectRelativeIfPossible(entry.fullPath);

            if (projRelativePath === entry.fullPath) {
                // If path not within project, ignore
                findNodeReject();
                return;
            } else if (entry === getProjectRoot()) {
                // If path is the project root, return the tree itself
                findNodeResolve($projectTreeList);
                return;
            }

            var treeAPI = $.jstree._reference(_projectTree);

            // We're going to traverse from root of tree, one segment at a time
            var pathSegments = projRelativePath.split("/");
            if (entry.isDirectory) {
                pathSegments.pop();  // Directory always has a trailing "/"
            }

            function findInSubtree($nodes, segmentI) {
                var seg = pathSegments[segmentI];
                var match = _.findIndex($nodes, function (node, i) {
                    var entry = $(node).data("entry"),
                        nodeName = entry ? entry.name : null;

                    return nodeName === seg;
                });

                if (match === -1) {
                    findNodeReject();    // path doesn't exist
                } else {
                    var $node = $nodes.eq(match);
                    if (segmentI === pathSegments.length - 1) {
                        findNodeResolve($node);  // done searching!
                    } else {
                        // Search next level down
                        var subChildren = treeAPI._get_children($node);
                        if (subChildren.length > 0) {
                            findInSubtree(subChildren, segmentI + 1);
                        } else {
                            // Subtree not loaded yet: force async load & try again
                            treeAPI.load_node($node, function (data) {
                                subChildren = treeAPI._get_children($node);
                                findInSubtree(subChildren, segmentI + 1);
                            }, function (err) {
                                findNodeReject();  // includes case where folder is empty
                            });
                        }
                    }
                }
            }

            // Begin searching from root
            var topLevelNodes = treeAPI._get_children(-1);  // -1 means top level in jsTree-ese
            findInSubtree(topLevelNodes, 0);
        });
    }
    
    /**
     * Internal function to refresh the project's file tree, maintaining the
     * current selection. This function is expensive and not concurrency-safe,
     * so most callers should use the synchronized and throttled version below,
     * refreshFileTree.
     * 
     * @private
     * @return {Promise} A promise object that will be resolved when the
     *  project tree is reloaded, or rejected if the project path
     *  fails to reload. If the previous selected entry is not found, 
     *  the promise is still resolved.
     */
    function _refreshFileTreeInternal() {

        return new Promise(function (refreshResolve, refreshReject) {
            var selectedEntry;

            if (_lastSelected) {
                selectedEntry = _lastSelected.data("entry");
            }
            _lastSelected = null;

            _loadProject(getProjectRoot().fullPath, true)
                .then(function () {
                    if (selectedEntry) {
                        // restore selection, always resolve
                        _findTreeNode(selectedEntry)
                            .then(function ($node) {
                                _forceSelection(null, $node);
                            })
                            .then(refreshResolve, refreshResolve);
                    } else {
                        refreshResolve();
                    }
                }, refreshReject);
        });
    }
    
    /**
     * @private
     * @type {?jQuery.Promise} Resolves when the currently running instance of
     *      _refreshFileTreeInternal completes, or null if there is no currently
     *      running instance.
     */
    var _refreshFileTreePromise = null;
    
    /**
     * @type {boolean} If refreshFileTree is called before _refreshFileTreePromise
     *      has resolved then _refreshPending is set, which indicates that 
     *      refreshFileTree should be called again once the promise resolves.
     */
    var _refreshPending = false;
    
    /**
     * @const
     * @private
     * @type {number} Minimum delay in milliseconds between calls to refreshFileTree
     */
    var _refreshDelay = 1000;
    
    /**
     * Refresh the project's file tree, maintaining the current selection.
     * 
     * @return {Promise} A promise object that will be resolved when the
     *  project tree is reloaded, or rejected if the project path
     *  fails to reload. If the previous selected entry is not found, 
     *  the promise is still resolved.
     */
    function refreshFileTree() {
        if (!_refreshFileTreePromise) {
            _refreshFileTreePromise = new Promise(function (refreshResolve, refreshReject) {
                var internalRefreshPromise  = _refreshFileTreeInternal();

                // Wait at least one second before resolving the promise
                window.setTimeout(function () {
                    internalRefreshPromise.then(refreshResolve, refreshReject);
                }, _refreshDelay);
            });

            var fnRefreshAlways = function () {
                _refreshFileTreePromise = null;
                
                if (_refreshPending) {
                    _refreshPending = false;
                    refreshFileTree();
                }
            };
            _refreshFileTreePromise.then(fnRefreshAlways, fnRefreshAlways);
        } else {
            _refreshPending = true;
        }

        return _refreshFileTreePromise;
    }
    
    /**
     * Expands tree nodes to show the given file or folder and selects it. Silently no-ops if the
     * path lies outside the project, or if it doesn't exist.
     *
     * @param {!(File|Directory)} entry File or Directory to show
     * @return {Promise} Resolved when done; or rejected if not found
     */
    function showInTree(entry) {
        return _findTreeNode(entry)
            .then(function ($node) {
                // jsTree will automatically expand parent nodes to ensure visible
                _projectTree.jstree("select_node", $node, false);
            });
    }
    
    
    /**
     * Open a new project. Currently, Brackets must always have a project open, so
     * this method handles both closing the current project and opening a new project.
     *
     * @param {string=} path Optional absolute path to the root folder of the project.
     *  If path is undefined or null, displays a dialog where the user can choose a
     *  folder to load. If the user cancels the dialog, nothing more happens.
     * @return {Promise} A promise object that will be resolved when the
     *  project is loaded and tree is rendered, or rejected if the project path
     *  fails to load.
     */
    function openProject(path) {

        return new Promise(function (openResolve, openReject) {

            // Confirm any unsaved changes first. We run the command in "prompt-only" mode, meaning it won't
            // actually close any documents even on success; we'll do that manually after the user also oks
            // the folder-browse dialog.
            CommandManager.execute(Commands.FILE_CLOSE_ALL, { promptOnly: true })
                .then(function () {
                    if (path) {
                        // use specified path
                        _loadProject(path, false).then(openResolve, openReject);
                    } else {
                        // Pop up a folder browse dialog
                        FileSystem.showOpenDialog(false, true, Strings.CHOOSE_FOLDER, _projectRoot.fullPath, null, function (err, files) {
                            if (!err) {
                                // If length == 0, user canceled the dialog; length should never be > 1
                                if (files.length > 0) {
                                    // Load the new project into the folder tree
                                    _loadProject(files[0]).then(openResolve, openReject);
                                } else {
                                    openReject();
                                }
                            } else {
                                _showErrorDialog(ERR_TYPE_OPEN_DIALOG, null, err);
                                openReject();
                            }
                        });
                    }
                })
                .catch(function () {
                    openReject();
                });
        });

        // if fail, don't open new project: user canceled (or we failed to save its unsaved changes)
    }

    /**
     * Invoke project settings dialog.
     * @return {Promise}
     */
    function _projectSettings() {
        return PreferencesDialogs.showProjectPreferencesDialog(getBaseUrl()).getPromise();
    }
    
    /**
     * @private
     * Check a filename for illegal characters. If any are found, show an error
     * dialog and return false. If no illegal characters are found, return true.
     * Although Mac and Linux allow ?*| characters, we still cannot allow them
     * since these have special meaning for all file systems.
     *
     * @param {string} filename
     * @param {boolean} isFolder
     * @return {boolean} Returns true if no illegal characters are found
     */
    function _checkForValidFilename(filename, isFolder) {
        // Validate file name
        // Checks for valid Windows filenames:
        // See http://msdn.microsoft.com/en-us/library/windows/desktop/aa365247(v=vs.85).aspx
        if ((filename.search(new RegExp("[" + _invalidChars + "]+")) !== -1) ||
                filename.match(_illegalFilenamesRegEx)) {
            _showErrorDialog(ERR_TYPE_INVALID_FILENAME, isFolder, _invalidChars);
            return false;
        }
        return true;
    }
    
    /**
     * @private
     * Add a new node (existing FileSystemEntry or untitled file) to the project tree
     * 
     * @param {?jQueryObject} $target Parent or sibling node
     * @param {?number|string} position Position to insert
     * @param {!Object|Array.<Object>} arr Node data or array of node data
     * @param {!boolean} skipRename
     * @param {!boolean} skipRedraw
     */
    function _createNode($target, position, arr, skipRename, skipRedraw) {
        if (typeof arr === "string") {
            arr = [{ data: arr }];
        } else if (!Array.isArray(arr)) {
            arr = [arr];
        }
        
        position = position || 0;
        
        arr.forEach(function (node) {
            // Convert strings to objects
            if (typeof node === "string") {
                node = {
                    data: node,
                    metadata: { compareString: _sortPrefixFile + node }
                };
            }
            
            if (node) {
                _projectTree.jstree("create", $target, position, node, null, skipRename);
            }
        });
        
        if (!skipRedraw) {
            _redraw(true);
        }
    }

    /**
     * Create a new item in the current project.
     *
     * @param baseDir {string|Directory} Full path of the directory where the item should go.
     *   Defaults to the project root if the entry is not valid or not within the project.
     * @param initialName {string} Initial name for the item
     * @param skipRename {boolean} If true, don't allow the user to rename the item
     * @param isFolder {boolean} If true, create a folder instead of a file
     * @return {Promise} A promise object that will be resolved with the File
     *  of the created object, or rejected if the user cancelled or entered an illegal
     *  filename.
     */
    function createNewItem(baseDir, initialName, skipRename, isFolder) {
        // We assume the parent directory exists
        var entry               = (typeof baseDir === "string") ? FileSystem.getDirectoryForPath(baseDir) : baseDir,
            baseDirEntry        = isWithinProject(entry) ? entry : getProjectRoot(),
            $baseDirNode        = (baseDir && _getTreeNode(baseDirEntry)) || null,
            position            = "inside",
            escapeKeyPressed    = false,
            isRoot              = $baseDirNode === $projectTreeList,
            wasNodeOpen         = isRoot || ($baseDirNode && $baseDirNode.hasClass("jstree-open")) || false,
            newItemData         = {};
        
        return new Promise(function (createNewResolve, createNewReject) {
            // Silently fail if baseDir assumption fails
            if (!$baseDirNode) {
                createNewReject();
                return;
            }

            // Inject jstree data for sorting
            newItemData.data = initialName;
            newItemData.metadata = { compareString: _toCompareString(initialName, isFolder) };

            _projectTree.on("create.jstree", function (event, data) {
                $(event.target).off("create.jstree");

                function errorCleanup() {
                    // TODO (issue #115): If an error occurred, we should allow the user to fix the filename.
                    // For now we just remove the node so you have to start again.
                    var parent = data.inst._get_parent(data.rslt.obj);

                    _projectTree.jstree("remove", data.rslt.obj);

                    // Restore tree node state and styling when errors occur.
                    // parent returns -1 when at the root
                    if (parent && (parent !== -1)) {
                        var methodName = (wasNodeOpen) ? "open_node" : "close_node";
                        var classToAdd = (wasNodeOpen) ? "jstree-open" : "jstree-closed";

                        // This is a workaround for issue #149 where jstree would show this node as a leaf.
                        _projectTree.jstree(methodName, parent);
                        parent.removeClass("jstree-leaf jstree-closed jstree-open")
                            .addClass(classToAdd);
                    }

                    _redraw(true);

                    createNewReject();
                }

                if (!escapeKeyPressed) {
                    // Validate file name
                    if (!_checkForValidFilename(data.rslt.name, isFolder)) {
                        errorCleanup();
                        return;
                    }

                    var successCallback = function (entry) {
                        // Remove the temporary leaf node used for the name input
                        _projectTree.jstree("remove", data.rslt.obj);

                        _projectTree.one("create.jstree", function (event, data) {
                            // Select the new node and resolve
                            _projectTree.jstree("select_node", data.rslt.obj, true);
                            createNewResolve(entry);
                        });

                        // Create a new node
                        _createNode($baseDirNode, null, _entryToJSON(entry), true, true);
                    };

                    var errorCallback = function (error) {
                        if (error === FileSystemError.ALREADY_EXISTS) {
                            _showErrorDialog(ERR_TYPE_CREATE_EXISTS, isFolder, null, data.rslt.name);
                        } else {
                            var errString = error === FileSystemError.NOT_WRITABLE ?
                                             Strings.NO_MODIFICATION_ALLOWED_ERR :
                                             StringUtils.format(Strings.GENERIC_ERROR, error);

                            _showErrorDialog(ERR_TYPE_CREATE, isFolder, errString, data.rslt.name);
                        }

                        errorCleanup();
                    };

                    var newItemPath = baseDirEntry.fullPath + data.rslt.name;

                    FileSystem.resolve(newItemPath, function (err) {
                        if (!err) {
                            // Item already exists, fail with error
                            errorCallback(FileSystemError.ALREADY_EXISTS);
                        } else {
                            if (isFolder) {
                                var directory = FileSystem.getDirectoryForPath(newItemPath);

                                directory.create(function (err) {
                                    if (err) {
                                        errorCallback(err);
                                    } else {
                                        successCallback(directory);
                                    }
                                });
                            } else {
                                // Create an empty file
                                var file = FileSystem.getFileForPath(newItemPath);

                                file.write("", function (err) {
                                    if (err) {
                                        errorCallback(err);
                                    } else {
                                        successCallback(file);
                                    }
                                });
                            }
                        }
                    });

                } else { //escapeKeyPressed
                    errorCleanup();
                }
            });

            // There is a race condition in jstree if "open_node" and "create" are called in rapid
            // succession and the node was not yet loaded. To avoid it, first open the node and wait
            // for the open_node event before trying to create the new one. See #2085 for more details.
            if (wasNodeOpen) {
                _createNode($baseDirNode, position, newItemData, skipRename);

                if (!skipRename) {
                    var $renameInput = _projectTree.find(".jstree-rename-input");

                    $renameInput.on("keydown", function (event) {
                        // Listen for escape key on keydown, so we can remove the node in the create.jstree handler above
                        if (event.keyCode === KeyEvent.DOM_VK_ESCAPE) {

                            escapeKeyPressed = true;
                        }
                    });

                    ViewUtils.scrollElementIntoView(_projectTree, $renameInput, true);
                }
            } else {
                _projectTree.one("open_node.jstree", function () {
                    _createNode($baseDirNode, position, newItemData, skipRename);
                });

                // Open the node before creating the new child
                _projectTree.jstree("open_node", $baseDirNode);
            }
        });
    }

    /**
     * Rename a file/folder. This will update the project tree data structures
     * and send notifications about the rename.
     *
     * @param {string} oldName Old item name
     * @param {string} newName New item name
     * @param {boolean} isFolder True if item is a folder; False if it is a file.
     * @return {Promise} A promise object that will be resolved or rejected when
     *   the rename is finished.
     */
    function renameItem(oldName, newName, isFolder) {
<<<<<<< HEAD
=======
        var result = new $.Deferred();
        
        if (oldName === newName) {
            result.resolve();
            return result.promise();
        }
        
        var entry = isFolder ? FileSystem.getDirectoryForPath(oldName) : FileSystem.getFileForPath(oldName);
        entry.rename(newName, function (err) {
            if (!err) {
                if (MainViewManager.getCurrentlyViewedPath(MainViewManager.ACTIVE_PANE)) {
                    FileViewController.openAndSelectDocument(
                        MainViewManager.getCurrentlyViewedPath(MainViewManager.ACTIVE_PANE),
                        FileViewController.getFileSelectionFocus()
                    );
                }
                
                _redraw(true);
                result.resolve();
            } else {
                // Show an error alert
                var errString = err === FileSystemError.ALREADY_EXISTS ?
                                Strings.FILE_EXISTS_ERR :
                                FileUtils.getFileErrorString(err);
>>>>>>> 623c60ff

        return new Promise(function (renameResolve, renameReject) {
            if (oldName === newName) {
                renameResolve();
                return;
            }

            var entry = isFolder ? FileSystem.getDirectoryForPath(oldName) : FileSystem.getFileForPath(oldName);
            entry.rename(newName, function (err) {
                if (!err) {
                    if (EditorManager.getCurrentlyViewedPath()) {
                        FileViewController.openAndSelectDocument(
                            EditorManager.getCurrentlyViewedPath(),
                            FileViewController.getFileSelectionFocus()
                        );
                    }

                    _redraw(true);
                    renameResolve();
                } else {
                    // Show an error alert
                    var errString = err === FileSystemError.ALREADY_EXISTS ?
                                    Strings.FILE_EXISTS_ERR :
                                    FileUtils.getFileErrorString(err);

                    _showErrorDialog(ERR_TYPE_RENAME, isFolder, errString, newName);
                    renameReject(err);
                }
            });
        });
    }
    
    /**
     * Initiates a rename of the selected item in the project tree, showing an inline editor
     * for input. Silently no-ops if the entry lies outside the tree or doesn't exist.
     * @param {!(File|Directory)} entry File or Directory to rename
     */
    function renameItemInline(entry) {
        // First make sure the item in the tree is visible - jsTree's rename API doesn't do anything to ensure inline input is visible
        showInTree(entry).then(
            function ($selected) {
                // Don't try to rename again if we are already renaming
                if (_isInRename($selected)) {
                    return;
                }
                
                var isFolder = $selected.hasClass("jstree-open") || $selected.hasClass("jstree-closed");
        
                _projectTree.one("rename.jstree", function (event, data) {
                    var unescapedOldName = _.unescape(data.rslt.old_name),
                        unescapedNewName = _.unescape(data.rslt.new_name),
                        // Make sure the file was actually renamed
                        changed = (unescapedOldName !== unescapedNewName);
                    
                    var _resetOldFilename = function () {
                        _projectTree.jstree("set_text", $selected, ViewUtils.getFileEntryDisplay(entry));
                    };
                    
                    if (!changed || !_checkForValidFilename(unescapedNewName, isFolder)) {
                        // No change or invalid filename. Reset the old name and bail.
                        _resetOldFilename();
                        return;
                    }
                    
                    var oldFullPath = $selected.data("entry").fullPath;
                    // Folder paths have to end with a slash. Use look-head (?=...) to only replace the folder's name, not the slash as well
                    
                    var oldNameEndPattern = isFolder ? "(?=\/$)" : "$";
                    var oldNameRegex = new RegExp(StringUtils.regexEscape(unescapedOldName) + oldNameEndPattern);
                    var newName = oldFullPath.replace(oldNameRegex, unescapedNewName);
                    
                    var fnRenameAlways = function () {
                        _projectTree.jstree("sort", $selected.parent());
                        _redraw(true);
                    };
                    renameItem(oldFullPath, newName, isFolder)
                        .then(function () {
                            _projectTree.jstree("set_text", $selected, ViewUtils.getFileEntryDisplay(entry));
                            
                            // Update caches: compareString and fullPathToIdMap
                            $selected.data("compareString", _toCompareString(entry.name, isFolder));
                            _deleteTreeNodeCache(oldFullPath);
                            _insertTreeNodeCache(entry, $selected.attr("id"));
                            
                            // If a folder was renamed, re-select it here, since openAndSelectDocument()
                            // changed the selection.
                            if (isFolder) {
                                var oldSuppressToggleOpen = suppressToggleOpen;
                                
                                // Supress the open/close toggle
                                suppressToggleOpen = true;
                                _projectTree.jstree("select_node", $selected, true);
                                suppressToggleOpen = oldSuppressToggleOpen;
                            }
                        })
                        .catch(function (err) {
                            // Error during rename. Reset to the old name and alert the user.
                            _resetOldFilename();
                        })
                        .then(fnRenameAlways, fnRenameAlways);
                });
                
                // Since html_titles are enabled, we have to reset the text without markup.
                // And we also need to explicitly escape all html-sensitive characters.
                var escapedName = _.escape(entry.name);
                _projectTree.jstree("set_text", $selected, escapedName);
                _projectTree.jstree("rename");

                var extension = FileUtils.getSmartFileExtension(entry.name);
                if (extension) {
                    var indexOfExtension = escapedName.length - extension.length - 1;
                    if (indexOfExtension > 0) {
                        $selected.children(".jstree-rename-input")[0].setSelectionRange(0, indexOfExtension);
                    }
                }
            },
            null    // No fail handler: silently no-op if file doesn't exist in tree
        );
    }
    
    /**
     * @private
     * Deletes a node from jstree. Does not make assumptions on file existence.
     * @param {FileSystemEntry|Array.<FileSystemEntry>} target Entry or array of entries to delete
     * @param {boolean} skipRedraw
     */
    function _deleteTreeNode(target, skipRedraw) {
        var arr = !Array.isArray(target) ? [target] : target,
            oldSuppressToggleOpen = suppressToggleOpen,
            treeAPI = $.jstree._reference(_projectTree);
        
        suppressToggleOpen = true;
        
        arr.forEach(function (entry) {
            var $treeNode = _getTreeNode(entry),
                parentEntry,
                parentNode,
                siblings,
                parentWasOpen = false;

            // Save parent node open/closed state for non-root nodes
            if (entry.parentPath) {
                parentEntry = FileSystem.getDirectoryForPath(entry.parentPath);
                parentNode  = (parentEntry !== getProjectRoot()) && _getTreeNode(parentEntry);

                if (parentNode) {
                    parentWasOpen = parentNode.hasClass("jstree-open");
                }
            }
            
            if ($treeNode) {
                _projectTree.jstree("delete_node", $treeNode);
                _deleteTreeNodeCache(entry);
                
                if (parentNode) {
                    siblings    = treeAPI._get_children(parentNode);
                    
                    // Make sure it didn't turn into a leaf node. This happens if
                    // the only file in the directory was deleted
                    if (siblings.length === 0 && parentNode.hasClass("jstree-leaf")) {
                        parentNode.removeClass("jstree-leaf jstree-open jstree-closed");

                        // Only apply style if parent is a tree node (i.e. not project root)
                        if (parentWasOpen) {
                            parentNode.addClass("jstree-open");
                        } else {
                            parentNode.addClass("jstree-closed");
                        }
                    }
                }
            }
        });
        
        suppressToggleOpen = oldSuppressToggleOpen;
        
        if (!skipRedraw) {
            _redraw(true);
        }
        
        // Trigger notifications after tree updates are complete
        arr.forEach(function (entry) {
            DocumentManager.notifyPathDeleted(entry.fullPath);
        });
    }

    /**
     * Delete file or directore from project
     * @param {!(File|Directory)} entry File or Directory to delete
     */
    function deleteItem(entry) {

        return new Promise(function (deleteResolve, deleteReject) {

            entry.moveToTrash(function (err) {
                if (!err) {
                    _deleteTreeNode(entry);
                    deleteResolve();
                } else {
                    _showErrorDialog(ERR_TYPE_DELETE, entry.isDirectory, FileUtils.getFileErrorString(err), entry.fullPath);

                    deleteReject(err);
                }
            });
        });
    }
    
    /**
     * Returns a promise that resolves with a cached copy of all project files.
     * Used by ProjectManager.getAllFiles(). Ensures that at most one un-cached
     * directory traversal is active at a time, which is useful at project load
     * time when watchers (and hence filesystem-level caching) has not finished
     * starting up. The cache is cleared on every filesystem change event, and
     * also on project load and unload.
     * 
     * @private
     * @return {jQuery.Promise.<Array.<File>>}
     */
    function _getAllFilesCache() {
        if (!_allFilesCachePromise) {
            _allFilesCachePromise = new Promise(function (allFilesResolve, allFilesReject) {
                var allFiles = [],
                    allFilesVisitor = function (entry) {
                        if (shouldShow(entry)) {
                            if (entry.isFile) {
                                allFiles.push(entry);
                            }
                            return true;
                        }
                        return false;
                    };

                getProjectRoot().visit(allFilesVisitor, function (err) {
                    if (err) {
                        if (err === FileSystemError.TOO_MANY_ENTRIES && !_projectWarnedForTooManyFiles) {
                            _showErrorDialog(ERR_TYPE_MAX_FILES);
                            _projectWarnedForTooManyFiles = true;
                        }
                        allFilesReject(err);
                    } else {
                        allFilesResolve(allFiles);
                    }
                });
            });
        }
        
        return _allFilesCachePromise;
    }
    
    /**
     * Returns an Array of all files for this project, optionally including
     * files in the working set that are *not* under the project root. Files filtered
     * out by shouldShow().
     *
     * @param {function (File, number):boolean=} filter Optional function to filter
     *          the file list (does not filter directory traversal). API matches Array.filter().
     * @param {boolean=} includeWorkingSet If true, include files in the working set
     *          that are not under the project root (*except* for untitled documents).
     *
     * @return {Promise} Promise that is resolved with an Array of File objects.
     */
    function getAllFiles(filter, includeWorkingSet) {
        // The filter and includeWorkingSet params are both optional.
        // Handle the case where filter is omitted but includeWorkingSet is
        // specified.
        if (includeWorkingSet === undefined && typeof (filter) !== "function") {
            includeWorkingSet = filter;
            filter = null;
        }
        
<<<<<<< HEAD
        return new Promise(function (filteredFilesResolve, filteredFilesReject) {
            // First gather all files in project proper
            _getAllFilesCache()
                .then(function (result) {
                    // Add working set entries, if requested
                    if (includeWorkingSet) {
                        DocumentManager.getWorkingSet().forEach(function (file) {
                            if (result.indexOf(file) === -1 && !(file instanceof InMemoryFile)) {
                                result.push(file);
                            }
                        });
                    }
=======
        var filteredFilesDeferred = new $.Deferred();
        
        // First gather all files in project proper
        _getAllFilesCache()
            .done(function (result) {
            // Add working set entries, if requested
                if (includeWorkingSet) {
                    MainViewManager.getWorkingSet(MainViewManager.ALL_PANES).forEach(function (file) {
                        if (result.indexOf(file) === -1 && !(file instanceof InMemoryFile)) {
                            result.push(file);
                        }
                    });
                }
>>>>>>> 623c60ff

                    // Filter list, if requested
                    if (filter) {
                        result = result.filter(filter);
                    }

                    // If a done handler attached to the returned filtered files promise
                    // throws an exception that isn't handled here then it will leave
                    // _allFilesCachePromise in an inconsistent state such that no
                    // additional done handlers will ever be called!
                    try {
                        filteredFilesResolve(result);
                    } catch (e) {
                        console.warn("Unhandled exception in getAllFiles handler: ", e);
                    }
                })
                .catch(function (err) {
                    // resolve with empty list
                    try {
                        filteredFilesResolve([]);
                    } catch (e) {
                        console.warn("Unhandled exception in getAllFiles handler: ", e);
                    }
                });
        });
    }
    
    /**
     * Returns a filter for use with getAllFiles() that filters files based on LanguageManager language id
     * @param {!(string|Array.<string>)} languageId a single string of a language id or an array of language ids
     * @return {!function(File):boolean}
     */
    function getLanguageFilter(languageId) {
        return function languageFilter(file) {
            var id = LanguageManager.getLanguageForPath(file.fullPath).getId();
            if (typeof languageId === "string") {
                return (id === languageId);
            } else {
                return (languageId.indexOf(id) !== -1);
            }
        };
    }
        
    /**
     * @private 
     * Respond to a FileSystem change event. Note that if renames are initiated
     * externally, they may be reported as a separate removal and addition. In
     * this case, the editor state isn't currently preserved.
     * 
     * @param {$.Event} event
     * @param {?(File|Directory)} entry File or Directory changed
     * @param {Array.<FileSystemEntry>=} added If entry is a Directory, contains zero or more added children
     * @param {Array.<FileSystemEntry>=} removed If entry is a Directory, contains zero or more removed children
     */
    _fileSystemChange = function (event, entry, added, removed) {
        FileSyncManager.syncOpenDocuments();
        
        // Reset allFiles cache
        _allFilesCachePromise = null;

        // A whole-sale change event; refresh the entire file tree
        if (!entry) {
            refreshFileTree();
            return;
        }
        
        var $directoryNode = _getTreeNode(entry);
        
        // Ignore change event when: the entry is not a directory, the directory
        // was not yet rendered or the directory is outside the current project
        if (!entry.isDirectory || !$directoryNode || !isWithinProject(entry.fullPath)) {
            return;
        }
        
        // If there is a change event with unknown added and removed sets
        // just refresh the tree.
        // 
        // TODO: in the former case we really should just refresh the affected
        // directory instead of refreshing the entire tree.
        if (!added || !removed) {
            refreshFileTree();
            return;
        }

        var wasOpen = $directoryNode.hasClass("jstree-open"),
            doRedraw = false;
        
        // Directory contents removed
        if (removed.length > 0) {
            // Synchronously remove all tree nodes
            _deleteTreeNode(removed, true);
            doRedraw = true;
        }

        // Before creating new nodes, make sure it doesn't already exist
        var addedJSON = added.filter(function (addedEntry) {
            return !_getTreeNode(addedEntry);
        });

        // Convert entries to JSON objects for jstree
        addedJSON = addedJSON.map(_entryToJSON);

        // Directory contents added
        if (addedJSON.length > 0) {
            var isClosed = $directoryNode.hasClass("jstree-closed");

            // Manually force the directory to open in case it was auto-closed
            // when deleting the files in the removed file set for this event.
            // This starts an async call to load_node/Directory.getContents().
            // We do this to avoid a race condition in jstree create_node where
            // jstree attempts to load empty nodes during the create workflow,
            // resulting in duplicate nodes for the same entry, see
            // https://github.com/adobe/brackets/issues/6474.
            if (wasOpen && isClosed) {
                _projectTree.one("open_node.jstree", function () {
                    _redraw(true);
                });
        
                // Open the node before creating the new child
                _projectTree.jstree("open_node", $directoryNode);
            } else {
                // We can only incrementally create new child nodes when the 
                // DOM node for the directory is not currently empty. The reason
                // is due to the fact that jstree treats empty DOM folders as
                // not-loaded. When jstree sees this, it calls the JSON data
                // provider to populate the DOM, always. Creating a node in this
                // state leads to duplicate nodes. Avoid this by calling load_node
                // instead of create_node.
                var treeAPI = $.jstree._reference(_projectTree),
                    directoryNodeOrRoot = (entry === getProjectRoot()) ? -1 : $directoryNode,
                    hasDOMChildren = treeAPI._get_children(directoryNodeOrRoot).length > 0;
                
                if (hasDOMChildren) {
                    // The directory was already loaded and currently has
                    // children, so we can incrementally create all new nodes
                    // in a batch
                    _createNode($directoryNode, null, addedJSON, true, true);
                } else if (!isClosed) {
                    // Call load_node for the directory to add the new entries
                    // for this change event. We only call load_node immediately
                    // in the case where the empty directory DOM node was
                    // already open. If the directory is currently closed,
                    // jstree will call load_node when the user opens the node
                    // interactively
                    _projectTree.jstree("load_node", $directoryNode, function () {}, function () {
                        console.error("Error loading project tree for changed path: " + entry.fullPath);
                    });
                }
                
                doRedraw = true;
            }
        }
        
        if (doRedraw) {
            _redraw(true);
        }
    };

    /**
     * @private
     * Respond to a FileSystem rename event.
     */
    _fileSystemRename = function (event, oldName, newName) {
        // Tell the document manager about the name change. This will update
        // all of the model information and send notification to all views
        DocumentManager.notifyPathNameChanged(oldName, newName);
    };
    
    
    
    // Initialize variables and listeners that depend on the HTML DOM
    AppInit.htmlReady(function () {
        $projectTreeContainer = $("#project-files-container");
        
        $("#open-files-container").on("contentChanged", function () {
            _redraw(false); // redraw jstree when working set size changes
        });
        
        $(".main-view").click(function (jqEvent) {
            if (jqEvent.target.className !== "jstree-rename-input") {
                forceFinishRename();
            }
        });
        
        $projectTreeContainer.on("contextmenu", function () {
            forceFinishRename();
        });
    });

    /**
     * @private
     * Examine each preference key for migration of project tree states.
     * If the key has a prefix of "projectTreeState_/", then it is a project tree states
     * preference from old preference model.
     *
     * @param {string} key The key of the preference to be examined
     *      for migration of project tree states.
     * @return {?string} - the scope to which the preference is to be migrated
     */
    function _checkPreferencePrefix(key) {
        var pathPrefix = "projectTreeState_",
            projectPath;
        if (key.indexOf(pathPrefix) === 0) {
            // Get the project path from the old preference key by stripping "projectTreeState_".
            projectPath = key.substr(pathPrefix.length);
            return "user project.treeState " + projectPath;
        }
        
        pathPrefix = "projectBaseUrl_";
        if (key.indexOf(pathPrefix) === 0) {
            // Get the project path from the old preference key by stripping "projectBaseUrl_[Directory "
            // and "]".
            projectPath = key.substr(key.indexOf(" ") + 1);
            projectPath = projectPath.substr(0, projectPath.length - 1);
            return "user project.baseUrl " + projectPath;
        }

        return null;
    }
    
    // Init default project path to welcome project
    PreferencesManager.stateManager.definePreference("projectPath", "string", _getWelcomeProjectPath());

    PreferencesManager.convertPreferences(module, {
        "projectPath": "user",
        "projectTreeState_": "user",
        "welcomeProjects": "user",
        "projectBaseUrl_": "user"
    }, true, _checkPreferencePrefix);
    
    // Initialize the sort prefixes and make sure to change them when the sort pref changes
    _generateSortPrefixes();
    PreferencesManager.on("change", "sortDirectoriesFirst", function () {
        if (_generateSortPrefixes()) {
            refreshFileTree();
        }
    });
    
    // Event Handlers
    $(FileViewController).on("documentSelectionFocusChange", _documentSelectionFocusChange);
    $(FileViewController).on("fileViewFocusChange", _fileViewFocusChange);
    $(exports).on("beforeAppClose", _unwatchProjectRoot);
    
    // Commands
    CommandManager.register(Strings.CMD_OPEN_FOLDER,      Commands.FILE_OPEN_FOLDER,      openProject);
    CommandManager.register(Strings.CMD_PROJECT_SETTINGS, Commands.FILE_PROJECT_SETTINGS, _projectSettings);
    CommandManager.register(Strings.CMD_FILE_REFRESH,     Commands.FILE_REFRESH,          refreshFileTree);
    
    // Init invalid characters string 
    if (brackets.platform === "mac") {
        _invalidChars = "?*|:";
    } else if (brackets.platform === "linux") {
        _invalidChars = "?*|/";
    } else {
        _invalidChars = "/?*:<>\\|\"";  // invalid characters on Windows
    }

    // Define public API
    exports.getProjectRoot           = getProjectRoot;
    exports.getBaseUrl               = getBaseUrl;
    exports.setBaseUrl               = setBaseUrl;
    exports.isWithinProject          = isWithinProject;
    exports.makeProjectRelativeIfPossible = makeProjectRelativeIfPossible;
    exports.shouldShow               = shouldShow;
    exports.isBinaryFile             = isBinaryFile;
    exports.openProject              = openProject;
    exports.getSelectedItem          = getSelectedItem;
    exports.getInitialProjectPath    = getInitialProjectPath;
    exports.isWelcomeProjectPath     = isWelcomeProjectPath;
    exports.updateWelcomeProjectPath = updateWelcomeProjectPath;
    exports.createNewItem            = createNewItem;
    exports.renameItemInline         = renameItemInline;
    exports.deleteItem               = deleteItem;
    exports.forceFinishRename        = forceFinishRename;
    exports.showInTree               = showInTree;
    exports.refreshFileTree          = refreshFileTree;
    exports.getAllFiles              = getAllFiles;
    exports.getLanguageFilter        = getLanguageFilter;
});<|MERGE_RESOLUTION|>--- conflicted
+++ resolved
@@ -521,7 +521,7 @@
     function _renderTree(treeDataProvider) {
 
         var renderPromise = new Promise(function (renderResolve, renderReject) {
-            
+
             // Reopens a set of nodes in the tree by ID.
             // @param {Array.<Array.<string>>} nodesByDepth An array of arrays of node ids to reopen. The ids within
             //     each sub-array are reopened in parallel, and the sub-arrays are reopened in order, so they should
@@ -532,8 +532,8 @@
                     renderResolve();
                 } else {
                     var toOpenPaths = nodesByDepth.shift(),
-                        toOpenIds   = [],
-                        node        = null;
+                        toOpenIds = [],
+                        node = null;
 
                     // use path to lookup ID
                     toOpenPaths.forEach(function (value, index) {
@@ -544,20 +544,19 @@
                         }
                     });
 
-                    var fnRenderAlways = function () {
-                        _reopenNodes(nodesByDepth);
-                    };
                     Async.doInParallel(
                         toOpenIds,
                         function (id) {
-                            return new Promise(function (resolve, reject) {
+                            return new Promise(function (innerResolve, innerReject) {
                                 _projectTree.jstree("open_node", "#" + id, function () {
-                                    resolve();
+                                    innerResolve();
                                 }, true);
                             });
                         },
                         false
-                    ).then(fnRenderAlways, fnRenderAlways);
+                    ).always(function () {
+                        _reopenNodes(nodesByDepth);
+                    });
                 }
             }
 
@@ -590,7 +589,6 @@
                             suppressToggleOpen = _projectTree.jstree("is_open", data.args[0]);
                         }
                     }
-<<<<<<< HEAD
                 ).bind(
                     "select_node.jstree",
                     function (event, data) {
@@ -599,11 +597,11 @@
                             if (entry.isFile) {
                                 var openResult = FileViewController.openAndSelectDocument(entry.fullPath, FileViewController.PROJECT_MANAGER);
 
-                                openResult.then(function () {
+                                openResult.done(function () {
                                     // update when tree display state changes
                                     _redraw(true);
                                     _lastSelected = data.rslt.obj;
-                                }).catch(function () {
+                                }).fail(function () {
                                     if (_lastSelected) {
                                         // revert this new selection and restore previous selection
                                         _forceSelection(data.rslt.obj, _lastSelected);
@@ -612,27 +610,6 @@
                                         _lastSelected = null;
                                     }
                                 });
-=======
-                }
-            ).bind(
-                "scroll.jstree",
-                function (e) {
-                    // close all dropdowns on scroll
-                    Menus.closeAll();
-                }
-            ).bind(
-                "loaded.jstree open_node.jstree close_node.jstree",
-                function (event, data) {
-                    if (event.type === "open_node") {
-                        // select the current document if it becomes visible when this folder is opened
-                        var curFile = MainViewManager.getCurrentlyViewedFile();
-                        
-                        if (_hasFileSelectionFocus() && curFile && data) {
-                            var entry = data.rslt.obj.data("entry");
-                            
-                            if (entry && curFile.fullPath.indexOf(entry.fullPath) === 0) {
-                                _forceSelection(data.rslt.obj, _lastSelected);
->>>>>>> 623c60ff
                             } else {
                                 FileViewController.setFileViewFocus(FileViewController.PROJECT_MANAGER);
                                 // show selection marker on folders
@@ -669,12 +646,12 @@
                     function (event, data) {
                         if (event.type === "open_node") {
                             // select the current document if it becomes visible when this folder is opened
-                            var curDoc = DocumentManager.getCurrentDocument();
-
-                            if (_hasFileSelectionFocus() && curDoc && data) {
+                            var curFile = MainViewManager.getCurrentlyViewedFile();
+
+                            if (_hasFileSelectionFocus() && curFile && data) {
                                 var entry = data.rslt.obj.data("entry");
 
-                                if (entry && curDoc.file.fullPath.indexOf(entry.fullPath) === 0) {
+                                if (entry && curFile.fullPath.indexOf(entry.fullPath) === 0) {
                                     _forceSelection(data.rslt.obj, _lastSelected);
                                 } else {
                                     _redraw(true, false);
@@ -706,7 +683,6 @@
                             }
                         }
                     }
-<<<<<<< HEAD
                 ).bind("mouseup.jstree", function (event) {
                     if (event.button !== 0) { // 0 = Left mouse button
                         return;
@@ -718,25 +694,6 @@
                     // If we are already in a rename, don't re-invoke it, just cancel it.
                     if (_isInRename($treenode)) {
                         return;
-=======
-                    // original behaviour
-                    originalHandler.apply(this, arguments);
-                };
-            };
-            var originalHrefHandler = findEventHandler("click", "jstree", "a");
-            var originalInsHandler = findEventHandler("click", "jstree", "li > ins");
-
-            _projectTree
-                .off("click.jstree", "a")
-                .on("click.jstree", "a", createCustomHandler(originalHrefHandler))
-                .off("click.jstree", "li > ins")
-                .on("click.jstree", "li > ins", createCustomHandler(originalInsHandler))
-                .unbind("dblclick.jstree")
-                .bind("dblclick.jstree", function (event) {
-                    var entry = $(event.target).closest("li").data("entry");
-                    if (entry && entry.isFile && !_isInRename(event.target)) {
-                        FileViewController.openFileAndAddToWorkingSet(entry.fullPath);
->>>>>>> 623c60ff
                     }
 
                     // Don't do the rename for folders, because clicking on a folder name collapses/expands it.
@@ -762,12 +719,12 @@
                 ViewUtils.addScrollerShadow(_projectTree.get(0));
 
                 var findEventHandler = function (type, namespace, selector) {
-                    var events        = $._data(_projectTree[0], "events"),
+                    var events = $._data(_projectTree[0], "events"),
                         eventsForType = events ? events[type] : null,
-                        event         = eventsForType ? _.find(eventsForType, function (e) {
+                        event = eventsForType ? _.find(eventsForType, function (e) {
                             return e.namespace === namespace && e.selector === selector;
                         }) : null,
-                        eventHandler  = event ? event.handler : null;
+                        eventHandler = event ? event.handler : null;
                     if (!eventHandler) {
                         console.error(type + "." + namespace + " " + selector + " handler not found!");
                     }
@@ -809,7 +766,7 @@
                     .bind("dblclick.jstree", function (event) {
                         var entry = $(event.target).closest("li").data("entry");
                         if (entry && entry.isFile && !_isInRename(event.target)) {
-                            FileViewController.addToWorkingSetAndSelect(entry.fullPath);
+                            FileViewController.openFileAndAddToWorkingSet(entry.fullPath);
                         }
                         if (_mouseupTimeoutId !== null) {
                             window.clearTimeout(_mouseupTimeoutId);
@@ -823,6 +780,7 @@
                 ViewUtils.sidebarList($projectTreeContainer, "jstree-clicked", "jstree-leaf");
                 $projectTreeContainer.show();
             });
+
         });
 
         return Async.withTimeout(renderPromise, 1000);
@@ -1245,7 +1203,6 @@
         
         return new Promise(function (loadProjectResolve, loadProjectReject) {
             
-<<<<<<< HEAD
             var startLoad = new Promise(function (startLoadResolve, startLoadReject) {
                 forceFinishRename();    // in case we're in the middle of renaming a file in the project
 
@@ -1266,7 +1223,7 @@
                     }
 
                     // close all the old files
-                    DocumentManager.closeAll();
+                    MainViewManager.closeAll();
 
                     var fnUnwatchAlways = function () {
                         // Finish closing old project (if any)
@@ -1279,17 +1236,6 @@
                         startLoadResolve();
                     };
                     _unwatchProjectRoot().then(fnUnwatchAlways, fnUnwatchAlways);
-=======
-            // close all the old files
-            MainViewManager._closeAll(MainViewManager.ALL_PANES);
-    
-            _unwatchProjectRoot().always(function () {
-                // Finish closing old project (if any)
-                if (_projectRoot) {
-                    LanguageManager._resetPathLanguageOverrides();
-                    PreferencesManager._reloadUserPrefs(_projectRoot);
-                    $(exports).triggerHandler("projectClose", _projectRoot);
->>>>>>> 623c60ff
                 }
             });
 
@@ -1901,33 +1847,6 @@
      *   the rename is finished.
      */
     function renameItem(oldName, newName, isFolder) {
-<<<<<<< HEAD
-=======
-        var result = new $.Deferred();
-        
-        if (oldName === newName) {
-            result.resolve();
-            return result.promise();
-        }
-        
-        var entry = isFolder ? FileSystem.getDirectoryForPath(oldName) : FileSystem.getFileForPath(oldName);
-        entry.rename(newName, function (err) {
-            if (!err) {
-                if (MainViewManager.getCurrentlyViewedPath(MainViewManager.ACTIVE_PANE)) {
-                    FileViewController.openAndSelectDocument(
-                        MainViewManager.getCurrentlyViewedPath(MainViewManager.ACTIVE_PANE),
-                        FileViewController.getFileSelectionFocus()
-                    );
-                }
-                
-                _redraw(true);
-                result.resolve();
-            } else {
-                // Show an error alert
-                var errString = err === FileSystemError.ALREADY_EXISTS ?
-                                Strings.FILE_EXISTS_ERR :
-                                FileUtils.getFileErrorString(err);
->>>>>>> 623c60ff
 
         return new Promise(function (renameResolve, renameReject) {
             if (oldName === newName) {
@@ -1938,9 +1857,9 @@
             var entry = isFolder ? FileSystem.getDirectoryForPath(oldName) : FileSystem.getFileForPath(oldName);
             entry.rename(newName, function (err) {
                 if (!err) {
-                    if (EditorManager.getCurrentlyViewedPath()) {
+                    if (MainViewManager.getCurrentlyViewedPath(MainViewManager.ACTIVE_PANE)) {
                         FileViewController.openAndSelectDocument(
-                            EditorManager.getCurrentlyViewedPath(),
+                            MainViewManager.getCurrentlyViewedPath(MainViewManager.ACTIVE_PANE),
                             FileViewController.getFileSelectionFocus()
                         );
                     }
@@ -2197,34 +2116,18 @@
             filter = null;
         }
         
-<<<<<<< HEAD
         return new Promise(function (filteredFilesResolve, filteredFilesReject) {
             // First gather all files in project proper
             _getAllFilesCache()
                 .then(function (result) {
                     // Add working set entries, if requested
                     if (includeWorkingSet) {
-                        DocumentManager.getWorkingSet().forEach(function (file) {
+                        MainViewManager.getWorkingSet(MainViewManager.ALL_PANES).forEach(function (file) {
                             if (result.indexOf(file) === -1 && !(file instanceof InMemoryFile)) {
                                 result.push(file);
                             }
                         });
                     }
-=======
-        var filteredFilesDeferred = new $.Deferred();
-        
-        // First gather all files in project proper
-        _getAllFilesCache()
-            .done(function (result) {
-            // Add working set entries, if requested
-                if (includeWorkingSet) {
-                    MainViewManager.getWorkingSet(MainViewManager.ALL_PANES).forEach(function (file) {
-                        if (result.indexOf(file) === -1 && !(file instanceof InMemoryFile)) {
-                            result.push(file);
-                        }
-                    });
-                }
->>>>>>> 623c60ff
 
                     // Filter list, if requested
                     if (filter) {
