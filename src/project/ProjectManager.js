--- conflicted
+++ resolved
@@ -73,27 +73,9 @@
         Urls                = require("i18n!nls/urls"),
         KeyEvent            = require("utils/KeyEvent"),
         Async               = require("utils/Async"),
-<<<<<<< HEAD
         FileSyncManager     = require("project/FileSyncManager"),
-        EditorManager       = require("editor/EditorManager"),
         ProjectModel        = require("project/ProjectModel"),
         FileTreeView        = require("project/FileTreeView");
-
-=======
-        FileSyncManager     = require("project/FileSyncManager");
-    
-    
-    // Define the preference to decide how to sort the Project Tree files
-    PreferencesManager.definePreference("sortDirectoriesFirst", "boolean", brackets.platform !== "mac");
-    
-    
-    /**
-     * @private
-     * Forward declaration for the _fileSystemChange and _fileSystemRename functions to make JSLint happy.
-     */
-    var _fileSystemChange,
-        _fileSystemRename;
->>>>>>> 65dce3de
 
     /**
      * @private
@@ -622,20 +604,8 @@
      * @param {string} initialPath Path to Brackets directory (see FileUtils.getNativeBracketsDirectoryPath())
      * @return {!string} fullPath reference
      */
-<<<<<<< HEAD
     function _getWelcomeProjectPath() {
         return ProjectModel._getWelcomeProjectPath(Urls.GETTING_STARTED, FileUtils.getNativeBracketsDirectoryPath());
-=======
-    function _convertEntriesToJSON(entries) {
-        var jsonEntryList = [],
-            entryI;
-
-        for (entryI = 0; entryI < entries.length; entryI++) {
-            jsonEntryList.push(_entryToJSON(entries[entryI]));
-        }
-        
-        return jsonEntryList;
->>>>>>> 65dce3de
     }
 
     /**
