/*
 * Copyright (c) 2012 Adobe Systems Incorporated. All rights reserved.
 *
 * Permission is hereby granted, free of charge, to any person obtaining a
 * copy of this software and associated documentation files (the "Software"),
 * to deal in the Software without restriction, including without limitation
 * the rights to use, copy, modify, merge, publish, distribute, sublicense,
 * and/or sell copies of the Software, and to permit persons to whom the
 * Software is furnished to do so, subject to the following conditions:
 *
 * The above copyright notice and this permission notice shall be included in
 * all copies or substantial portions of the Software.
 *
 * THE SOFTWARE IS PROVIDED "AS IS", WITHOUT WARRANTY OF ANY KIND, EXPRESS OR
 * IMPLIED, INCLUDING BUT NOT LIMITED TO THE WARRANTIES OF MERCHANTABILITY,
 * FITNESS FOR A PARTICULAR PURPOSE AND NONINFRINGEMENT. IN NO EVENT SHALL THE
 * AUTHORS OR COPYRIGHT HOLDERS BE LIABLE FOR ANY CLAIM, DAMAGES OR OTHER
 * LIABILITY, WHETHER IN AN ACTION OF CONTRACT, TORT OR OTHERWISE, ARISING
 * FROM, OUT OF OR IN CONNECTION WITH THE SOFTWARE OR THE USE OR OTHER
 * DEALINGS IN THE SOFTWARE.
 *
 */

/*jslint vars: true, plusplus: true, devel: true, nomen: true, indent: 4, maxerr: 50 */
/*global define, $, brackets, FileError, window */

/**
 * ProjectManager is the model for the set of currently open project. It is responsible for
 * creating and updating the project tree when projects are opened and when changes occur to
 * the file tree.
 *
 * This module dispatches these events:
 *    - beforeProjectClose -- before _projectRoot changes
 *    - beforeAppClose     -- before Brackets quits entirely
 *    - projectOpen        -- after _projectRoot changes and the tree is re-rendered
 *    - projectRefresh     -- when project tree is re-rendered for a reason other than
 *                            a project being opened (e.g. from the Refresh command)
 *
 * These are jQuery events, so to listen for them you do something like this:
 *    $(ProjectManager).on("eventname", handler);
 */
define(function (require, exports, module) {
    "use strict";

    require("utils/Global");
    
    // Load dependent non-module scripts
    require("thirdparty/jstree_pre1.0_fix_1/jquery.jstree");

    var _ = require("thirdparty/lodash");

    // Load dependent modules
    var AppInit             = require("utils/AppInit"),
        PreferencesDialogs  = require("preferences/PreferencesDialogs"),
        PreferencesManager  = require("preferences/PreferencesManager"),
        DocumentManager     = require("document/DocumentManager"),
        InMemoryFile        = require("document/InMemoryFile"),
        CommandManager      = require("command/CommandManager"),
        Commands            = require("command/Commands"),
        Dialogs             = require("widgets/Dialogs"),
        DefaultDialogs      = require("widgets/DefaultDialogs"),
        Menus               = require("command/Menus"),
        StringUtils         = require("utils/StringUtils"),
        Strings             = require("strings"),
        FileSystem          = require("filesystem/FileSystem"),
        FileViewController  = require("project/FileViewController"),
        PerfUtils           = require("utils/PerfUtils"),
        ViewUtils           = require("utils/ViewUtils"),
        FileUtils           = require("file/FileUtils"),
        FileSystemError     = require("filesystem/FileSystemError"),
        Urls                = require("i18n!nls/urls"),
        KeyEvent            = require("utils/KeyEvent"),
        Async               = require("utils/Async"),
        FileSyncManager     = require("project/FileSyncManager"),
        EditorManager       = require("editor/EditorManager");
    
    
    /**
     * @private
     * Forward declaration for the _fileSystemChange and _fileSystemRename functions to make JSLint happy.
     */
    var _fileSystemChange,
        _fileSystemRename;
    
    /**
     * @private
     * File and folder names which are not displayed or searched
     * TODO: We should add the rest of the file names that TAR excludes:
     *    http://www.gnu.org/software/tar/manual/html_section/exclude.html
     * @type {RegExp}
     */
<<<<<<< HEAD
    var _exclusionListRegEx = /\.pyc$|^\.git$|^\.gitignore$|^\.gitmodules$|^\.svn$|^\.DS_Store$|^Thumbs\.db$|^\.hg$|^CVS$|^\.cvsignore$|^\.gitattributes$|^\.hgtags$|^\.hgignore$/;
    
=======
    var _exclusionListRegEx = /\.pyc$|^\.git$|^\.gitignore$|^\.gitmodules$|^\.svn$|^\.DS_Store$|^Thumbs\.db$|^\.hg$|^CVS$|^\.cvsignore$|^\.gitattributes$|^\.hgtags$|^\.c9revisions|^\.SyncArchive|^\.SyncID|^\.SyncIgnore|^\.hgignore$/;

>>>>>>> 13076a00
    /**
     * @private
     * File names which are not showed in quick open dialog
     * @type {RegExp}
     */
    var _binaryExclusionListRegEx = /\.svgz$|\.jsz$|\.zip$|\.gz$|\.htmz$|\.htmlz$|\.rar$|\.tar$|\.exe$|\.bin$/;

    /**
     * @private
     * Reference to the tree control container div. Initialized by
     * htmlReady handler
     * @type {jQueryObject}
     */
    var $projectTreeContainer;
    
    /**
     * @private
     * Reference to the tree control
     * @type {jQueryObject}
     */
    var _projectTree = null;
        
    /**
     * @private
     * Reference to previous selected jstree leaf node when ProjectManager had
     * selection focus from FileViewController.
     * @type {DOMElement}
     */
    var _lastSelected = null;
    
    /**
     * @private
     * Internal flag to suppress firing of selectionChanged event.
     * @type {boolean}
     */
    var _suppressSelectionChange = false;
    
    /**
     * @private
     * Reference to the tree control UL element
     * @type {DOMElement}
     */
    var $projectTreeList;
    
    /**
     * @private
     * @see getProjectRoot()
     */
    var _projectRoot = null;

    /**
     * @private
     * Encoded URL
     * @ see getBaseUrl(), setBaseUrl()
     */
    var _projectBaseUrl = "";
    
    /**
     * @private
     * @type {PreferenceStorage}
     */
    var _prefs = null;

    /**
     * @private
     * Used to initialize jstree state
     */
    var _projectInitialLoad = null;
    
    /**
     * @private
     * RegEx to validate if a filename is not allowed even if the system allows it.
     * This is done to prevent cross-platform issues.
     */
    var _illegalFilenamesRegEx = /^(\.+|com[1-9]|lpt[1-9]|nul|con|prn|aux)$/i;
    
    var suppressToggleOpen = false;
    
    /**
     * @private
     */
    function _hasFileSelectionFocus() {
        return FileViewController.getFileSelectionFocus() === FileViewController.PROJECT_MANAGER;
    }
    
    /**
     * @private
     */
    function _redraw(selectionChanged, reveal) {
        reveal = (reveal === undefined) ? true : reveal;
        
        // redraw selection
        if ($projectTreeList) {
            if (selectionChanged && !_suppressSelectionChange) {
                $projectTreeList.triggerHandler("selectionChanged", reveal);
            }

            // reposition the selection triangle
            $projectTreeContainer.triggerHandler("selectionRedraw");
            
            // in-lieu of resize events, manually trigger contentChanged for every
            // FileViewController focus change. This event triggers scroll shadows
            // on the jstree to update. documentSelectionFocusChange fires when
            // a new file is added and removed (causing a new selection) from the working set
            _projectTree.triggerHandler("contentChanged");
        }
    }
    
    /**
     * Returns the FileEntry or DirectoryEntry corresponding to the item selected in the file tree, or null
     * if no item is selected in the tree (though the working set may still have a selection; use
     * getSelectedItem() to get the selection regardless of whether it's in the tree or working set).
     * @return {?Entry}
     */
    function _getTreeSelectedItem() {
        var selected = _projectTree.jstree("get_selected");
        if (selected) {
            return selected.data("entry");
        }
        return null;
    }
    
    /**
     * Returns the FileEntry or DirectoryEntry corresponding to the item selected in the sidebar panel, whether in
     * the file tree OR in the working set; or null if no item is selected anywhere in the sidebar.
     * May NOT be identical to the current Document - a folder may be selected in the sidebar, or the sidebar may not
     * have the current document visible in the tree & working set.
     * @return {?Entry}
     */
    function getSelectedItem() {
        // Prefer file tree selection, else use working set selection
        var selectedEntry = _getTreeSelectedItem();
        if (!selectedEntry) {
            var doc = DocumentManager.getCurrentDocument();
            selectedEntry = (doc && doc.file);
        }
        return selectedEntry;
    }

    function _fileViewFocusChange() {
        _redraw(true);
    }
    
    function _documentSelectionFocusChange() {
        var curFile = EditorManager.getCurrentlyViewedPath();
        if (curFile && _hasFileSelectionFocus()) {
            var nodeFound = $("#project-files-container li").is(function (index) {
                var $treeNode = $(this),
                    entry = $treeNode.data("entry");
                if (entry && entry.fullPath === curFile) {
                    if (!_projectTree.jstree("is_selected", $treeNode)) {
                        if ($treeNode.parents(".jstree-closed").length) {
                            //don't auto-expand tree to show file - but remember it if parent is manually expanded later
                            _projectTree.jstree("deselect_all");
                            _lastSelected = $treeNode;
                        } else {
                            //we don't want to trigger another selection change event, so manually deselect
                            //and select without sending out notifications
                            _projectTree.jstree("deselect_all");
                            _projectTree.jstree("select_node", $treeNode, false);  // sets _lastSelected
                        }
                    }
                    return true;
                }
                return false;
            });
            
            // file is outside project subtree, or in a folder that's never been expanded yet
            if (!nodeFound) {
                _projectTree.jstree("deselect_all");
                _lastSelected = null;
            }
        } else if (_projectTree !== null) {
            _projectTree.jstree("deselect_all");
            _lastSelected = null;
        }
        
        _redraw(true);
    }

    /**
     * Returns the root folder of the currently loaded project, or null if no project is open (during
     * startup, or running outside of app shell).
     * @return {DirectoryEntry}
     */
    function getProjectRoot() {
        return _projectRoot;
    }

    /**
     * @private
     */
    function _getBaseUrlKey() {
        return "projectBaseUrl_" + _projectRoot;
    }

    /**
     * Returns the encoded Base URL of the currently loaded project, or empty string if no project
     * is open (during startup, or running outside of app shell).
     * @return {String}
     */
    function getBaseUrl() {
        return _projectBaseUrl;
    }

    /**
     * Sets the encoded Base URL of the currently loaded project.
     * @param {String}
     */
    function setBaseUrl(projectBaseUrl) {
        _projectBaseUrl = projectBaseUrl;

        // Ensure trailing slash to be consistent with _projectRoot.fullPath
        // so they're interchangable (i.e. easy to convert back and forth)
        if (_projectBaseUrl.length > 0 && _projectBaseUrl[_projectBaseUrl.length - 1] !== "/") {
            _projectBaseUrl += "/";
        }

        _prefs.setValue(_getBaseUrlKey(), _projectBaseUrl);
    }
    
    /**
     * Returns true if absPath lies within the project, false otherwise.
     * Does not support paths containing ".."
     */
    function isWithinProject(absPath) {
        return (_projectRoot && absPath.indexOf(_projectRoot.fullPath) === 0);
    }
    /**
     * If absPath lies within the project, returns a project-relative path. Else returns absPath
     * unmodified.
     * Does not support paths containing ".."
     * @param {!string} absPath
     * @return {!string}
     */
    function makeProjectRelativeIfPossible(absPath) {
        if (isWithinProject(absPath)) {
            return absPath.slice(_projectRoot.fullPath.length);
        }
        return absPath;
    }

    /**
     * @private
     * Get prefs tree state lookup key for given project path.
     */
    function _getTreeStateKey(path) {
        // generate unique tree state key for this project path
        var key = "projectTreeState_" + path;

        // normalize to always have slash at end
        if (key[key.length - 1] !== "/") {
            key += "/";
        }
        return key;
    }
    
    /**
     * @private
     * Save ProjectManager project path and tree state.
     */
    function _savePreferences() {
        
        // save the current project
        _prefs.setValue("projectPath", _projectRoot.fullPath);

        // save jstree state
        var openNodes = [],
            projectPathLength = _projectRoot.fullPath.length,
            entry,
            fullPath,
            shortPath,
            depth;

        // Query open nodes by class selector
        $(".jstree-open:visible").each(function (index) {
            entry = $(this).data("entry");

            if (entry.fullPath) {
                fullPath = entry.fullPath;

                // Truncate project path prefix (including its last slash) AND remove trailing slash suffix
                // So "/foo/bar/projroot/abc/xyz/" -> "abc/xyz"
                shortPath = fullPath.slice(projectPathLength, -1);

                // Determine depth of the node by counting path separators.
                // Children at the root have depth of zero
                depth = shortPath.split("/").length - 1;

                // Map tree depth to list of open nodes
                if (openNodes[depth] === undefined) {
                    openNodes[depth] = [];
                }

                openNodes[depth].push(fullPath);
            }
        });

        // Store the open nodes by their full path and persist to storage
        _prefs.setValue(_getTreeStateKey(_projectRoot.fullPath), openNodes);
    }
    
    /**
     * @private
     */
    function _forceSelection(current, target) {
        // select_node will force the target to be revealed. Instead,
        // keep the scroller position stable.
        var savedScrollTop = $projectTreeContainer.get(0).scrollTop;
        
        // suppress selectionChanged event from firing by jstree select_node
        _suppressSelectionChange = true;
        if (current) {
            _projectTree.jstree("deselect_node", current);
        }
        _projectTree.jstree("select_node", target, false);
        _suppressSelectionChange = false;
        
        $projectTreeContainer.get(0).scrollTop = savedScrollTop;
        
        _redraw(true, false);
    }

    /**
     * Returns false when the event occured without any input present in the li closest to the DOM object
     *
     * @param {event} event to check
     * @return boolean true if an input field is present
     */
    function _isInRename(element) {
        return ($(element).closest("li").find("input").length > 0);
    }
        
    /**
     * @private
     * Reopens a set of nodes in the tree by ID.
     * @param {Array.<Array.<string>>} nodesByDepth An array of arrays of node ids to reopen. The ids within
     *     each sub-array are reopened in parallel, and the sub-arrays are reopened in order, so they should
     *     be sorted by depth within the tree.
     * @param {$.Deferred} resultDeferred A Deferred that will be resolved when all nodes have been fully
     *     reopened.
     */
    function _reopenNodes(nodesByDepth, resultDeferred) {
        if (nodesByDepth.length === 0) {
            // All paths are opened and fully rendered.
            resultDeferred.resolve();
        } else {
            var toOpenPaths = nodesByDepth.shift(),
                toOpenIds   = [],
                node        = null;

            // use path to lookup ID
            toOpenPaths.forEach(function (value, index) {
                node = _projectInitialLoad.fullPathToIdMap[value];
                
                if (node) {
                    toOpenIds.push(node);
                }
            });
            
            Async.doInParallel(
                toOpenIds,
                function (id) {
                    var result = new $.Deferred();
                    _projectTree.jstree("open_node", "#" + id, function () {
                        result.resolve();
                    }, true);
                    return result.promise();
                },
                false
            ).always(function () {
                _reopenNodes(nodesByDepth, resultDeferred);
            });
        }
    }

    /**
     * @private
     * Given an input to jsTree's json_data.data setting, display the data in the file tree UI
     * (replacing any existing file tree that was previously displayed). This input could be
     * raw JSON data, or it could be a dataprovider function. See jsTree docs for details:
     * http://www.jstree.com/documentation/json_data
     */
    function _renderTree(treeDataProvider) {
        var result = new $.Deferred();

        // For #1542, make sure the tree is scrolled to the top before refreshing.
        // If we try to do this later (e.g. after the tree has been refreshed), it
        // doesn't seem to work properly.
        $projectTreeContainer.scrollTop(0);
        
        // Instantiate tree widget
        // (jsTree is smart enough to replace the old tree if there's already one there)
        $projectTreeContainer.hide()
            .addClass("no-focus");
        _projectTree = $projectTreeContainer
            .jstree({
                plugins : ["ui", "themes", "json_data", "crrm", "sort"],
                ui : { select_limit: 1, select_multiple_modifier: "", select_range_modifier: "" },
                json_data : { data: treeDataProvider, correct_state: false },
                core : { html_titles: true, animation: 0, strings : { loading : Strings.PROJECT_LOADING, new_node : "New node" } },
                themes : { theme: "brackets", url: "styles/jsTreeTheme.css", dots: false, icons: false },
                    //(note: our actual jsTree theme CSS lives in brackets.less; we specify an empty .css
                    // file because jsTree insists on loading one itself)
                sort :  function (a, b) {
                    var a1 = $(a).text(),
                        b1 = $(b).text();
                    
                    // Non-mac: prepend folder names with a '0' and file names with a '1' so folders are listed first
                    if (brackets.platform !== "mac") {
                        a1 = ($(a).hasClass("jstree-leaf") ? "1" : "0") + a1;
                        b1 = ($(b).hasClass("jstree-leaf") ? "1" : "0") + b1;
                    }
                    return FileUtils.compareFilenames(a1, b1, false);
                }
            }).bind(
                "before.jstree",
                function (event, data) {
                    if (data.func === "toggle_node") {
                        // jstree will automaticaly select parent node when the parent is closed
                        // and any descendant is selected. Prevent the select_node handler from
                        // immediately toggling open again in this case.
                        suppressToggleOpen = _projectTree.jstree("is_open", data.args[0]);
                    }
                }
            ).bind(
                "select_node.jstree",
                function (event, data) {
                    var entry = data.rslt.obj.data("entry");
                    if (entry) {
                        if (entry.isFile) {
                            var openResult = FileViewController.openAndSelectDocument(entry.fullPath, FileViewController.PROJECT_MANAGER);
                        
                            openResult.done(function () {
                                // update when tree display state changes
                                _redraw(true);
                                _lastSelected = data.rslt.obj;
                            }).fail(function () {
                                if (_lastSelected) {
                                    // revert this new selection and restore previous selection
                                    _forceSelection(data.rslt.obj, _lastSelected);
                                } else {
                                    _projectTree.jstree("deselect_all");
                                    _lastSelected = null;
                                }
                            });
                        } else {
                            FileViewController.setFileViewFocus(FileViewController.PROJECT_MANAGER);
                            // show selection marker on folders
                            _redraw(true);
                            
                            // toggle folder open/closed
                            // suppress if this selection was triggered by clicking the disclousre triangle
                            if (!suppressToggleOpen) {
                                _projectTree.jstree("toggle_node", data.rslt.obj);
                            }
                        }
                    }
                    suppressToggleOpen = false;
                }
            ).bind(
                "reopen.jstree",
                function (event, data) {
                    if (_projectInitialLoad.previous) {
                        // Start reopening nodes that were previously open, starting
                        // with the first recorded depth level. As each level completes,
                        // it will trigger the next level to finish.
                        _reopenNodes(_projectInitialLoad.previous, result);
                        _projectInitialLoad.previous = null;
                    }
                }
            ).bind(
                "scroll.jstree",
                function (e) {
                    // close all dropdowns on scroll
                    Menus.closeAll();
                }
            ).bind(
                "loaded.jstree open_node.jstree close_node.jstree",
                function (event, data) {
                    if (event.type === "open_node") {
                        // select the current document if it becomes visible when this folder is opened
                        var curDoc = DocumentManager.getCurrentDocument();
                        
                        if (_hasFileSelectionFocus() && curDoc && data) {
                            var entry = data.rslt.obj.data("entry");
                            
                            if (curDoc.file.fullPath.indexOf(entry.fullPath) === 0) {
                                _forceSelection(data.rslt.obj, _lastSelected);
                            } else {
                                _redraw(true, false);
                            }
                        }
                    } else if (event.type === "close_node") {
                        // always update selection marker position when collapsing a node
                        _redraw(true, false);
                    } else {
                        _redraw(false);
                    }
                    
                    _savePreferences();
                }
            ).bind(
                "mousedown.jstree",
                function (event) {
                    // select tree node on right-click
                    if (event.which === 3 || (event.ctrlKey && event.which === 1 && brackets.platform === "mac")) {
                        var treenode = $(event.target).closest("li");
                        if (treenode) {
                            var saveSuppressToggleOpen = suppressToggleOpen;
                            
                            // don't toggle open folders (just select)
                            suppressToggleOpen = true;
                            _projectTree.jstree("deselect_all");
                            _projectTree.jstree("select_node", treenode, false);
                            suppressToggleOpen = saveSuppressToggleOpen;
                        }
                    }
                }
            );

        // jstree has a default event handler for dblclick that attempts to clear the
        // global window selection (presumably because it doesn't want text within the tree
        // to be selected). This ends up messing up CodeMirror, and we don't need this anyway
        // since we've turned off user selection of UI text globally. So we just unbind it,
        // and add our own double-click handler here.
        // Filed this bug against jstree at https://github.com/vakata/jstree/issues/163
        _projectTree.bind("init.jstree", function () {
            // install scroller shadows
            ViewUtils.addScrollerShadow(_projectTree.get(0));
            
            _projectTree
                .unbind("dblclick.jstree")
                .bind("dblclick.jstree", function (event) {
                    var entry = $(event.target).closest("li").data("entry");
                    if (entry && entry.isFile && !_isInRename(event.target)) {
                        FileViewController.addToWorkingSetAndSelect(entry.fullPath);
                    }
                });

            // fire selection changed events for sidebar-selection
            $projectTreeList = $projectTreeContainer.find("ul");
            ViewUtils.sidebarList($projectTreeContainer, "jstree-clicked", "jstree-leaf");
            $projectTreeContainer.show();
        });

        return Async.withTimeout(result.promise(), 1000);
    }
    
    /**
     * @private
     * See shouldShow
     */
    function _shouldShowName(name) {
        return !name.match(_exclusionListRegEx);
    }
    
    /**
     * Returns false for files and directories that are not commonly useful to display.
     *
     * @param {FileSystemEntry} entry File or directory to filter
     * @return boolean true if the file should be displayed
     */
    function shouldShow(entry) {
        return _shouldShowName(entry.name);
    }
    
    /**
     * Returns true if fileName's extension doesn't belong to binary (e.g. archived)
     * @param {string} fileName
     * @return {boolean}
     */
    function isBinaryFile(fileName) {
        return fileName.match(_binaryExclusionListRegEx);
    }

    /**
     * @private
     * Given an array of file system entries, returns a JSON array representing them in the format
     * required by jsTree. Saves the corresponding Entry object as metadata (which jsTree will store in
     * the DOM via $.data()).
     *
     * Does NOT recursively traverse the file system: folders are marked as expandable but are given no
     * children initially.
     *
     * @param {Array.<FileSystemEntry>} entries  Array of FileSystemEntry entry objects.
     * @return {Array} jsTree node data: array of JSON objects
     */
    function _convertEntriesToJSON(entries) {
        var jsonEntryList = [],
            entry,
            entryI,
            jsonEntry;

        for (entryI = 0; entryI < entries.length; entryI++) {
            entry = entries[entryI];
            
            if (shouldShow(entry)) {
                jsonEntry = {
                    data: entry.name,
                    attr: { id: "node" + _projectInitialLoad.id++ },
                    metadata: { entry: entry }
                };

                if (entry.isDirectory) {
                    jsonEntry.children = [];
                    jsonEntry.state = "closed";
                } else {
                    jsonEntry.data = ViewUtils.getFileEntryDisplay(entry);
                }
    
                // For more info on jsTree's JSON format see: http://www.jstree.com/documentation/json_data
                jsonEntryList.push(jsonEntry);
    
                // Map path to ID to initialize loaded and opened states
                _projectInitialLoad.fullPathToIdMap[entry.fullPath] = jsonEntry.attr.id;
            }
        }
        return jsonEntryList;
    }

    /**
     * @private
     * Called by jsTree when the user has expanded a node that has never been expanded before. We call
     * jsTree back asynchronously with the node's immediate children data once the subfolder is done
     * being fetched.
     *
     * @param {jQueryObject} treeNode  jQ object for the DOM node being expanded
     * @param {function(Array)} jsTreeCallback  jsTree callback to provide children to
     */
    function _treeDataProvider(treeNode, jsTreeCallback) {
        var dirEntry, isProjectRoot = false, deferred = new $.Deferred();
        
        function processEntries(entries) {
            var subtreeJSON = _convertEntriesToJSON(entries),
                wasNodeOpen = false,
                emptyDirectory = (subtreeJSON.length === 0);
            
            if (emptyDirectory) {
                if (!isProjectRoot) {
                    wasNodeOpen = treeNode.hasClass("jstree-open");
                } else {
                    // project root is a special case, add a placeholder
                    subtreeJSON.push({});
                }
            }
            
            jsTreeCallback(subtreeJSON);
            
            if (!isProjectRoot && emptyDirectory) {
                // If the directory is empty, force it to appear as an open or closed node.
                // This is a workaround for issue #149 where jstree would show this node as a leaf.
                var classToAdd = (wasNodeOpen) ? "jstree-closed" : "jstree-open";
                
                treeNode.removeClass("jstree-leaf jstree-closed jstree-open")
                    .addClass(classToAdd);
                
                // This is a workaround for a part of issue #2085, where the file creation process
                // depends on the open_node.jstree event being triggered, which doesn't happen on
                // empty folders
                if (!wasNodeOpen) {
                    treeNode.trigger("open_node.jstree");
                }
            }
            
            deferred.resolve();
        }

        if (treeNode === -1) {
            // Special case: root of tree
            dirEntry = _projectRoot;
            isProjectRoot = true;
        } else {
            // All other nodes: the DirectoryEntry is saved as jQ data in the tree (by _convertEntriesToJSON())
            dirEntry = treeNode.data("entry");
        }
        
        // Fetch dirEntry's contents
        dirEntry.getContents(function (err, contents) {
            if (contents) {
                processEntries(contents);
            } else {
                Dialogs.showModalDialog(
                    DefaultDialogs.DIALOG_ID_ERROR,
                    Strings.ERROR_LOADING_PROJECT,
                    StringUtils.format(
                        Strings.READ_DIRECTORY_ENTRIES_ERROR,
                        StringUtils.breakableUrl(dirEntry.fullPath),
                        err
                    )
                );
                // Reject the render promise so we can move on.
                deferred.reject();
            }
        });
    }
    
    /**
     * Forces createNewItem() to complete by removing focus from the rename field which causes
     * the new file to be written to disk
     */
    function forceFinishRename() {
        $(".jstree-rename-input").blur();
    }
    
    
    /**
     * Although Brackets is generally standardized on folder paths with a trailing "/", some APIs here
     * receive project paths without "/" due to legacy preference storage formats, etc.
     * @param {!string} fullPath  Path that may or may not end in "/"
     * @return {!string} Path that ends in "/"
     */
    function _ensureTrailingSlash(fullPath) {
        if (fullPath[fullPath.length - 1] !== "/") {
            return fullPath + "/";
        }
        return fullPath;
    }
    
    /** Returns the full path to the welcome project, which we open on first launch.
     * @private
     * @return {!string} fullPath reference
     */
    function _getWelcomeProjectPath() {
        var initialPath = FileUtils.getNativeBracketsDirectoryPath(),
            sampleUrl = Urls.GETTING_STARTED;
        if (sampleUrl) {
            // Back up one more folder. The samples folder is assumed to be at the same level as
            // the src folder, and the sampleUrl is relative to the samples folder.
            initialPath = initialPath.substr(0, initialPath.lastIndexOf("/")) + "/samples/" + sampleUrl;
        }

        return _ensureTrailingSlash(initialPath); // paths above weren't canonical
    }
    
    /**
     * Returns true if the given path is the same as one of the welcome projects we've previously opened,
     * or the one for the current build.
     */
    function isWelcomeProjectPath(path) {
        if (path === _getWelcomeProjectPath()) {
            return true;
        }
        var pathNoSlash = FileUtils.stripTrailingSlash(path);  // "welcomeProjects" pref has standardized on no trailing "/"
        var welcomeProjects = _prefs.getValue("welcomeProjects") || [];
        return welcomeProjects.indexOf(pathNoSlash) !== -1;
    }
    
    /**
     * Adds the path to the list of welcome projects we've ever seen, if not on the list already.
     */
    function addWelcomeProjectPath(path) {
        var pathNoSlash = FileUtils.stripTrailingSlash(path);  // "welcomeProjects" pref has standardized on no trailing "/"
        
        var welcomeProjects = _prefs.getValue("welcomeProjects") || [];
        if (welcomeProjects.indexOf(pathNoSlash) === -1) {
            welcomeProjects.push(pathNoSlash);
            _prefs.setValue("welcomeProjects", welcomeProjects);
        }
    }
    
    /**
     * If the provided path is to an old welcome project, returns the current one instead.
     */
    function updateWelcomeProjectPath(path) {
        if (isWelcomeProjectPath(path)) {
            return _getWelcomeProjectPath();
        } else {
            return path;
        }
    }

    /**
     * Initial project path is stored in prefs, which defaults to the welcome project on
     * first launch.
     */
    function getInitialProjectPath() {
        return updateWelcomeProjectPath(_prefs.getValue("projectPath"));
    }
    
    function _watchProjectRoot(rootPath) {
        FileSystem.on("change", _fileSystemChange);
        FileSystem.on("rename", _fileSystemRename);

        FileSystem.watch(FileSystem.getDirectoryForPath(rootPath), _shouldShowName, function (err) {
            if (err) {
                console.log("Error watching project root: ", rootPath, err);
            }
        });
    }

        
    /**
     * @private
     * Close the file system and remove listeners.
     */
    function _unwatchProjectRoot() {
        if (_projectRoot) {
            FileSystem.off("change", _fileSystemChange);
            FileSystem.off("rename", _fileSystemRename);

            FileSystem.unwatch(_projectRoot, function (err) {
                if (err) {
                    console.log("Error unwatching project root: ", _projectRoot.fullPath, err);
                }
            });
        }
    }
    
    /**
     * Loads the given folder as a project. Normally, you would call openProject() instead to let the
     * user choose a folder.
     *
     * @param {!string} rootPath  Absolute path to the root folder of the project.
     *  A trailing "/" on the path is optional (unlike many Brackets APIs that assume a trailing "/").
     * @param {boolean=} isUpdating  If true, indicates we're just updating the tree;
     *  if false, a different project is being loaded.
     * @return {$.Promise} A promise object that will be resolved when the
     *  project is loaded and tree is rendered, or rejected if the project path
     *  fails to load.
     */
    function _loadProject(rootPath, isUpdating) {
        forceFinishRename();    // in case we're in the middle of renaming a file in the project
        
        // Some legacy code calls this API with a non-canonical path
        rootPath = _ensureTrailingSlash(rootPath);
        
        if (!isUpdating) {
            if (_projectRoot && _projectRoot.fullPath === rootPath) {
                return (new $.Deferred()).resolve().promise();
            }
            if (_projectRoot) {
                // close current project
                $(exports).triggerHandler("beforeProjectClose", _projectRoot);
            }
            
            // close all the old files
            DocumentManager.closeAll();
    
            _unwatchProjectRoot();
        }
                
        // Clear project path map
        _projectInitialLoad = {
            previous        : [],   /* array of arrays containing full paths to open at each depth of the tree */
            id              : 0,    /* incrementing id */
            fullPathToIdMap : {}    /* mapping of fullPath to tree node id attr */
        };
        
        var result = new $.Deferred(),
            resultRenderTree;

        // restore project tree state from last time this project was open
        _projectInitialLoad.previous = _prefs.getValue(_getTreeStateKey(rootPath)) || [];

        // Populate file tree as long as we aren't running in the browser
        if (!brackets.inBrowser) {
            if (!isUpdating) {
                _watchProjectRoot(rootPath);
            }
            // Point at a real folder structure on local disk
            var rootEntry = FileSystem.getDirectoryForPath(rootPath);
            rootEntry.exists(function (exists) {
                if (exists) {
                    var projectRootChanged = (!_projectRoot || !rootEntry) ||
                        _projectRoot.fullPath !== rootEntry.fullPath;
                    var i;

                    // Success!
                    var perfTimerName = PerfUtils.markStart("Load Project: " + rootPath);

                    _projectRoot = rootEntry;
                    _projectBaseUrl = _prefs.getValue(_getBaseUrlKey()) || "";

                    // If this is the most current welcome project, record it. In future launches, we want
                    // to substitute the latest welcome project from the current build instead of using an
                    // outdated one (when loading recent projects or the last opened project).
                    if (rootPath === _getWelcomeProjectPath()) {
                        addWelcomeProjectPath(rootPath);
                    }

                    // The tree will invoke our "data provider" function to populate the top-level items, then
                    // go idle until a node is expanded - at which time it'll call us again to fetch the node's
                    // immediate children, and so on.
                    resultRenderTree = _renderTree(_treeDataProvider);

                    resultRenderTree.always(function () {
                        if (projectRootChanged) {
                            // Allow asynchronous event handlers to finish before resolving result by collecting promises from them
                            var promises = [];
                            $(exports).triggerHandler({ type: "projectOpen", promises: promises }, [_projectRoot]);
                            $.when.apply($, promises).then(result.resolve, result.reject);
                        } else {
                            $(exports).triggerHandler("projectRefresh", _projectRoot);
                            result.resolve();
                        }
                    });
                    resultRenderTree.fail(function () {
                        PerfUtils.finalizeMeasurement(perfTimerName);
                        result.reject();
                    });
                    resultRenderTree.always(function () {
                        PerfUtils.addMeasurement(perfTimerName);
                    });
                } else {
                    Dialogs.showModalDialog(
                        DefaultDialogs.DIALOG_ID_ERROR,
                        Strings.ERROR_LOADING_PROJECT,
                        StringUtils.format(
                            Strings.REQUEST_NATIVE_FILE_SYSTEM_ERROR,
                            StringUtils.breakableUrl(rootPath),
                            FileSystemError.NOT_FOUND
                        )
                    ).done(function () {
                        // The project folder stored in preference doesn't exist, so load the default
                        // project directory.
                        // TODO (issue #267): When Brackets supports having no project directory
                        // defined this code will need to change
                        _loadProject(_getWelcomeProjectPath()).always(function () {
                            // Make sure not to reject the original deferred until the fallback
                            // project is loaded, so we don't violate expectations that there is always
                            // a current project before continuing after _loadProject().
                            result.reject();
                        });
                    });
                }
            });
        }
        return result.promise();
    }
    
    /**
     * Finds the tree node corresponding to the given file/folder (rejected if the path lies
     * outside the project, or if it doesn't exist).
     *
     * @param {!Entry} entry FileEntry or DirectoryEntry to find
     * @return {$.Promise} Resolved with jQ obj for the jsTree tree node; or rejected if not found
     */
    function _findTreeNode(entry) {
        var result = new $.Deferred();
        
        // If path not within project, ignore
        var projRelativePath = makeProjectRelativeIfPossible(entry.fullPath);
        if (projRelativePath === entry.fullPath) {
            return result.reject().promise();
        }
        
        var treeAPI = $.jstree._reference(_projectTree);
        
        // We're going to traverse from root of tree, one segment at a time
        var pathSegments = projRelativePath.split("/");
        if (entry.isDirectory) {
            pathSegments.pop();  // DirectoryEntry always has a trailing "/"
        }
        
        function findInSubtree($nodes, segmentI) {
            var seg = pathSegments[segmentI];
            var match = _.findIndex($nodes, function (node, i) {
                var nodeName = $(node).data("entry").name;
                return nodeName === seg;
            });
            
            if (match === -1) {
                result.reject();    // path doesn't exist
            } else {
                var $node = $nodes.eq(match);
                if (segmentI === pathSegments.length - 1) {
                    result.resolve($node);  // done searching!
                } else {
                    // Search next level down
                    var subChildren = treeAPI._get_children($node);
                    if (subChildren.length > 0) {
                        findInSubtree(subChildren, segmentI + 1);
                    } else {
                        // Subtree not loaded yet: force async load & try again
                        treeAPI.load_node($node, function (data) {
                            subChildren = treeAPI._get_children($node);
                            findInSubtree(subChildren, segmentI + 1);
                        }, function (err) {
                            result.reject();  // includes case where folder is empty
                        });
                    }
                }
            }
        }
        
        // Begin searching from root
        var topLevelNodes = treeAPI._get_children(-1);  // -1 means top level in jsTree-ese
        findInSubtree(topLevelNodes, 0);
        
        return result.promise();
    }
    
    /**
     * Reloads the project's file tree
     * @return {$.Promise} A promise object that will be resolved when the
     *  project tree is reloaded, or rejected if the project path
     *  fails to reload.
     */
    function refreshFileTree() {
        var selectedEntry;
        if (_lastSelected) {
            selectedEntry = _lastSelected.data("entry");
        }
        _lastSelected = null;
        
        return _loadProject(getProjectRoot().fullPath, true)
            .done(function () {
                if (selectedEntry) {
                    _findTreeNode(selectedEntry).done(function (node) {
                        _forceSelection(null, node);
                    });
                }
            });
    }
    
    /**
     * Expands tree nodes to show the given file or folder and selects it. Silently no-ops if the
     * path lies outside the project, or if it doesn't exist.
     *
     * @param {!Entry} entry FileEntry or DirectoryEntry to show
     * @return {$.Promise} Resolved when done; or rejected if not found
     */
    function showInTree(entry) {
        return _findTreeNode(entry)
            .done(function ($node) {
                // jsTree will automatically expand parent nodes to ensure visible
                _projectTree.jstree("select_node", $node, false);
            });
    }
    
    
    /**
     * Open a new project. Currently, Brackets must always have a project open, so
     * this method handles both closing the current project and opening a new project.
     *
     * @param {string=} path Optional absolute path to the root folder of the project.
     *  If path is undefined or null, displays a dialog where the user can choose a
     *  folder to load. If the user cancels the dialog, nothing more happens.
     * @return {$.Promise} A promise object that will be resolved when the
     *  project is loaded and tree is rendered, or rejected if the project path
     *  fails to load.
     */
    function openProject(path) {

        var result = new $.Deferred();

        // Confirm any unsaved changes first. We run the command in "prompt-only" mode, meaning it won't
        // actually close any documents even on success; we'll do that manually after the user also oks
        // the folder-browse dialog.
        CommandManager.execute(Commands.FILE_CLOSE_ALL, { promptOnly: true })
            .done(function () {
                if (path) {
                    // use specified path
                    _loadProject(path, false).then(result.resolve, result.reject);
                } else {
                    // Pop up a folder browse dialog
                    FileSystem.showOpenDialog(false, true, Strings.CHOOSE_FOLDER, _projectRoot.fullPath, null, function (err, files) {
                        if (!err) {
                            // If length == 0, user canceled the dialog; length should never be > 1
                            if (files.length > 0) {
                                // Load the new project into the folder tree
                                _loadProject(files[0]).then(result.resolve, result.reject);
                            } else {
                                result.reject();
                            }
                        } else {
                            Dialogs.showModalDialog(
                                DefaultDialogs.DIALOG_ID_ERROR,
                                Strings.ERROR_LOADING_PROJECT,
                                StringUtils.format(Strings.OPEN_DIALOG_ERROR, err)
                            );
                            result.reject();
                        }
                    });
                }
            })
            .fail(function () {
                result.reject();
            });

        // if fail, don't open new project: user canceled (or we failed to save its unsaved changes)
        return result.promise();
    }

    /**
     * Invoke project settings dialog.
     * @return {$.Promise}
     */
    function _projectSettings() {
        return PreferencesDialogs.showProjectPreferencesDialog(getBaseUrl()).getPromise();
    }
    
    /**
     * @private
     * Check a filename for illegal characters. If any are found, show an error
     * dialog and return false. If no illegal characters are found, return true.
     * @param {string} filename
     * @param {boolean} isFolder
     * @return {boolean} Returns true if no illegal characters are found
     */
    function _checkForValidFilename(filename, isFolder) {
        // Validate file name
        // Checks for valid Windows filenames:
        // See http://msdn.microsoft.com/en-us/library/windows/desktop/aa365247(v=vs.85).aspx
        if ((filename.search(/[\/?*:;\{\}<>\\|]+/) !== -1) || filename.match(_illegalFilenamesRegEx)) {
            Dialogs.showModalDialog(
                DefaultDialogs.DIALOG_ID_ERROR,
                StringUtils.format(Strings.INVALID_FILENAME_TITLE, isFolder ? Strings.DIRECTORY : Strings.FILE),
                Strings.INVALID_FILENAME_MESSAGE
            );
            return false;
        }
        return true;
    }
    
    /**
     * Create a new item in the project tree.
     *
     * @param baseDir {string} Full path of the directory where the item should go
     * @param initialName {string} Initial name for the item
     * @param skipRename {boolean} If true, don't allow the user to rename the item
     * @param isFolder {boolean} If true, create a folder instead of a file
     * @return {$.Promise} A promise object that will be resolved with the FileEntry
     *  of the created object, or rejected if the user cancelled or entered an illegal
     *  filename.
     */
    function createNewItem(baseDir, initialName, skipRename, isFolder) {
        var node                = null,
            selection           = _projectTree.jstree("get_selected"),
            selectionEntry      = null,
            position            = "inside",
            escapeKeyPressed    = false,
            result              = new $.Deferred(),
            wasNodeOpen         = true;

        // get the FileEntry or DirectoryEntry
        if (selection) {
            selectionEntry = selection.data("entry");
        }

        // move selection to parent DirectoryEntry
        if (selectionEntry) {
            if (selectionEntry.isFile) {
                position = "after";
                
                var parent = $.jstree._reference(_projectTree)._get_parent(selection);
                
                if (typeof (parent.data) === "function") {
                    // get Entry from tree node
                    // note that the jstree root will return undefined
                    selectionEntry = parent.data("entry");
                } else {
                    // reset here. will be replaced with project root.
                    selectionEntry = null;
                }
            } else if (selectionEntry.isDirectory) {
                wasNodeOpen = selection.hasClass("jstree-open");
            }
        }

        // use the project root DirectoryEntry
        if (!selectionEntry) {
            selectionEntry = getProjectRoot();
        }

        _projectTree.on("create.jstree", function (event, data) {
            $(event.target).off("create.jstree");

            function errorCleanup() {
                // TODO (issue #115): If an error occurred, we should allow the user to fix the filename.
                // For now we just remove the node so you have to start again.
                var parent = data.inst._get_parent(data.rslt.obj);
                
                _projectTree.jstree("remove", data.rslt.obj);
                
                // Restore tree node state and styling when errors occur.
                // parent returns -1 when at the root
                if (parent && (parent !== -1)) {
                    var methodName = (wasNodeOpen) ? "open_node" : "close_node";
                    var classToAdd = (wasNodeOpen) ? "jstree-open" : "jstree-closed";
                    
                    // This is a workaround for issue #149 where jstree would show this node as a leaf.
                    _projectTree.jstree(methodName, parent);
                    parent.removeClass("jstree-leaf jstree-closed jstree-open")
                        .addClass(classToAdd);
                }
                
                result.reject();
            }

            if (!escapeKeyPressed) {
                // Validate file name
                if (!_checkForValidFilename(data.rslt.name, isFolder)) {
                    errorCleanup();
                    return;
                }

                var successCallback = function (entry) {
                    data.rslt.obj.data("entry", entry);
                    if (isFolder) {
                        // If the new item is a folder, remove the leaf and folder related
                        // classes and add "jstree-closed". Selecting the item will open
                        // the folder.
                        data.rslt.obj.removeClass("jstree-leaf jstree-closed jstree-open")
                            .addClass("jstree-closed");
                    }
                    
                    // If the new item is a folder, force a re-sort here. Windows sorts folders
                    // and files separately.
                    if (isFolder) {
                        _projectTree.jstree("sort", data.rslt.obj.parent());
                    }
                    
                    _projectTree.jstree("select_node", data.rslt.obj, true);
                    
                    //If the new item is a file, generate the file display entry.
                    if (!isFolder) {
                        _projectTree.jstree("set_text", data.rslt.obj, ViewUtils.getFileEntryDisplay(entry));
                    }
                    
                    result.resolve(entry);
                };
                
                var errorCallback = function (error, entry) {
                    var entryType = isFolder ? Strings.DIRECTORY : Strings.FILE,
                        oppositeEntryType = isFolder ? Strings.FILE : Strings.DIRECTORY;
                    if (error === FileSystemError.ALREADY_EXISTS) {
                        var useOppositeType = (isFolder === entry.isFile);
                        Dialogs.showModalDialog(
                            DefaultDialogs.DIALOG_ID_ERROR,
                            StringUtils.format(Strings.INVALID_FILENAME_TITLE, entryType),
                            StringUtils.format(Strings.FILE_ALREADY_EXISTS,
                                useOppositeType ? oppositeEntryType : entryType,
                                StringUtils.breakableUrl(data.rslt.name))
                        );
                    } else {
                        var errString = error === FileSystemError.NOT_WRITABLE ?
                                         Strings.NO_MODIFICATION_ALLOWED_ERR :
                                         StringUtils.format(Strings.GENERIC_ERROR, error);

                        Dialogs.showModalDialog(
                            DefaultDialogs.DIALOG_ID_ERROR,
                            StringUtils.format(Strings.ERROR_CREATING_FILE_TITLE, entryType),
                            StringUtils.format(Strings.ERROR_CREATING_FILE, entryType,
                                StringUtils.breakableUrl(data.rslt.name), errString)
                        );
                    }

                    errorCleanup();
                };
                
                var newItemPath = selectionEntry.fullPath + data.rslt.name;
                
                FileSystem.resolve(newItemPath, function (err, item) {
                    if (!err) {
                        // Item already exists, fail with error
                        errorCallback(FileSystemError.ALREADY_EXISTS, item);
                    } else {
                        if (isFolder) {
                            var directory = FileSystem.getDirectoryForPath(newItemPath);
                            
                            directory.create(function (err) {
                                if (err) {
                                    errorCallback(err);
                                } else {
                                    successCallback(directory);
                                }
                            });
                        } else {
                            // Create an empty file
                            var file = FileSystem.getFileForPath(newItemPath);
                            
                            file.write("", function (err) {
                                if (!err) {
                                    successCallback(file);
                                } else {
                                    errorCallback(err);
                                }
                            });
                        }
                    }
                });
                
            } else { //escapeKeyPressed
                errorCleanup();
            }
        });
        
        // TODO (issue #115): Need API to get tree node for baseDir.
        // In the meantime, pass null for node so new item is placed
        // relative to the selection
        node = selection;
 
        function createNode() {
           // Create the node and open the editor
            _projectTree.jstree("create", node, position, {data: initialName}, null, skipRename);
    
            if (!skipRename) {
                var $renameInput = _projectTree.find(".jstree-rename-input");
    
                $renameInput.on("keydown", function (event) {
                    // Listen for escape key on keydown, so we can remove the node in the create.jstree handler above
                    if (event.keyCode === KeyEvent.DOM_VK_ESCAPE) {
    
                        escapeKeyPressed = true;
                    }
                });
    
                ViewUtils.scrollElementIntoView(_projectTree, $renameInput, true);
            }
        }

        // There is a race condition in jstree if "open_node" and "create" are called in rapid
        // succession and the node was not yet loaded. To avoid it, first open the node and wait
        // for the open_node event before trying to create the new one. See #2085 for more details.
        if (wasNodeOpen) {
            createNode();
        } else {
            _projectTree.one("open_node.jstree", createNode);
    
            // Open the node before creating the new child
            _projectTree.jstree("open_node", node);
        }
        
        return result.promise();
    }

    /**
     * Rename a file/folder. This will update the project tree data structures
     * and send notifications about the rename.
     *
     * @prarm {string} oldName Old item name
     * @param {string} newName New item name
     * @param {boolean} isFolder True if item is a folder; False if it is a file.
     * @return {$.Promise} A promise object that will be resolved or rejected when
     *   the rename is finished.
     */
    function renameItem(oldName, newName, isFolder) {
        var result = new $.Deferred();
        
        if (oldName === newName) {
            result.resolve();
            return result.promise();
        }
        
        var entry = isFolder ? FileSystem.getDirectoryForPath(oldName) : FileSystem.getFileForPath(oldName);
        entry.rename(newName, function (err) {
            if (!err) {
                if (EditorManager.getCurrentlyViewedPath()) {
                    FileViewController.openAndSelectDocument(
                        EditorManager.getCurrentlyViewedPath(),
                        FileViewController.getFileSelectionFocus()
                    );
                }
                
                _redraw(true);
                result.resolve();
            } else {
                // Show an error alert
                Dialogs.showModalDialog(
                    DefaultDialogs.DIALOG_ID_ERROR,
                    Strings.ERROR_RENAMING_FILE_TITLE,
                    StringUtils.format(
                        Strings.ERROR_RENAMING_FILE,
                        StringUtils.breakableUrl(newName),
                        err === FileSystemError.ALREADY_EXISTS ?
                                Strings.FILE_EXISTS_ERR :
                                FileUtils.getFileErrorString(err)
                    )
                );
                result.reject(err);
            }
        });
        
        return result.promise();
    }
    
    /**
     * Initiates a rename of the selected item in the project tree, showing an inline editor
     * for input. Silently no-ops if the entry lies outside the tree or doesn't exist.
     * @param {!Entry} entry FileEntry or DirectoryEntry to rename
     */
    function renameItemInline(entry) {
        // First make sure the item in the tree is visible - jsTree's rename API doesn't do anything to ensure inline input is visible
        showInTree(entry)
            .done(function (selected) {
                // Don't try to rename again if we are already renaming
                if (_isInRename(selected)) {
                    return;
                }
                
                var isFolder = selected.hasClass("jstree-open") || selected.hasClass("jstree-closed");
        
                _projectTree.one("rename.jstree", function (event, data) {
                    // Make sure the file was actually renamed
                    var changed = (data.rslt.old_name !== data.rslt.new_name);
                    
                    var _resetOldFilename = function () {
                        _projectTree.jstree("set_text", selected, ViewUtils.getFileEntryDisplay(entry));
                        _projectTree.jstree("sort", selected.parent());
                    };
                    
                    if (!changed || !_checkForValidFilename(data.rslt.new_name, isFolder)) {
                        // No change or invalid filename. Reset the old name and bail.
                        _resetOldFilename();
                        return;
                    }
                    
                    var oldName = selected.data("entry").fullPath;
                    // Folder paths have to end with a slash. Use look-head (?=...) to only replace the folder's name, not the slash as well
                    
                    var oldNameEndPattern = isFolder ? "(?=\/$)" : "$";
                    var oldNameRegex = new RegExp(StringUtils.regexEscape(data.rslt.old_name) + oldNameEndPattern);
                    var newName = oldName.replace(oldNameRegex, data.rslt.new_name);
                    
                    renameItem(oldName, newName, isFolder)
                        .done(function () {
                            _projectTree.jstree("set_text", selected, ViewUtils.getFileEntryDisplay(entry));
                            
                            // If a folder was renamed, re-select it here, since openAndSelectDocument()
                            // changed the selection.
                            if (isFolder) {
                                var oldSuppressToggleOpen = suppressToggleOpen;
                                
                                // Supress the open/close toggle
                                suppressToggleOpen = true;
                                _projectTree.jstree("select_node", selected, true);
                                suppressToggleOpen = oldSuppressToggleOpen;
                            }
                        })
                        .fail(function (err) {
                            // Error during rename. Reset to the old name and alert the user.
                            _resetOldFilename();
                        });
                });
                
                // since html_titles are enabled, we have to reset the text without markup
                _projectTree.jstree("set_text", selected, entry.name);
                _projectTree.jstree("rename");
            });
        // No fail handler: silently no-op if file doesn't exist in tree
    }

    /**
     * Delete file or directore from project
     * @param {!Entry} entry FileEntry or DirectoryEntry to delete
     */
    function deleteItem(entry) {
        var result = new $.Deferred();

        entry.moveToTrash(function (err) {
            if (!err) {
                _findTreeNode(entry).done(function ($node) {
                    _projectTree.one("delete_node.jstree", function () {
                        // When a node is deleted, the previous node is automatically selected.
                        // This works fine as long as the previous node is a file, but doesn't 
                        // work so well if the node is a folder
                        var sel     = _projectTree.jstree("get_selected"),
                            entry   = sel ? sel.data("entry") : null;
                        
                        if (entry && entry.isDirectory) {
                            // Make sure it didn't turn into a leaf node. This happens if
                            // the only file in the directory was deleted
                            if (sel.hasClass("jstree-leaf")) {
                                sel.removeClass("jstree-leaf jstree-open");
                                sel.addClass("jstree-closed");
                            }
                        }
                    });
                    var oldSuppressToggleOpen = suppressToggleOpen;
                    suppressToggleOpen = true;
                    _projectTree.jstree("delete_node", $node);
                    suppressToggleOpen = oldSuppressToggleOpen;
                });
                
                if (DocumentManager.getCurrentDocument()) {
                    DocumentManager.notifyPathDeleted(entry.fullPath);
                } else {
                    EditorManager.notifyPathDeleted(entry.fullPath);
                }
    
                _redraw(true);
                result.resolve();
            } else {
                // Show an error alert
                Dialogs.showModalDialog(
                    Dialogs.DIALOG_ID_ERROR,
                    Strings.ERROR_DELETING_FILE_TITLE,
                    StringUtils.format(
                        Strings.ERROR_DELETING_FILE,
                        _.escape(entry.fullPath),
                        FileUtils.getFileErrorString(err)
                    )
                );
    
                result.reject(err);
            }
        });

        return result.promise();
    }
    
    /**
     * Returns an Array of all files for this project, optionally including
     * files in the working set that are *not* under the project root. Files filtered
     * out by shouldShow() OR isBinaryFile() are excluded.
     *
     * @param {function (File, number):boolean=} filter Optional filter function.
     *          See Array.filter() for details.
     * @param {boolean=} includeWorkingSet If true, include files in the working set
     *          that are not under the project root (*except* for untitled documents).
     *
     * @return {$.Promise} Promise that is resolved with an Array of File objects.
     */
    function getAllFiles(filter, includeWorkingSet) {
        var deferred = new $.Deferred(),
            result = [];
        
        // The filter and includeWorkingSet params are both optional.
        // Handle the case where filter is omitted but includeWorkingSet is
        // specified.
        if (includeWorkingSet === undefined && typeof (filter) !== "function") {
            includeWorkingSet = filter;
            filter = null;
        }

        
        function visitor(entry) {
            if (entry.isFile && !isBinaryFile(entry.name)) {
                result.push(entry);
            }
            
            return true;
        }
        
        // First gather all files in project proper
        getProjectRoot().visit(visitor, function (err) {
            // Add working set entries, if requested
            if (includeWorkingSet) {
                DocumentManager.getWorkingSet().forEach(function (file) {
                    if (result.indexOf(file) === -1 && !(file instanceof InMemoryFile)) {
                        result.push(file);
                    }
                });
            }
            
            // Filter list, if requested
            if (filter) {
                result = result.filter(filter);
            }
            
            deferred.resolve(result);
        });
        
        return deferred.promise();
    }
    
    /**
     * @private 
     * Respond to a FileSystem change event.
     */
    _fileSystemChange = function (event, item) {
        // TODO: Refresh file tree too - once watchers are precise enough to notify only
        // when real changes occur, instead of on every window focus!
        
        FileSyncManager.syncOpenDocuments();
    };

    /**
     * @private
     * Respond to a FileSystem rename event.
     */
    _fileSystemRename = function (event, oldName, newName) {
        // Tell the document manager about the name change. This will update
        // all of the model information and send notification to all views
        DocumentManager.notifyPathNameChanged(oldName, newName);
    };
    
    // Initialize variables and listeners that depend on the HTML DOM
    AppInit.htmlReady(function () {
        $projectTreeContainer = $("#project-files-container");
        
        $("#open-files-container").on("contentChanged", function () {
            _redraw(false); // redraw jstree when working set size changes
        });
        
        $(".main-view").click(function (jqEvent) {
            if (jqEvent.target.className !== "jstree-rename-input") {
                forceFinishRename();
            }
        });
        
        $projectTreeContainer.on("contextmenu", function () {
            forceFinishRename();
        });
    });

    // Init PreferenceStorage
    var defaults = {
        projectPath:      _getWelcomeProjectPath()  /* initialize to welcome project */
    };
    _prefs = PreferencesManager.getPreferenceStorage(module, defaults);

    // Event Handlers
    $(FileViewController).on("documentSelectionFocusChange", _documentSelectionFocusChange);
    $(FileViewController).on("fileViewFocusChange", _fileViewFocusChange);
    $(exports).on("beforeAppClose", _unwatchProjectRoot);
    
    // Commands
    CommandManager.register(Strings.CMD_OPEN_FOLDER,      Commands.FILE_OPEN_FOLDER,      openProject);
    CommandManager.register(Strings.CMD_PROJECT_SETTINGS, Commands.FILE_PROJECT_SETTINGS, _projectSettings);
    CommandManager.register(Strings.CMD_FILE_REFRESH,     Commands.FILE_REFRESH, refreshFileTree);
    
    // Define public API
    exports.getProjectRoot           = getProjectRoot;
    exports.getBaseUrl               = getBaseUrl;
    exports.setBaseUrl               = setBaseUrl;
    exports.isWithinProject          = isWithinProject;
    exports.makeProjectRelativeIfPossible = makeProjectRelativeIfPossible;
    exports.shouldShow               = shouldShow;
    exports.isBinaryFile             = isBinaryFile;
    exports.openProject              = openProject;
    exports.getSelectedItem          = getSelectedItem;
    exports.getInitialProjectPath    = getInitialProjectPath;
    exports.isWelcomeProjectPath     = isWelcomeProjectPath;
    exports.updateWelcomeProjectPath = updateWelcomeProjectPath;
    exports.createNewItem            = createNewItem;
    exports.renameItemInline         = renameItemInline;
    exports.deleteItem               = deleteItem;
    exports.forceFinishRename        = forceFinishRename;
    exports.showInTree               = showInTree;
    exports.refreshFileTree          = refreshFileTree;
    exports.getAllFiles              = getAllFiles;
});<|MERGE_RESOLUTION|>--- conflicted
+++ resolved
@@ -89,13 +89,9 @@
      *    http://www.gnu.org/software/tar/manual/html_section/exclude.html
      * @type {RegExp}
      */
-<<<<<<< HEAD
-    var _exclusionListRegEx = /\.pyc$|^\.git$|^\.gitignore$|^\.gitmodules$|^\.svn$|^\.DS_Store$|^Thumbs\.db$|^\.hg$|^CVS$|^\.cvsignore$|^\.gitattributes$|^\.hgtags$|^\.hgignore$/;
-    
-=======
+
     var _exclusionListRegEx = /\.pyc$|^\.git$|^\.gitignore$|^\.gitmodules$|^\.svn$|^\.DS_Store$|^Thumbs\.db$|^\.hg$|^CVS$|^\.cvsignore$|^\.gitattributes$|^\.hgtags$|^\.c9revisions|^\.SyncArchive|^\.SyncID|^\.SyncIgnore|^\.hgignore$/;
 
->>>>>>> 13076a00
     /**
      * @private
      * File names which are not showed in quick open dialog
