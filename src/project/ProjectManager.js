--- conflicted
+++ resolved
@@ -1569,7 +1569,11 @@
                     suppressToggleOpen = oldSuppressToggleOpen;
                 });
                 
-                DocumentManager.notifyPathDeleted(entry.fullPath);
+                if (DocumentManager.getCurrentDocument()) {
+                    DocumentManager.notifyPathDeleted(entry.fullPath);
+                } else {
+                    EditorManager.notifyPathDeleted(entry.fullPath);
+                }
     
                 _redraw(true);
                 result.resolve();
@@ -1636,38 +1640,12 @@
                 });
             }
             
-<<<<<<< HEAD
             // Filter list, if requested
             if (filter) {
                 result = result.filter(filter);
             }
             
             deferred.resolve(result);
-=======
-            // Notify that one of the project files has changed
-            $(exports).triggerHandler("projectFilesChange");
-            if (DocumentManager.getCurrentDocument()) {
-                DocumentManager.notifyPathDeleted(entry.fullPath);
-            } else {
-                EditorManager.notifyPathDeleted(entry.fullPath);
-            }
-
-            _redraw(true);
-            result.resolve();
-        }, function (err) {
-            // Show an error alert
-            Dialogs.showModalDialog(
-                Dialogs.DIALOG_ID_ERROR,
-                Strings.ERROR_DELETING_FILE_TITLE,
-                StringUtils.format(
-                    Strings.ERROR_DELETING_FILE,
-                    _.escape(entry.fullPath),
-                    FileUtils.getFileErrorString(err)
-                )
-            );
-
-            result.reject(err);
->>>>>>> 8b1cd0ae
         });
         
         return deferred.promise();
