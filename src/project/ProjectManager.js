/*
 * Copyright (c) 2012 Adobe Systems Incorporated. All rights reserved.
 *
 * Permission is hereby granted, free of charge, to any person obtaining a
 * copy of this software and associated documentation files (the "Software"),
 * to deal in the Software without restriction, including without limitation
 * the rights to use, copy, modify, merge, publish, distribute, sublicense,
 * and/or sell copies of the Software, and to permit persons to whom the
 * Software is furnished to do so, subject to the following conditions:
 *
 * The above copyright notice and this permission notice shall be included in
 * all copies or substantial portions of the Software.
 *
 * THE SOFTWARE IS PROVIDED "AS IS", WITHOUT WARRANTY OF ANY KIND, EXPRESS OR
 * IMPLIED, INCLUDING BUT NOT LIMITED TO THE WARRANTIES OF MERCHANTABILITY,
 * FITNESS FOR A PARTICULAR PURPOSE AND NONINFRINGEMENT. IN NO EVENT SHALL THE
 * AUTHORS OR COPYRIGHT HOLDERS BE LIABLE FOR ANY CLAIM, DAMAGES OR OTHER
 * LIABILITY, WHETHER IN AN ACTION OF CONTRACT, TORT OR OTHERWISE, ARISING
 * FROM, OUT OF OR IN CONNECTION WITH THE SOFTWARE OR THE USE OR OTHER
 * DEALINGS IN THE SOFTWARE.
 *
 */

/*jslint vars: true, plusplus: true, devel: true, nomen: true, indent: 4, maxerr: 50 */
/*global define, $, brackets, window, Promise */

/**
 * ProjectManager glues together the project model and file tree view and integrates as needed with other parts
 * of Brackets. It is responsible for creating and updating the project tree when projects are opened
 * and when changes occur to the file tree.
 *
 * This module dispatches these events:
 *    - beforeProjectClose -- before `_projectRoot` changes, but working set files still open
 *    - projectClose       -- *just* before `_projectRoot` changes; working set already cleared
 *      & project root unwatched
 *    - beforeAppClose     -- before Brackets quits entirely
 *    - projectOpen        -- after `_projectRoot` changes and the tree is re-rendered
 *    - projectRefresh     -- when project tree is re-rendered for a reason other than
 *      a project being opened (e.g. from the Refresh command)
 *
 * These are jQuery events, so to listen for them you do something like this:
 *    $(ProjectManager).on("eventname", handler);
 */
define(function (require, exports, module) {
    "use strict";

    require("utils/Global");

    var _ = require("thirdparty/lodash");

    // Load dependent modules
    var AppInit             = require("utils/AppInit"),
        PreferencesDialogs  = require("preferences/PreferencesDialogs"),
        PreferencesManager  = require("preferences/PreferencesManager"),
        DocumentManager     = require("document/DocumentManager"),
        MainViewManager     = require("view/MainViewManager"),
        CommandManager      = require("command/CommandManager"),
        Commands            = require("command/Commands"),
        Dialogs             = require("widgets/Dialogs"),
        DefaultDialogs      = require("widgets/DefaultDialogs"),
        DeprecationWarning  = require("utils/DeprecationWarning"),
        LanguageManager     = require("language/LanguageManager"),
        Menus               = require("command/Menus"),
        StringUtils         = require("utils/StringUtils"),
        Strings             = require("strings"),
        FileSystem          = require("filesystem/FileSystem"),
        FileViewController  = require("project/FileViewController"),
        PerfUtils           = require("utils/PerfUtils"),
        FileUtils           = require("file/FileUtils"),
        FileSystemError     = require("filesystem/FileSystemError"),
        Urls                = require("i18n!nls/urls"),
        FileSyncManager     = require("project/FileSyncManager"),
        ProjectModel        = require("project/ProjectModel"),
        FileTreeView        = require("project/FileTreeView"),
        ViewUtils           = require("utils/ViewUtils");

    /**
     * @private
     * Filename to use for project settings files.
     * @type {string}
     */
    var SETTINGS_FILENAME = "." + PreferencesManager.SETTINGS_FILENAME;

    /**
     * Name of the preferences for sorting directories first
     *
     * @type {string}
     */
    var SORT_DIRECTORIES_FIRST = "sortDirectoriesFirst";

    /**
     * @private
     * Forward declarations to make JSLint happy.
     */
    var _fileSystemChange,
        _fileSystemRename,
        _showErrorDialog,
        _saveTreeState,
        renameItemInline,
        _renderTree;

    /**
     * @const
     * @private
     * Error context to show the correct error message
     * @type {int}
     */
    var ERR_TYPE_CREATE                 = 1,
        ERR_TYPE_CREATE_EXISTS          = 2,
        ERR_TYPE_RENAME                 = 3,
        ERR_TYPE_DELETE                 = 4,
        ERR_TYPE_LOADING_PROJECT        = 5,
        ERR_TYPE_LOADING_PROJECT_NATIVE = 6,
        ERR_TYPE_MAX_FILES              = 7,
        ERR_TYPE_OPEN_DIALOG            = 8,
        ERR_TYPE_INVALID_FILENAME       = 9;

    /**
     * @private
     * Reference to the tree control container div. Initialized by
     * htmlReady handler
     * @type {jQueryObject}
     */
    var $projectTreeContainer;
    
    /**
     * @private
     * 
     * Reference to the container of the React component. Everything in this
     * node is managed by React.
     * @type {Element}
     */
    var fileTreeViewContainer;

    /**
     * @private
     *
     * Does the file tree currently have the focus?
     *
     * @return {boolean} `true` if the file tree has the focus
     */
    function _hasFileSelectionFocus() {
        return FileViewController.getFileSelectionFocus() === FileViewController.PROJECT_MANAGER;
    }

    /**
     * @private
     * Singleton ProjectModel object.
     * @type {ProjectModel.ProjectModel}
     */
    var model = new ProjectModel.ProjectModel({
        focused: _hasFileSelectionFocus()
    });

    /**
     * @private
     * @type {boolean}
     * A flag to remember when user has been warned about too many files, so they
     * are only warned once per project/session.
     */
    var _projectWarnedForTooManyFiles = false;

    /**
     * @private
     *
     * Event handler which displays an error based on a problem creating a file.
     *
     * @param {$.Event} e jQuery event object
     * @param {{type:any,isFolder:boolean}} errorInfo Information passed in the error events
     */
    function _displayCreationError(e, errorInfo) {
        window.setTimeout(function () {
            var error = errorInfo.type,
                isFolder = errorInfo.isFolder,
                name = errorInfo.name;
            
            if (error === FileSystemError.ALREADY_EXISTS) {
                _showErrorDialog(ERR_TYPE_CREATE_EXISTS, isFolder, null, name);
            } else if (error === ProjectModel.ERROR_INVALID_FILENAME) {
                _showErrorDialog(ERR_TYPE_INVALID_FILENAME, isFolder, ProjectModel._invalidChars);
            } else {
                var errString = error === FileSystemError.NOT_WRITABLE ?
                        Strings.NO_MODIFICATION_ALLOWED_ERR :
                        StringUtils.format(Strings.GENERIC_ERROR, error);

                _showErrorDialog(ERR_TYPE_CREATE, isFolder, errString, name).getPromise();
            }
        }, 10);
    }
    
    /**
     * @private
     * 
     * Reverts to the previous selection (useful if there's an error).
     * 
     * @param {string|File} previousPath The previously selected path.
     * @param {boolean} switchToWorkingSet True if we need to switch focus to the Working Set
     */
    function _revertSelection(previousPath, switchToWorkingSet) {
        model.setSelected(previousPath);
        if (switchToWorkingSet) {
            FileViewController.setFileViewFocus(FileViewController.WORKING_SET_VIEW);
        }
    }

    /**
     * @constructor
     * @private
     *
     * Manages the interaction between the view and the model. This is loosely structured in
     * the style of [Flux](https://github.com/facebook/flux), but the initial implementation did
     * not need all of the parts of Flux yet. This ActionCreator could be replaced later with
     * a real ActionCreator that talks to a Dispatcher.
     *
     * Most of the methods just delegate to the ProjectModel. Some are responsible for integration
     * with other parts of Brackets.
     *
     * @param {ProjectModel} model store (in Flux terminology) with the project data
     */
    function ActionCreator(model) {
        this.model = model;
        this._bindEvents();
    }

    /**
     * @private
     *
     * Listen to events on the ProjectModel and cause the appropriate behavior within the rest of the system.
     */
    ActionCreator.prototype._bindEvents = function () {

        // Change events are the standard Flux signal to rerender the view. Note that
        // current Flux style is to have the view itself listen to the Store for change events
        // and re-render itself.
        this.model.on(ProjectModel.EVENT_CHANGE, function () {
            _renderTree();
        });

        // The "should select" event signals that we need to open the document based on file tree
        // activity.
        this.model.on(ProjectModel.EVENT_SHOULD_SELECT, function (e, data) {
            if (data.add) {
                FileViewController.openFileAndAddToWorkingSet(data.path).fail(_.partial(_revertSelection, data.previousPath, !data.hadFocus));
            } else {
                FileViewController.openAndSelectDocument(data.path, FileViewController.PROJECT_MANAGER).fail(_.partial(_revertSelection, data.previousPath, !data.hadFocus));
            }
        });

        this.model.on(ProjectModel.EVENT_SHOULD_FOCUS, function () {
            FileViewController.setFileViewFocus(FileViewController.PROJECT_MANAGER);
        });

        this.model.on(ProjectModel.ERROR_CREATION, _displayCreationError);
    };

    /**
     * Sets the directory at the given path to open in the tree and saves the open nodes to view state.
     *
     * See `ProjectModel.setDirectoryOpen`
     */
    ActionCreator.prototype.setDirectoryOpen = function (path, open) {
        this.model.setDirectoryOpen(path, open).then(_saveTreeState);
    };

    /**
     * See `ProjectModel.setSelected`
     */
    ActionCreator.prototype.setSelected = function (path, doNotOpen) {
        this.model.setSelected(path, doNotOpen);
    };

    /**
     * See `ProjectModel.selectInWorkingSet`
     */
    ActionCreator.prototype.selectInWorkingSet = function (path) {
        this.model.selectInWorkingSet(path);
    };

    /**
     * See `ProjectModel.setContext`
     */
    ActionCreator.prototype.setContext = function (path) {
        this.model.setContext(path);
    };

    /**
     * See `ProjectModel.restoreContext`
     */
    ActionCreator.prototype.restoreContext = function () {
        this.model.restoreContext();
    };

    /**
     * See `ProjectModel.startRename`
     */
    ActionCreator.prototype.startRename = function (path) {
        // This is very not Flux-like, which is a sign that Flux may not be the
        // right choice here *or* that this architecture needs to evolve subtly
        // in how errors are reported (more like the create case).
        // See #9284.
        renameItemInline(path);
    };

    /**
     * See `ProjectModel.setRenameValue`
     */
    ActionCreator.prototype.setRenameValue = function (path) {
        this.model.setRenameValue(path);
    };

    /**
     * See `ProjectModel.cancelRename`
     */
    ActionCreator.prototype.cancelRename = function () {
        this.model.cancelRename();
    };

    /**
     * See `ProjectModel.performRename`
     */
    ActionCreator.prototype.performRename = function () {
        return this.model.performRename();
    };

    /**
     * See `ProjectModel.startCreating`
     */
    ActionCreator.prototype.startCreating = function (basedir, newName, isFolder) {
        return this.model.startCreating(basedir, newName, isFolder);
    };

    /**
     * See `ProjectModel.setSortDirectoriesFirst`
     */
    ActionCreator.prototype.setSortDirectoriesFirst = function (sortDirectoriesFirst) {
        this.model.setSortDirectoriesFirst(sortDirectoriesFirst);
    };

    /**
     * See `ProjectModel.setFocused`
     */
    ActionCreator.prototype.setFocused = function (focused) {
        this.model.setFocused(focused);
    };

    /**
     * See `ProjectModel.setCurrentFile`
     */
    ActionCreator.prototype.setCurrentFile = function (curFile) {
        this.model.setCurrentFile(curFile);
    };

    /**
     * See `ProjectModel.toggleSubdirectories`
     */
    ActionCreator.prototype.toggleSubdirectories = function (path, openOrClose) {
        this.model.toggleSubdirectories(path, openOrClose).then(_saveTreeState);
    };

    /**
     * See `ProjectModel.closeSubtree`
     */
    ActionCreator.prototype.closeSubtree = function (path) {
        this.model.closeSubtree(path);
        _saveTreeState();
    };

    /**
     * See `ProjectModel.refresh`
     */
    ActionCreator.prototype.refresh = function () {
        this.model.refresh();
    };

    /**
     * @private
     * @type {ActionCreator}
     *
     * Singleton actionCreator that is used for dispatching changes to the ProjectModel.
     */
    var actionCreator = new ActionCreator(model);

    /**
     * Returns the File or Directory corresponding to the item selected in the sidebar panel, whether in
     * the file tree OR in the working set; or null if no item is selected anywhere in the sidebar.
     * May NOT be identical to the current Document - a folder may be selected in the sidebar, or the sidebar may not
     * have the current document visible in the tree & working set.
     * @return {?(File|Directory)}
     */
    function getSelectedItem() {
        // Prefer file tree context, then selection, else use working set
        var selectedEntry = model.getContext();
        if (!selectedEntry) {
            selectedEntry = model.getSelected();
        }
        if (!selectedEntry) {
            selectedEntry = MainViewManager.getCurrentlyViewedFile();
        }
        return selectedEntry;
    }

    /**
     * @private
     *
     * Handler for changes in the focus between working set and file tree view.
     */
    function _fileViewControllerChange() {
        actionCreator.setFocused(_hasFileSelectionFocus());
        _renderTree();
    }

    /**
     * @private
     *
     * Handler for changes in document selection.
     */
    function _documentSelectionFocusChange() {
        var curFullPath = MainViewManager.getCurrentlyViewedPath(MainViewManager.ACTIVE_PANE);
        if (curFullPath && _hasFileSelectionFocus()) {
            actionCreator.setSelected(curFullPath, true);
        } else {
            actionCreator.setSelected(null);
        }
        _fileViewControllerChange();
    }

    /**
     * @private
     *
     * Handler for changes to which file is currently viewed.
     *
     * @param {Object} e jQuery event object
     * @param {File} curFile Currently viewed file.
     */
    function _currentFileChange(e, curFile) {
        actionCreator.setCurrentFile(curFile);
    }

    /**
     * @private
     *
     * Creates a context object for doing project view state lookups.
     */
    function _getProjectViewStateContext() {
        return { location : { scope: "user",
                             layer: "project",
                             layerID: model.projectRoot.fullPath } };
    }

    /**
     * Returns the encoded Base URL of the currently loaded project, or empty string if no project
     * is open (during startup, or running outside of app shell).
     * @return {String}
     */
    function getBaseUrl() {
        return model.getBaseUrl();
    }

    /**
     * Sets the encoded Base URL of the currently loaded project.
     * @param {String}
     */
    function setBaseUrl(projectBaseUrl) {
        var context = _getProjectViewStateContext();

        projectBaseUrl = model.setBaseUrl(projectBaseUrl);

        PreferencesManager.setViewState("project.baseUrl", projectBaseUrl, context);
    }

    /**
     * Returns true if absPath lies within the project, false otherwise.
     * Does not support paths containing ".."
     * @param {string|FileSystemEntry} absPathOrEntry
     * @return {boolean}
     */
    function isWithinProject(absPathOrEntry) {
        return model.isWithinProject(absPathOrEntry);
    }

    /**
     * If absPath lies within the project, returns a project-relative path. Else returns absPath
     * unmodified.
     * Does not support paths containing ".."
     * @param {!string} absPath
     * @return {!string}
     */
    function makeProjectRelativeIfPossible(absPath) {
        return model.makeProjectRelativeIfPossible(absPath);
    }

    /**
     * Returns the root folder of the currently loaded project, or null if no project is open (during
     * startup, or running outside of app shell).
     * @return {Directory}
     */
    function getProjectRoot() {
        return model.projectRoot;
    }

    /**
     * @private
     *
     * Sets the project root to the given directory, resetting the ProjectModel and file tree in the process.
     *
     * @param {Directory} rootEntry directory object for the project root
     * @return {Promise} resolved when the project is done setting up
     */
    function _setProjectRoot(rootEntry) {
        return new Promise(function (resolve, reject) {
            model.setProjectRoot(rootEntry).then(function () {
                resolve();
                model.reopenNodes(PreferencesManager.getViewState("project.treeState", _getProjectViewStateContext()));
            });
        });
    }
    
    /**
     * @private
     * 
     * Saves the project path.
     */
    var _saveProjectPath = function () {
        // save the current project
        PreferencesManager.setViewState("projectPath", model.projectRoot.fullPath);
    };

    /**
     * @private
     * Save tree state.
     */
    _saveTreeState = function () {
        var context = _getProjectViewStateContext(),
            openNodes = model.getOpenNodes();

        // Store the open nodes by their full path and persist to storage
        PreferencesManager.setViewState("project.treeState", openNodes, context);
    };

    /**
     * @private
     *
     * Displays an error dialog for problems when working with files in the file tree.
     *
     * @param {number} errType type of error that occurred
     * @param {boolean} isFolder did the error occur because of a folder operation?
     * @param {string} error message with detail about the error
     * @param {string} path path to file or folder that had the error
     * @return {Dialog|null} Dialog if the error message was created
     */
    _showErrorDialog = function (errType, isFolder, error, path) {
        var titleType = isFolder ? Strings.DIRECTORY_TITLE : Strings.FILE_TITLE,
            entryType = isFolder ? Strings.DIRECTORY : Strings.FILE,
            title,
            message;
        path = StringUtils.breakableUrl(path);

        switch (errType) {
        case ERR_TYPE_CREATE:
            title = StringUtils.format(Strings.ERROR_CREATING_FILE_TITLE, titleType);
            message = StringUtils.format(Strings.ERROR_CREATING_FILE, entryType, path, error);
            break;
        case ERR_TYPE_CREATE_EXISTS:
            title = StringUtils.format(Strings.INVALID_FILENAME_TITLE, titleType);
            message = StringUtils.format(Strings.ENTRY_WITH_SAME_NAME_EXISTS, path);
            break;
        case ERR_TYPE_RENAME:
            title = StringUtils.format(Strings.ERROR_RENAMING_FILE_TITLE, titleType);
            message = StringUtils.format(Strings.ERROR_RENAMING_FILE, path, error, entryType);
            break;
        case ERR_TYPE_DELETE:
            title = StringUtils.format(Strings.ERROR_DELETING_FILE_TITLE, titleType);
            message = StringUtils.format(Strings.ERROR_DELETING_FILE, path, error, entryType);
            break;
        case ERR_TYPE_LOADING_PROJECT:
            title = Strings.ERROR_LOADING_PROJECT;
            message = StringUtils.format(Strings.READ_DIRECTORY_ENTRIES_ERROR, path, error);
            break;
        case ERR_TYPE_LOADING_PROJECT_NATIVE:
            title = Strings.ERROR_LOADING_PROJECT;
            message = StringUtils.format(Strings.REQUEST_NATIVE_FILE_SYSTEM_ERROR, path, error);
            break;
        case ERR_TYPE_MAX_FILES:
            title = Strings.ERROR_MAX_FILES_TITLE;
            message = Strings.ERROR_MAX_FILES;
            break;
        case ERR_TYPE_OPEN_DIALOG:
            title = Strings.ERROR_LOADING_PROJECT;
            message = StringUtils.format(Strings.OPEN_DIALOG_ERROR, error);
            break;
        case ERR_TYPE_INVALID_FILENAME:
            title = StringUtils.format(Strings.INVALID_FILENAME_TITLE, isFolder ? Strings.DIRECTORY_NAME : Strings.FILENAME);
            message = StringUtils.format(Strings.INVALID_FILENAME_MESSAGE, isFolder ? Strings.DIRECTORY_NAMES_LEDE : Strings.FILENAMES_LEDE, error);
            break;
        }

        if (title && message) {
            return Dialogs.showModalDialog(
                DefaultDialogs.DIALOG_ID_ERROR,
                title,
                message
            );
        }
        return null;
    };

    /**
     * @deprecated Use LanguageManager.getLanguageForPath(fullPath).isBinary()
     * Returns true if fileName's extension doesn't belong to binary (e.g. archived)
     * @param {string} fileName
     * @return {boolean}
     */
    function isBinaryFile(fileName) {
        DeprecationWarning.deprecationWarning("ProjectManager.isBinaryFile() called for " + fileName + ". Use LanguageManager.getLanguageForPath(fileName).isBinary() instead.");
        return LanguageManager.getLanguageForPath(fileName).isBinary();
    }

    /**
     * @private
     *
     * Rerender the file tree view.
     * 
     * @param {boolean} forceRender Force the tree to rerender. Should only be needed by extensions that call rerenderTree.
     */
    _renderTree = function (forceRender) {
        var projectRoot = getProjectRoot();
        if (!projectRoot) {
            return;
        }
        model.setScrollerInfo($projectTreeContainer.scrollTop(), $projectTreeContainer.scrollLeft(), $projectTreeContainer.offset().top);
        FileTreeView.render(fileTreeViewContainer, model._viewModel, projectRoot, actionCreator, forceRender, brackets.platform);
    };

    /**
     * @private
     *
     * Returns the full path to the welcome project, which we open on first launch.
     *
     * @param {string} sampleUrl URL for getting started project
     * @param {string} initialPath Path to Brackets directory (see FileUtils.getNativeBracketsDirectoryPath())
     * @return {!string} fullPath reference
     */
    function _getWelcomeProjectPath() {
        return ProjectModel._getWelcomeProjectPath(Urls.GETTING_STARTED, FileUtils.getNativeBracketsDirectoryPath());
    }

    /**
     * Adds the path to the list of welcome projects we've ever seen, if not on the list already.
     *
     * @param {string} path Path to possibly add
     */
    function addWelcomeProjectPath(path) {
        var welcomeProjects = ProjectModel._addWelcomeProjectPath(path,
                                                                 PreferencesManager.getViewState("welcomeProjects"));
        PreferencesManager.setViewState("welcomeProjects", welcomeProjects);
    }


    /**
     * Returns true if the given path is the same as one of the welcome projects we've previously opened,
     * or the one for the current build.
     *
     * @param {string} path Path to check to see if it's a welcome project path
     * @return {boolean} true if this is a welcome project path
     */
    function isWelcomeProjectPath(path) {
        return ProjectModel._isWelcomeProjectPath(path, _getWelcomeProjectPath(), PreferencesManager.getViewState("welcomeProjects"));
    }

    /**
     * If the provided path is to an old welcome project, returns the current one instead.
     */
    function updateWelcomeProjectPath(path) {
        if (isWelcomeProjectPath(path)) {
            return _getWelcomeProjectPath();
        } else {
            return path;
        }
    }

    /**
     * Initial project path is stored in prefs, which defaults to the welcome project on
     * first launch.
     */
    function getInitialProjectPath() {
        return updateWelcomeProjectPath(PreferencesManager.getViewState("projectPath"));
    }

    /**
     * @private
     *
     * Watches the project for filesystem changes so that the tree can be updated.
     */
    function _watchProjectRoot(rootPath) {
        FileSystem.on("change", _fileSystemChange);
        FileSystem.on("rename", _fileSystemRename);

        FileSystem.watch(FileSystem.getDirectoryForPath(rootPath), ProjectModel._shouldShowName, function (err) {
            if (err === FileSystemError.TOO_MANY_ENTRIES) {
                if (!_projectWarnedForTooManyFiles) {
                    _showErrorDialog(ERR_TYPE_MAX_FILES);
                    _projectWarnedForTooManyFiles = true;
                }
            } else if (err) {
                console.error("Error watching project root: ", rootPath, err);
            }
        });

        // Reset allFiles cache
        model._resetCache();
    }


    /**
     * @private
     * Close the file system and remove listeners.
     * @return {Promise} A promise that's resolved when the root is unwatched. Rejected if
     *     there is no project root or if the unwatch fails.
     */
    function _unwatchProjectRoot() {
        return new Promise(function (resolve, reject) {
            if (!model.projectRoot) {
                reject();
            } else {
                FileSystem.off("change", _fileSystemChange);
                FileSystem.off("rename", _fileSystemRename);

                FileSystem.unwatch(model.projectRoot, function (err) {
                    if (err) {
                        console.error("Error unwatching project root: ", model.projectRoot.fullPath, err);
                        reject(err);
                    } else {
                        resolve();
                    }
                });

                // Reset allFiles cache
                model._resetCache();
            }
        });
    }

    /**
     * @private
     * Reloads the project preferences.
     */
    function _reloadProjectPreferencesScope() {
        var root = getProjectRoot();
        if (root) {
            // Alias the "project" Scope to the path Scope for the project-level settings file
            PreferencesManager._setProjectSettingsFile(root.fullPath + SETTINGS_FILENAME);
        } else {
            PreferencesManager._setProjectSettingsFile();
        }
    }

    /**
     * Loads the given folder as a project. Does NOT prompt about any unsaved changes - use openProject()
     * instead to check for unsaved changes and (optionally) let the user choose the folder to open.
     *
     * @param {!string} rootPath  Absolute path to the root folder of the project.
     *  A trailing "/" on the path is optional (unlike many Brackets APIs that assume a trailing "/").
     * @param {boolean=} isUpdating  If true, indicates we're just updating the tree;
     *  if false, a different project is being loaded.
     * @return {Promise} A promise object that will be resolved when the
     *  project is loaded and tree is rendered, or rejected if the project path
     *  fails to load.
     */
    function _loadProject(rootPath, isUpdating) {
        
        return new Promise(function (resultResolve, resultReject) {
            
            var startLoad = new Promise(function (startLoadResolve, startLoadReject) {
                // Some legacy code calls this API with a non-canonical path
                rootPath = ProjectModel._ensureTrailingSlash(rootPath);

                if (isUpdating) {
                    // We're just refreshing. Don't need to unwatch the project root, so we can start loading immediately.
                    startLoadResolve();
                } else {
                    if (model.projectRoot && model.projectRoot.fullPath === rootPath) {
                        return Promise.resolve();
                    }

                    // About to close current project (if any)
                    if (model.projectRoot) {
                        $(exports).triggerHandler("beforeProjectClose", model.projectRoot);
                    }

                    // close all the old files
                    MainViewManager._closeAll(MainViewManager.ALL_PANES);

                    var fnUnwatchProjectRootAlways = function () {
                        // Done closing old project (if any)
                        if (model.projectRoot) {
                            LanguageManager._resetPathLanguageOverrides();
                            PreferencesManager._reloadUserPrefs(model.projectRoot);
                            $(exports).triggerHandler("projectClose", model.projectRoot);
                        }

                        startLoadResolve();
                    };
                    _unwatchProjectRoot().then(fnUnwatchProjectRootAlways, fnUnwatchProjectRootAlways);
                }
            });

            startLoad.then(function () {
                var context = { location : { scope: "user",
                                             layer: "project" } };

                // Clear project path map
                if (!isUpdating) {
                    PreferencesManager._stateProjectLayer.setProjectPath(rootPath);
                }

                if (!isUpdating) {
                    PreferencesManager._stateProjectLayer.setProjectPath(rootPath);
                }
                // Point at a real folder structure on local disk
                var rootEntry = FileSystem.getDirectoryForPath(rootPath);
                rootEntry.exists(function (err, exists) {
                    if (exists) {
                        var projectRootChanged = (!model.projectRoot || !rootEntry) ||
                            model.projectRoot.fullPath !== rootEntry.fullPath;

                        // Success!
                        var perfTimerName = PerfUtils.markStart("Load Project: " + rootPath);

                        _projectWarnedForTooManyFiles = false;

                        var fnSetProjectRootAlways = function () {
                            model.setBaseUrl(PreferencesManager.getViewState("project.baseUrl", context) || "");

                            if (projectRootChanged) {
                                _reloadProjectPreferencesScope();
                                PreferencesManager._setCurrentEditingFile(rootPath);
                            }

                            // If this is the most current welcome project, record it. In future launches, we want
                            // to substitute the latest welcome project from the current build instead of using an
                            // outdated one (when loading recent projects or the last opened project).
                            if (rootPath === _getWelcomeProjectPath()) {
                                addWelcomeProjectPath(rootPath);
                            }

                            if (projectRootChanged) {
                                // Allow asynchronous event handlers to finish before resolving result by collecting promises from them
                                var promises = [];
                                $(exports).triggerHandler({ type: "projectOpen", promises: promises }, [model.projectRoot]);
                                $.when.apply($, promises).then(resultResolve, resultReject);
                            } else {
                                $(exports).triggerHandler("projectRefresh", model.projectRoot);
                                resultResolve();
                            }
                            PerfUtils.addMeasurement(perfTimerName);
                        };
                        _setProjectRoot(rootEntry).then(fnSetProjectRootAlways, fnSetProjectRootAlways);

                    } else {
                        console.log("error loading project");
                        _showErrorDialog(ERR_TYPE_LOADING_PROJECT_NATIVE, null, rootPath, err || FileSystemError.NOT_FOUND)
                            .then(function () {
                                // Reset _projectRoot to null so that the following _loadProject call won't
                                // run the 'beforeProjectClose' event a second time on the original project,
                                // which is now partially torn down (see #6574).
                                model.projectRoot = null;

                                // The project folder stored in preference doesn't exist, so load the default
                                // project directory.
                                // TODO (issue #267): When Brackets supports having no project directory
                                // defined this code will need to change
                                var fnLoadProjectAlways = function () {
                                    // Make sure not to reject the original deferred until the fallback
                                    // project is loaded, so we don't violate expectations that there is always
                                    // a current project before continuing after _loadProject().
                                    _loadProject(_getWelcomeProjectPath()).then(resultReject, resultReject);
                                };
                                _loadProject(_getWelcomeProjectPath()).then(fnLoadProjectAlways, fnLoadProjectAlways);
                            });
                    }
                });
            });
        });
    }

    /**
     * @private
     * @type {?Promise} Resolves when the currently running instance of
     *      _refreshFileTreeInternal completes, or null if there is no currently
     *      running instance.
     */
    var _refreshFileTreePromise = null;

    /**
     * @type {boolean} If refreshFileTree is called before _refreshFileTreePromise
     *      has resolved then _refreshPending is set, which indicates that
     *      refreshFileTree should be called again once the promise resolves.
     */
    var _refreshPending = false;

    /**
     * @const
     * @private
     * @type {number} Minimum delay in milliseconds between calls to refreshFileTree
     */
    var _refreshDelay = 1000;

    /**
     * Refresh the project's file tree, maintaining the current selection.
     *
     * @return {Promise} A promise object that will be resolved when the
     *  project tree is reloaded, or rejected if the project path
     *  fails to reload. If the previous selected entry is not found,
     *  the promise is still resolved.
     */
    function refreshFileTree() {
        if (!_refreshFileTreePromise) {
            var internalRefreshPromise  = model.refresh();

            _refreshFileTreePromise = new Promise(function (resolve, reject) {
                 // Wait at least one second before resolving the promise
                window.setTimeout(function () {
                    internalRefreshPromise.then(resolve, reject);
                }, _refreshDelay);
            });

            var fnRefreshFileTreeAlways = function () {
                _refreshFileTreePromise = null;

                if (_refreshPending) {
                    _refreshPending = false;
                    refreshFileTree();
                }
            };
            _refreshFileTreePromise.then(fnRefreshFileTreeAlways, fnRefreshFileTreeAlways);
        } else {
            _refreshPending = true;
        }

        return _refreshFileTreePromise;
    }

    /**
     * Expands tree nodes to show the given file or folder and selects it. Silently no-ops if the
     * path lies outside the project, or if it doesn't exist.
     *
     * @param {!(File|Directory)} entry File or Directory to show
     * @return {Promise} Resolved when done; or rejected if not found
     */
    function showInTree(entry) {
        return model.showInTree(entry).then(_saveTreeState);
    }


    /**
     * Open a new project. Currently, Brackets must always have a project open, so
     * this method handles both closing the current project and opening a new project.
     *
     * @param {string=} path Optional absolute path to the root folder of the project.
     *  If path is undefined or null, displays a dialog where the user can choose a
     *  folder to load. If the user cancels the dialog, nothing more happens.
     * @return {Promise} A promise object that will be resolved when the
     *  project is loaded and tree is rendered, or rejected if the project path
     *  fails to load.
     */
    function openProject(path) {

        return new Promise(function (openResolve, openReject) {

            // Confirm any unsaved changes first. We run the command in "prompt-only" mode, meaning it won't
            // actually close any documents even on success; we'll do that manually after the user also oks
            // the folder-browse dialog.
            CommandManager.execute(Commands.FILE_CLOSE_ALL, { promptOnly: true })
                .then(function () {
                    if (path) {
                        // use specified path
                        _loadProject(path, false).then(openResolve, openReject);
                    } else {
                        // Pop up a folder browse dialog
                        FileSystem.showOpenDialog(false, true, Strings.CHOOSE_FOLDER, model.projectRoot.fullPath, null, function (err, files) {
                            if (!err) {
                                // If length == 0, user canceled the dialog; length should never be > 1
                                if (files.length > 0) {
                                    // Load the new project into the folder tree
                                    _loadProject(files[0]).then(openResolve, openReject);
                                } else {
                                    _showErrorDialog(ERR_TYPE_OPEN_DIALOG, null, err);
                                    openReject();
                                }
                            }
                        });
                    }
                })
                .catch(function () {
                    openReject();
                });
        });

        // if fail, don't open new project: user canceled (or we failed to save its unsaved changes)
    }

    /**
     * Invoke project settings dialog.
     * @return {Promise}
     */
    function _projectSettings() {
        return PreferencesDialogs.showProjectPreferencesDialog(getBaseUrl()).getPromise();
    }

    /**
     * Create a new item in the current project.
     *
     * @param baseDir {string|Directory} Full path of the directory where the item should go.
     *   Defaults to the project root if the entry is not valid or not within the project.
     * @param initialName {string} Initial name for the item
     * @param skipRename {boolean} If true, don't allow the user to rename the item
     * @param isFolder {boolean} If true, create a folder instead of a file
     * @return {Promise} A promise object that will be resolved with the File
     *  of the created object, or rejected if the user cancelled or entered an illegal
     *  filename.
     */
    function createNewItem(baseDir, initialName, skipRename, isFolder) {
        if (typeof baseDir === "string") {
            if (_.last(baseDir) !== "/") {
                baseDir += "/";
            }
        } else {
            baseDir = baseDir.fullPath;
        }

        if (skipRename) {
            return model.createAtPath(baseDir + initialName, isFolder);
        }
        return actionCreator.startCreating(baseDir, initialName, isFolder);
    }

    /**
     * Delete file or directore from project
     * @param {!(File|Directory)} entry File or Directory to delete
     * @return {Promise}
     */
    function deleteItem(entry) {
        return new Promise(function (resolve, reject) {
            entry.moveToTrash(function (err) {
                if (!err) {
                    DocumentManager.notifyPathDeleted(entry.fullPath);
                    resolve();
                } else {
                    _showErrorDialog(ERR_TYPE_DELETE, entry.isDirectory, FileUtils.getFileErrorString(err), entry.fullPath);

                    reject(err);
                }
            });
        });
    }

    /**
     * Returns a filter for use with getAllFiles() that filters files based on LanguageManager language id
     * @param {!(string|Array.<string>)} languageId a single string of a language id or an array of language ids
     * @return {!function(File):boolean}
     */
    function getLanguageFilter(languageId) {
        return function languageFilter(file) {
            var id = LanguageManager.getLanguageForPath(file.fullPath).getId();
            if (typeof languageId === "string") {
                return (id === languageId);
            } else {
                return (languageId.indexOf(id) !== -1);
            }
        };
    }

    /**
     * @private
     *
     * Respond to a FileSystem change event. Note that if renames are initiated
     * externally, they may be reported as a separate removal and addition. In
     * this case, the editor state isn't currently preserved.
     *
     * @param {$.Event} event
     * @param {?(File|Directory)} entry File or Directory changed
     * @param {Array.<FileSystemEntry>=} added If entry is a Directory, contains zero or more added children
     * @param {Array.<FileSystemEntry>=} removed If entry is a Directory, contains zero or more removed children
     */
    _fileSystemChange = function (event, entry, added, removed) {
        FileSyncManager.syncOpenDocuments();

        model.handleFSEvent(entry, added, removed);
    };

    /**
     * @private
     * Respond to a FileSystem rename event.
     */
    _fileSystemRename = function (event, oldName, newName) {
        // Tell the document manager about the name change. This will update
        // all of the model information and send notification to all views
        DocumentManager.notifyPathNameChanged(oldName, newName);
    };

    /**
     * Causes the rename operation that's in progress to complete.
     */
    function forceFinishRename() {
        actionCreator.performRename();
    }
    
    /**
     * @private
     * 
     * Sets the width of the selection bar in the file tree.
     * 
     * @param {int} width New width value
     */
    function _setFileTreeSelectionWidth(width) {
        model.setSelectionWidth(width);
        _renderTree();
    }
    
    // Initialize variables and listeners that depend on the HTML DOM
    AppInit.htmlReady(function () {
        $projectTreeContainer = $("#project-files-container");
        $projectTreeContainer.addClass("jstree jstree-brackets");
        $projectTreeContainer.css("overflow", "auto");
        $projectTreeContainer.css("position", "relative");
        
        fileTreeViewContainer = $("<div>").appendTo($projectTreeContainer)[0];
        
        model.setSelectionWidth($projectTreeContainer.width());
        
        $(".main-view").click(function (jqEvent) {
            if (jqEvent.target.className !== "jstree-rename-input") {
                forceFinishRename();
                actionCreator.setContext(null);
            }
        });
        
        $("#working-set-list-container").on("contentChanged", function () {
            $projectTreeContainer.trigger("contentChanged");
        });

        $(Menus.getContextMenu(Menus.ContextMenuIds.PROJECT_MENU)).on("beforeContextMenuOpen", function () {
            actionCreator.restoreContext();
        });

        $(Menus.getContextMenu(Menus.ContextMenuIds.PROJECT_MENU)).on("beforeContextMenuClose", function () {
            model.setContext(null, false, true);
        });

        $projectTreeContainer.on("contextmenu", function () {
            forceFinishRename();
        });
        
        // When a context menu item is selected, we need to clear the context
        // because we don't get a beforeContextMenuClose event since Bootstrap
        // handles this directly.
        $("#project-context-menu").on("click.dropdown-menu", function () {
            model.setContext(null, true);
        });

        $projectTreeContainer.on("scroll", function () {
            // Close open menus on scroll and clear the context, but only if there's a menu open.
            if ($(".dropdown.open").length > 0) {
                Menus.closeAll();
                actionCreator.setContext(null);
            }
            _renderTree();
        });
        
        _renderTree();
        
        ViewUtils.addScrollerShadow($projectTreeContainer[0]);
    });

    /**
     * @private
     * Examine each preference key for migration of project tree states.
     * If the key has a prefix of "projectTreeState_/", then it is a project tree states
     * preference from old preference model.
     *
     * @param {string} key The key of the preference to be examined
     *      for migration of project tree states.
     * @return {?string} - the scope to which the preference is to be migrated
     */
    function _checkPreferencePrefix(key) {
        var pathPrefix = "projectTreeState_",
            projectPath;
        if (key.indexOf(pathPrefix) === 0) {
            // Get the project path from the old preference key by stripping "projectTreeState_".
            projectPath = key.substr(pathPrefix.length);
            return "user project.treeState " + projectPath;
        }

        pathPrefix = "projectBaseUrl_";
        if (key.indexOf(pathPrefix) === 0) {
            // Get the project path from the old preference key by stripping "projectBaseUrl_[Directory "
            // and "]".
            projectPath = key.substr(key.indexOf(" ") + 1);
            projectPath = projectPath.substr(0, projectPath.length - 1);
            return "user project.baseUrl " + projectPath;
        }

        return null;
    }

    // Init default project path to welcome project
    PreferencesManager.stateManager.definePreference("projectPath", "string", _getWelcomeProjectPath());

    PreferencesManager.convertPreferences(module, {
        "projectPath": "user",
        "projectTreeState_": "user",
        "welcomeProjects": "user",
        "projectBaseUrl_": "user"
    }, true, _checkPreferencePrefix);

    $(exports).on("projectOpen", _reloadProjectPreferencesScope);
    $(exports).on("projectOpen", _saveProjectPath);

    // Event Handlers
    $(FileViewController).on("documentSelectionFocusChange", _documentSelectionFocusChange);
    $(FileViewController).on("fileViewFocusChange", _fileViewControllerChange);
    $(MainViewManager).on("currentFileChange", _currentFileChange);
    $(exports).on("beforeAppClose", _unwatchProjectRoot);

    // Commands
    CommandManager.register(Strings.CMD_OPEN_FOLDER,      Commands.FILE_OPEN_FOLDER,      openProject);
    CommandManager.register(Strings.CMD_PROJECT_SETTINGS, Commands.FILE_PROJECT_SETTINGS, _projectSettings);
    CommandManager.register(Strings.CMD_FILE_REFRESH,     Commands.FILE_REFRESH,          refreshFileTree);

    // Define the preference to decide how to sort the Project Tree files
    PreferencesManager.definePreference(SORT_DIRECTORIES_FIRST, "boolean", brackets.platform !== "mac")
        .on("change", function () {
            actionCreator.setSortDirectoriesFirst(PreferencesManager.get(SORT_DIRECTORIES_FIRST));
        });
    
    actionCreator.setSortDirectoriesFirst(PreferencesManager.get(SORT_DIRECTORIES_FIRST));

    /**
     * Gets the filesystem object for the current context in the file tree.
     */
    function getContext() {
        return model.getContext();
    }

    /**
     * Starts a rename operation, completing the current operation if there is one.
     *
     * The Promise returned is resolved with an object with a `newPath` property with the renamed path. If the user cancels the operation, the promise is resolved with the value RENAME_CANCELLED.
     *
     * @param {FileSystemEntry} entry file or directory filesystem object to rename
     * @return {Promise} a promise resolved when the rename is done.
     */
    renameItemInline = function (entry) {
        var d = new $.Deferred();
        
        model.startRename(entry)
            .done(function () {
                d.resolve();
            })
            .fail(function (errorInfo) {
                // Need to do display the error message on the next event loop turn
                // because some errors can come up synchronously and then the dialog
                // is not displayed.
                window.setTimeout(function () {
                    if (errorInfo.type === ProjectModel.ERROR_INVALID_FILENAME) {
                        _showErrorDialog(ERR_TYPE_INVALID_FILENAME, errorInfo.isFolder, ProjectModel._invalidChars);
                    } else {
                        var errString = errorInfo.type === FileSystemError.ALREADY_EXISTS ?
                                Strings.FILE_EXISTS_ERR :
                                FileUtils.getFileErrorString(errorInfo.type);

                        _showErrorDialog(ERR_TYPE_RENAME, errorInfo.isFolder, errString, errorInfo.fullPath);
                    }
                }, 10);
                d.reject(errorInfo);
            });
        return d.promise();
    };

    /**
     * Returns an Array of all files for this project, optionally including
     * files in the working set that are *not* under the project root. Files are
     * filtered out by ProjectModel.shouldShow().
     *
     * @param {function (File, number):boolean=} filter Optional function to filter
     *          the file list (does not filter directory traversal). API matches Array.filter().
     * @param {boolean=} includeWorkingSet If true, include files in the working set
     *          that are not under the project root (*except* for untitled documents).
     *
     * @return {Promise} Promise that is resolved with an Array of File objects.
     */
    function getAllFiles(filter, includeWorkingSet) {
        var viewFiles, deferred;

        // The filter and includeWorkingSet params are both optional.
        // Handle the case where filter is omitted but includeWorkingSet is
        // specified.
        if (includeWorkingSet === undefined && typeof (filter) !== "function") {
            includeWorkingSet = filter;
            filter = null;
        }

        if (includeWorkingSet) {
            viewFiles = MainViewManager.getWorkingSet(MainViewManager.ALL_PANES);
        }

<<<<<<< HEAD
        return model.getAllFiles(filter, viewFiles).catch(function (err) {
            if (err === FileSystemError.TOO_MANY_ENTRIES && !_projectWarnedForTooManyFiles) {
                _showErrorDialog(ERR_TYPE_MAX_FILES);
                _projectWarnedForTooManyFiles = true;
            }
            return err;
        });
=======
        deferred = new $.Deferred();
        model.getAllFiles(filter, viewFiles)
            .done(function (fileList) {
                deferred.resolve(fileList);
            })
            .fail(function (err) {
                if (err === FileSystemError.TOO_MANY_ENTRIES && !_projectWarnedForTooManyFiles) {
                    _showErrorDialog(ERR_TYPE_MAX_FILES);
                    _projectWarnedForTooManyFiles = true;
                }
                // resolve with empty list
                deferred.resolve([]);
            });
        return deferred.promise();
>>>>>>> 985c4bb0
    }

    /**
     * Adds an icon provider. The icon provider is a function which takes a data object and
     * returns a React.DOM.ins instance, a string, a DOM node or a jQuery instance
     * for the icons within the tree.
     *
     * The data object contains:
     *
     * * `name`: the file or directory name
     * * `fullPath`: full path to the file or directory
     * * `isFile`: true if it's a file, false if it's a directory
     */
    function addIconProvider(callback) {
        return FileTreeView.addIconProvider(callback);
    }

    /**
     * Adds an additional classes provider which can return classes that should be added to a
     * given file or directory in the tree.
     *
     * The data object contains:
     *
     * * `name`: the file or directory name
     * * `fullPath`: full path to the file or directory
     * * `isFile`: true if it's a file, false if it's a directory
     */
    function addClassesProvider(callback) {
        return FileTreeView.addClassesProvider(callback);
    }

    /**
     * Forces the file tree to rerender. Typically, the tree only rerenders the portions of the
     * tree that have changed data. If an extension that augments the tree has changes that it
     * needs to display, calling rerenderTree will cause the components for the whole tree to
     * be rerendered.
     */
    function rerenderTree() {
        _renderTree(true);
    }

    // Private API helpful in testing
    exports._actionCreator                 = actionCreator;
    
    
    // Private API for use with SidebarView
    exports._setFileTreeSelectionWidth    = _setFileTreeSelectionWidth;

    // Define public API
    exports.getProjectRoot                = getProjectRoot;
    exports.getBaseUrl                    = getBaseUrl;
    exports.setBaseUrl                    = setBaseUrl;
    exports.isWithinProject               = isWithinProject;
    exports.makeProjectRelativeIfPossible = makeProjectRelativeIfPossible;
    exports.shouldShow                    = ProjectModel.shouldShow;
    exports.isBinaryFile                  = isBinaryFile;
    exports.openProject                   = openProject;
    exports.getSelectedItem               = getSelectedItem;
    exports.getContext                    = getContext;
    exports.getInitialProjectPath         = getInitialProjectPath;
    exports.isWelcomeProjectPath          = isWelcomeProjectPath;
    exports.updateWelcomeProjectPath      = updateWelcomeProjectPath;
    exports.createNewItem                 = createNewItem;
    exports.renameItemInline              = renameItemInline;
    exports.deleteItem                    = deleteItem;
    exports.forceFinishRename             = forceFinishRename;
    exports.showInTree                    = showInTree;
    exports.refreshFileTree               = refreshFileTree;
    exports.getAllFiles                   = getAllFiles;
    exports.getLanguageFilter             = getLanguageFilter;
    exports.addIconProvider               = addIconProvider;
    exports.addClassesProvider            = addClassesProvider;
    exports.rerenderTree                  = rerenderTree;
});<|MERGE_RESOLUTION|>--- conflicted
+++ resolved
@@ -240,9 +240,9 @@
         // activity.
         this.model.on(ProjectModel.EVENT_SHOULD_SELECT, function (e, data) {
             if (data.add) {
-                FileViewController.openFileAndAddToWorkingSet(data.path).fail(_.partial(_revertSelection, data.previousPath, !data.hadFocus));
+                FileViewController.openFileAndAddToWorkingSet(data.path).catch(_.partial(_revertSelection, data.previousPath, !data.hadFocus));
             } else {
-                FileViewController.openAndSelectDocument(data.path, FileViewController.PROJECT_MANAGER).fail(_.partial(_revertSelection, data.previousPath, !data.hadFocus));
+                FileViewController.openAndSelectDocument(data.path, FileViewController.PROJECT_MANAGER).catch(_.partial(_revertSelection, data.previousPath, !data.hadFocus));
             }
         });
 
@@ -1251,30 +1251,29 @@
      * @return {Promise} a promise resolved when the rename is done.
      */
     renameItemInline = function (entry) {
-        var d = new $.Deferred();
-        
-        model.startRename(entry)
-            .done(function () {
-                d.resolve();
-            })
-            .fail(function (errorInfo) {
-                // Need to do display the error message on the next event loop turn
-                // because some errors can come up synchronously and then the dialog
-                // is not displayed.
-                window.setTimeout(function () {
-                    if (errorInfo.type === ProjectModel.ERROR_INVALID_FILENAME) {
-                        _showErrorDialog(ERR_TYPE_INVALID_FILENAME, errorInfo.isFolder, ProjectModel._invalidChars);
-                    } else {
-                        var errString = errorInfo.type === FileSystemError.ALREADY_EXISTS ?
-                                Strings.FILE_EXISTS_ERR :
-                                FileUtils.getFileErrorString(errorInfo.type);
-
-                        _showErrorDialog(ERR_TYPE_RENAME, errorInfo.isFolder, errString, errorInfo.fullPath);
-                    }
-                }, 10);
-                d.reject(errorInfo);
-            });
-        return d.promise();
+        return new Promise(function (resolve, reject) {
+            model.startRename(entry)
+                .then(function () {
+                    resolve();
+                })
+                .catch(function (errorInfo) {
+                    // Need to do display the error message on the next event loop turn
+                    // because some errors can come up synchronously and then the dialog
+                    // is not displayed.
+                    window.setTimeout(function () {
+                        if (errorInfo.type === ProjectModel.ERROR_INVALID_FILENAME) {
+                            _showErrorDialog(ERR_TYPE_INVALID_FILENAME, errorInfo.isFolder, ProjectModel._invalidChars);
+                        } else {
+                            var errString = errorInfo.type === FileSystemError.ALREADY_EXISTS ?
+                                    Strings.FILE_EXISTS_ERR :
+                                    FileUtils.getFileErrorString(errorInfo.type);
+
+                            _showErrorDialog(ERR_TYPE_RENAME, errorInfo.isFolder, errString, errorInfo.fullPath);
+                        }
+                    }, 10);
+                    reject(errorInfo);
+                });
+        });
     };
 
     /**
@@ -1304,30 +1303,20 @@
             viewFiles = MainViewManager.getWorkingSet(MainViewManager.ALL_PANES);
         }
 
-<<<<<<< HEAD
-        return model.getAllFiles(filter, viewFiles).catch(function (err) {
-            if (err === FileSystemError.TOO_MANY_ENTRIES && !_projectWarnedForTooManyFiles) {
-                _showErrorDialog(ERR_TYPE_MAX_FILES);
-                _projectWarnedForTooManyFiles = true;
-            }
-            return err;
-        });
-=======
-        deferred = new $.Deferred();
-        model.getAllFiles(filter, viewFiles)
-            .done(function (fileList) {
-                deferred.resolve(fileList);
-            })
-            .fail(function (err) {
-                if (err === FileSystemError.TOO_MANY_ENTRIES && !_projectWarnedForTooManyFiles) {
-                    _showErrorDialog(ERR_TYPE_MAX_FILES);
-                    _projectWarnedForTooManyFiles = true;
-                }
-                // resolve with empty list
-                deferred.resolve([]);
-            });
-        return deferred.promise();
->>>>>>> 985c4bb0
+        return new Promise(function (resolve, reject) {
+            model.getAllFiles(filter, viewFiles)
+                .then(function (fileList) {
+                    resolve(fileList);
+                })
+                .catch(function (err) {
+                    if (err === FileSystemError.TOO_MANY_ENTRIES && !_projectWarnedForTooManyFiles) {
+                        _showErrorDialog(ERR_TYPE_MAX_FILES);
+                        _projectWarnedForTooManyFiles = true;
+                    }
+                    // resolve with empty list
+                    resolve([]);
+                });
+        });
     }
 
     /**
