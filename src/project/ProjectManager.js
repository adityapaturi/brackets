/*
 * Copyright (c) 2012 Adobe Systems Incorporated. All rights reserved.
 *
 * Permission is hereby granted, free of charge, to any person obtaining a
 * copy of this software and associated documentation files (the "Software"),
 * to deal in the Software without restriction, including without limitation
 * the rights to use, copy, modify, merge, publish, distribute, sublicense,
 * and/or sell copies of the Software, and to permit persons to whom the
 * Software is furnished to do so, subject to the following conditions:
 *
 * The above copyright notice and this permission notice shall be included in
 * all copies or substantial portions of the Software.
 *
 * THE SOFTWARE IS PROVIDED "AS IS", WITHOUT WARRANTY OF ANY KIND, EXPRESS OR
 * IMPLIED, INCLUDING BUT NOT LIMITED TO THE WARRANTIES OF MERCHANTABILITY,
 * FITNESS FOR A PARTICULAR PURPOSE AND NONINFRINGEMENT. IN NO EVENT SHALL THE
 * AUTHORS OR COPYRIGHT HOLDERS BE LIABLE FOR ANY CLAIM, DAMAGES OR OTHER
 * LIABILITY, WHETHER IN AN ACTION OF CONTRACT, TORT OR OTHERWISE, ARISING
 * FROM, OUT OF OR IN CONNECTION WITH THE SOFTWARE OR THE USE OR OTHER
 * DEALINGS IN THE SOFTWARE.
 *
 */

/*jslint vars: true, plusplus: true, devel: true, nomen: true, indent: 4, maxerr: 50 */
/*global define, $, brackets, window */

/**
 * ProjectManager glues together the project model and file tree view and integrates as needed with other parts
 * of Brackets. It is responsible for creating and updating the project tree when projects are opened
 * and when changes occur to the file tree.
 *
 * This module dispatches these events:
 *    - beforeProjectClose -- before `_projectRoot` changes, but working set files still open
 *    - projectClose       -- *just* before `_projectRoot` changes; working set already cleared
 *      & project root unwatched
 *    - beforeAppClose     -- before Brackets quits entirely
 *    - projectOpen        -- after `_projectRoot` changes and the tree is re-rendered
 *    - projectRefresh     -- when project tree is re-rendered for a reason other than
 *      a project being opened (e.g. from the Refresh command)
 *
 * These are jQuery events, so to listen for them you do something like this:
 *    $(ProjectManager).on("eventname", handler);
 */
define(function (require, exports, module) {
    "use strict";

    require("utils/Global");

    var _ = require("thirdparty/lodash");

    // Load dependent modules
    var AppInit             = require("utils/AppInit"),
        PreferencesDialogs  = require("preferences/PreferencesDialogs"),
        PreferencesManager  = require("preferences/PreferencesManager"),
        DocumentManager     = require("document/DocumentManager"),
        MainViewManager     = require("view/MainViewManager"),
        CommandManager      = require("command/CommandManager"),
        Commands            = require("command/Commands"),
        Dialogs             = require("widgets/Dialogs"),
        DefaultDialogs      = require("widgets/DefaultDialogs"),
        DeprecationWarning  = require("utils/DeprecationWarning"),
        LanguageManager     = require("language/LanguageManager"),
        Menus               = require("command/Menus"),
        StringUtils         = require("utils/StringUtils"),
        Strings             = require("strings"),
        FileSystem          = require("filesystem/FileSystem"),
        FileViewController  = require("project/FileViewController"),
        PerfUtils           = require("utils/PerfUtils"),
        FileUtils           = require("file/FileUtils"),
        FileSystemError     = require("filesystem/FileSystemError"),
        Urls                = require("i18n!nls/urls"),
        FileSyncManager     = require("project/FileSyncManager"),
        ProjectModel        = require("project/ProjectModel"),
        FileTreeView        = require("project/FileTreeView"),
        ViewUtils           = require("utils/ViewUtils");

    /**
     * @private
     * Filename to use for project settings files.
     * @type {string}
     */
    var SETTINGS_FILENAME = "." + PreferencesManager.SETTINGS_FILENAME;

    /**
     * Name of the preferences for sorting directories first
     *
     * @type {string}
     */
    var SORT_DIRECTORIES_FIRST = "sortDirectoriesFirst";

    /**
     * @private
     * Forward declarations to make JSLint happy.
     */
    var _fileSystemChange,
        _fileSystemRename,
        _showErrorDialog,
        _saveTreeState,
        renameItemInline,
        _renderTree;

    /**
     * @const
     * @private
     * Error context to show the correct error message
     * @type {int}
     */
    var ERR_TYPE_CREATE                 = 1,
        ERR_TYPE_CREATE_EXISTS          = 2,
        ERR_TYPE_RENAME                 = 3,
        ERR_TYPE_DELETE                 = 4,
        ERR_TYPE_LOADING_PROJECT        = 5,
        ERR_TYPE_LOADING_PROJECT_NATIVE = 6,
        ERR_TYPE_MAX_FILES              = 7,
        ERR_TYPE_OPEN_DIALOG            = 8,
        ERR_TYPE_INVALID_FILENAME       = 9;

    /**
     * @private
     * Reference to the tree control container div. Initialized by
     * htmlReady handler
     * @type {jQueryObject}
     */
    var $projectTreeContainer;
    
    /**
     * @private
     * 
     * Reference to the container of the React component. Everything in this
     * node is managed by React.
     * @type {Element}
     */
    var fileTreeViewContainer;

    /**
     * @private
     *
     * Does the file tree currently have the focus?
     *
     * @return {boolean} `true` if the file tree has the focus
     */
    function _hasFileSelectionFocus() {
        return FileViewController.getFileSelectionFocus() === FileViewController.PROJECT_MANAGER;
    }

    /**
     * @private
     * Singleton ProjectModel object.
     * @type {ProjectModel.ProjectModel}
     */
    var model = new ProjectModel.ProjectModel({
        focused: _hasFileSelectionFocus()
    });

    /**
     * @private
     * @type {boolean}
     * A flag to remember when user has been warned about too many files, so they
     * are only warned once per project/session.
     */
    var _projectWarnedForTooManyFiles = false;

    /**
     * @private
     *
     * Event handler which displays an error based on a problem creating a file.
     *
     * @param {$.Event} e jQuery event object
     * @param {{type:any,isFolder:boolean}} errorInfo Information passed in the error events
     */
    function _displayCreationError(e, errorInfo) {
        window.setTimeout(function () {
            var error = errorInfo.type,
                isFolder = errorInfo.isFolder,
                name = errorInfo.name;
            
            if (error === FileSystemError.ALREADY_EXISTS) {
                _showErrorDialog(ERR_TYPE_CREATE_EXISTS, isFolder, null, name);
            } else if (error === ProjectModel.ERROR_INVALID_FILENAME) {
                _showErrorDialog(ERR_TYPE_INVALID_FILENAME, isFolder, ProjectModel._invalidChars);
            } else {
                var errString = error === FileSystemError.NOT_WRITABLE ?
                        Strings.NO_MODIFICATION_ALLOWED_ERR :
                        StringUtils.format(Strings.GENERIC_ERROR, error);

                _showErrorDialog(ERR_TYPE_CREATE, isFolder, errString, name).getPromise();
            }
        }, 10);
    }
    
    /**
     * @private
     * 
     * Reverts to the previous selection (useful if there's an error).
     * 
     * @param {string|File} previousPath The previously selected path.
     * @param {boolean} switchToWorkingSet True if we need to switch focus to the Working Set
     */
    function _revertSelection(previousPath, switchToWorkingSet) {
        model.setSelected(previousPath);
        if (switchToWorkingSet) {
            FileViewController.setFileViewFocus(FileViewController.WORKING_SET_VIEW);
        }
    }

    /**
     * @constructor
     * @private
     *
     * Manages the interaction between the view and the model. This is loosely structured in
     * the style of [Flux](https://github.com/facebook/flux), but the initial implementation did
     * not need all of the parts of Flux yet. This ActionCreator could be replaced later with
     * a real ActionCreator that talks to a Dispatcher.
     *
     * Most of the methods just delegate to the ProjectModel. Some are responsible for integration
     * with other parts of Brackets.
     *
     * @param {ProjectModel} model store (in Flux terminology) with the project data
     */
    function ActionCreator(model) {
        this.model = model;
        this._bindEvents();
    }

    /**
     * @private
     *
     * Listen to events on the ProjectModel and cause the appropriate behavior within the rest of the system.
     */
    ActionCreator.prototype._bindEvents = function () {

        // Change events are the standard Flux signal to rerender the view. Note that
        // current Flux style is to have the view itself listen to the Store for change events
        // and re-render itself.
        this.model.on(ProjectModel.EVENT_CHANGE, function () {
            _renderTree();
        });

        // The "should select" event signals that we need to open the document based on file tree
        // activity.
        this.model.on(ProjectModel.EVENT_SHOULD_SELECT, function (e, data) {
            if (data.add) {
                FileViewController.openFileAndAddToWorkingSet(data.path).fail(_.partial(_revertSelection, data.previousPath, !data.hadFocus));
            } else {
                FileViewController.openAndSelectDocument(data.path, FileViewController.PROJECT_MANAGER).fail(_.partial(_revertSelection, data.previousPath, !data.hadFocus));
            }
        });

        this.model.on(ProjectModel.EVENT_SHOULD_FOCUS, function () {
            FileViewController.setFileViewFocus(FileViewController.PROJECT_MANAGER);
        });

        this.model.on(ProjectModel.ERROR_CREATION, _displayCreationError);
    };

    /**
     * Sets the directory at the given path to open in the tree and saves the open nodes to view state.
     *
     * See `ProjectModel.setDirectoryOpen`
     */
    ActionCreator.prototype.setDirectoryOpen = function (path, open) {
        this.model.setDirectoryOpen(path, open).then(_saveTreeState);
    };

    /**
     * See `ProjectModel.setSelected`
     */
    ActionCreator.prototype.setSelected = function (path, doNotOpen) {
        this.model.setSelected(path, doNotOpen);
    };

    /**
     * See `ProjectModel.selectInWorkingSet`
     */
    ActionCreator.prototype.selectInWorkingSet = function (path) {
        this.model.selectInWorkingSet(path);
    };

    /**
     * See `ProjectModel.setContext`
     */
    ActionCreator.prototype.setContext = function (path) {
        this.model.setContext(path);
    };

    /**
     * See `ProjectModel.restoreContext`
     */
    ActionCreator.prototype.restoreContext = function () {
        this.model.restoreContext();
    };

    /**
     * See `ProjectModel.startRename`
     */
    ActionCreator.prototype.startRename = function (path) {
        // This is very not Flux-like, which is a sign that Flux may not be the
        // right choice here *or* that this architecture needs to evolve subtly
        // in how errors are reported (more like the create case).
        // See #9284.
        renameItemInline(path);
    };

    /**
     * See `ProjectModel.setRenameValue`
     */
    ActionCreator.prototype.setRenameValue = function (path) {
        this.model.setRenameValue(path);
    };

    /**
     * See `ProjectModel.cancelRename`
     */
    ActionCreator.prototype.cancelRename = function () {
        this.model.cancelRename();
    };

    /**
     * See `ProjectModel.performRename`
     */
    ActionCreator.prototype.performRename = function () {
        return this.model.performRename();
    };

    /**
     * See `ProjectModel.startCreating`
     */
    ActionCreator.prototype.startCreating = function (basedir, newName, isFolder) {
        return this.model.startCreating(basedir, newName, isFolder);
    };

    /**
     * See `ProjectModel.setSortDirectoriesFirst`
     */
    ActionCreator.prototype.setSortDirectoriesFirst = function (sortDirectoriesFirst) {
        this.model.setSortDirectoriesFirst(sortDirectoriesFirst);
    };

    /**
     * See `ProjectModel.setFocused`
     */
    ActionCreator.prototype.setFocused = function (focused) {
        this.model.setFocused(focused);
    };

    /**
     * See `ProjectModel.setCurrentFile`
     */
    ActionCreator.prototype.setCurrentFile = function (curFile) {
        this.model.setCurrentFile(curFile);
    };

    /**
     * See `ProjectModel.toggleSubdirectories`
     */
    ActionCreator.prototype.toggleSubdirectories = function (path, openOrClose) {
        this.model.toggleSubdirectories(path, openOrClose).then(_saveTreeState);
    };

    /**
     * See `ProjectModel.closeSubtree`
     */
    ActionCreator.prototype.closeSubtree = function (path) {
        this.model.closeSubtree(path);
        _saveTreeState();
    };

    /**
     * See `ProjectModel.refresh`
     */
    ActionCreator.prototype.refresh = function () {
        this.model.refresh();
    };

    /**
     * @private
     * @type {ActionCreator}
     *
     * Singleton actionCreator that is used for dispatching changes to the ProjectModel.
     */
    var actionCreator = new ActionCreator(model);

    /**
     * Returns the File or Directory corresponding to the item selected in the sidebar panel, whether in
     * the file tree OR in the working set; or null if no item is selected anywhere in the sidebar.
     * May NOT be identical to the current Document - a folder may be selected in the sidebar, or the sidebar may not
     * have the current document visible in the tree & working set.
     * @return {?(File|Directory)}
     */
    function getSelectedItem() {
        // Prefer file tree context, then selection, else use working set
        var selectedEntry = model.getContext();
        if (!selectedEntry) {
            selectedEntry = model.getSelected();
        }
        if (!selectedEntry) {
            selectedEntry = MainViewManager.getCurrentlyViewedFile();
        }
        return selectedEntry;
    }

    /**
     * @private
     *
     * Handler for changes in the focus between working set and file tree view.
     */
    function _fileViewControllerChange() {
        actionCreator.setFocused(_hasFileSelectionFocus());
        _renderTree();
    }

    /**
     * @private
     *
     * Handler for changes in document selection.
     */
    function _documentSelectionFocusChange() {
        var curFullPath = MainViewManager.getCurrentlyViewedPath(MainViewManager.ACTIVE_PANE);
        if (curFullPath && _hasFileSelectionFocus()) {
            actionCreator.setSelected(curFullPath, true);
        } else {
            actionCreator.setSelected(null);
        }
        _fileViewControllerChange();
    }

    /**
     * @private
     *
     * Handler for changes to which file is currently viewed.
     *
     * @param {Object} e jQuery event object
     * @param {File} curFile Currently viewed file.
     */
    function _currentFileChange(e, curFile) {
        actionCreator.setCurrentFile(curFile);
    }

    /**
     * @private
     *
     * Creates a context object for doing project view state lookups.
     */
    function _getProjectViewStateContext() {
        return { location : { scope: "user",
                             layer: "project",
                             layerID: model.projectRoot.fullPath } };
    }

    /**
     * Returns the encoded Base URL of the currently loaded project, or empty string if no project
     * is open (during startup, or running outside of app shell).
     * @return {String}
     */
    function getBaseUrl() {
        return model.getBaseUrl();
    }

    /**
     * Sets the encoded Base URL of the currently loaded project.
     * @param {String}
     */
    function setBaseUrl(projectBaseUrl) {
        var context = _getProjectViewStateContext();

        projectBaseUrl = model.setBaseUrl(projectBaseUrl);

        PreferencesManager.setViewState("project.baseUrl", projectBaseUrl, context);
    }

    /**
     * Returns true if absPath lies within the project, false otherwise.
     * Does not support paths containing ".."
     * @param {string|FileSystemEntry} absPathOrEntry
     * @return {boolean}
     */
    function isWithinProject(absPathOrEntry) {
        return model.isWithinProject(absPathOrEntry);
    }

    /**
     * If absPath lies within the project, returns a project-relative path. Else returns absPath
     * unmodified.
     * Does not support paths containing ".."
     * @param {!string} absPath
     * @return {!string}
     */
    function makeProjectRelativeIfPossible(absPath) {
        return model.makeProjectRelativeIfPossible(absPath);
    }

    /**
     * Returns the root folder of the currently loaded project, or null if no project is open (during
     * startup, or running outside of app shell).
     * @return {Directory}
     */
    function getProjectRoot() {
        return model.projectRoot;
    }

    /**
     * @private
     *
     * Sets the project root to the given directory, resetting the ProjectModel and file tree in the process.
     *
     * @param {Directory} rootEntry directory object for the project root
     * @return {$.Promise} resolved when the project is done setting up
     */
    function _setProjectRoot(rootEntry) {
        var d = new $.Deferred();
        model.setProjectRoot(rootEntry).then(function () {
            d.resolve();
            model.reopenNodes(PreferencesManager.getViewState("project.treeState", _getProjectViewStateContext()));
        });
        return d.promise();
    }
    
    /**
     * @private
     * 
     * Saves the project path.
     */
    var _saveProjectPath = function () {
        // save the current project
        PreferencesManager.setViewState("projectPath", model.projectRoot.fullPath);
    };

    /**
     * @private
     * Save tree state.
     */
    _saveTreeState = function () {
        var context = _getProjectViewStateContext(),
            openNodes = model.getOpenNodes();

        // Store the open nodes by their full path and persist to storage
        PreferencesManager.setViewState("project.treeState", openNodes, context);
    };

    /**
     * @private
     *
     * Displays an error dialog for problems when working with files in the file tree.
     *
     * @param {number} errType type of error that occurred
     * @param {boolean} isFolder did the error occur because of a folder operation?
     * @param {string} error message with detail about the error
     * @param {string} path path to file or folder that had the error
     * @return {Dialog|null} Dialog if the error message was created
     */
    _showErrorDialog = function (errType, isFolder, error, path) {
        var titleType = isFolder ? Strings.DIRECTORY_TITLE : Strings.FILE_TITLE,
            entryType = isFolder ? Strings.DIRECTORY : Strings.FILE,
            title,
            message;
        path = StringUtils.breakableUrl(path);

        switch (errType) {
        case ERR_TYPE_CREATE:
            title = StringUtils.format(Strings.ERROR_CREATING_FILE_TITLE, titleType);
            message = StringUtils.format(Strings.ERROR_CREATING_FILE, entryType, path, error);
            break;
        case ERR_TYPE_CREATE_EXISTS:
            title = StringUtils.format(Strings.INVALID_FILENAME_TITLE, titleType);
            message = StringUtils.format(Strings.ENTRY_WITH_SAME_NAME_EXISTS, path);
            break;
        case ERR_TYPE_RENAME:
            title = StringUtils.format(Strings.ERROR_RENAMING_FILE_TITLE, titleType);
            message = StringUtils.format(Strings.ERROR_RENAMING_FILE, path, error, entryType);
            break;
        case ERR_TYPE_DELETE:
            title = StringUtils.format(Strings.ERROR_DELETING_FILE_TITLE, titleType);
            message = StringUtils.format(Strings.ERROR_DELETING_FILE, path, error, entryType);
            break;
        case ERR_TYPE_LOADING_PROJECT:
            title = Strings.ERROR_LOADING_PROJECT;
            message = StringUtils.format(Strings.READ_DIRECTORY_ENTRIES_ERROR, path, error);
            break;
        case ERR_TYPE_LOADING_PROJECT_NATIVE:
            title = Strings.ERROR_LOADING_PROJECT;
            message = StringUtils.format(Strings.REQUEST_NATIVE_FILE_SYSTEM_ERROR, path, error);
            break;
        case ERR_TYPE_MAX_FILES:
            title = Strings.ERROR_MAX_FILES_TITLE;
            message = Strings.ERROR_MAX_FILES;
            break;
        case ERR_TYPE_OPEN_DIALOG:
            title = Strings.ERROR_LOADING_PROJECT;
            message = StringUtils.format(Strings.OPEN_DIALOG_ERROR, error);
            break;
        case ERR_TYPE_INVALID_FILENAME:
            title = StringUtils.format(Strings.INVALID_FILENAME_TITLE, isFolder ? Strings.DIRECTORY_NAME : Strings.FILENAME);
            message = StringUtils.format(Strings.INVALID_FILENAME_MESSAGE, isFolder ? Strings.DIRECTORY_NAMES_LEDE : Strings.FILENAMES_LEDE, error);
            break;
        }

        if (title && message) {
            return Dialogs.showModalDialog(
                DefaultDialogs.DIALOG_ID_ERROR,
                title,
                message
            );
        }
        return null;
    };

    /**
     * @deprecated Use LanguageManager.getLanguageForPath(fullPath).isBinary()
     * Returns true if fileName's extension doesn't belong to binary (e.g. archived)
     * @param {string} fileName
     * @return {boolean}
     */
    function isBinaryFile(fileName) {
        DeprecationWarning.deprecationWarning("ProjectManager.isBinaryFile() called for " + fileName + ". Use LanguageManager.getLanguageForPath(fileName).isBinary() instead.");
        return LanguageManager.getLanguageForPath(fileName).isBinary();
    }

    /**
     * @private
     *
     * Rerender the file tree view.
     * 
     * @param {boolean} forceRender Force the tree to rerender. Should only be needed by extensions that call rerenderTree.
     */
    _renderTree = function (forceRender) {
        var projectRoot = getProjectRoot();
        if (!projectRoot) {
            return;
        }
<<<<<<< HEAD
        model.setScrollerInfo($projectTreeContainer[0].scrollWidth, $projectTreeContainer.scrollTop(), $projectTreeContainer.scrollLeft(), $projectTreeContainer.offset().top);
=======
        model.setScrollerInfo($projectTreeContainer.scrollTop(), $projectTreeContainer.scrollLeft(), $projectTreeContainer.offset().top);
>>>>>>> 04fbfb85
        FileTreeView.render(fileTreeViewContainer, model._viewModel, projectRoot, actionCreator, forceRender, brackets.platform);
    };

    /**
     * @private
     *
     * Returns the full path to the welcome project, which we open on first launch.
     *
     * @param {string} sampleUrl URL for getting started project
     * @param {string} initialPath Path to Brackets directory (see FileUtils.getNativeBracketsDirectoryPath())
     * @return {!string} fullPath reference
     */
    function _getWelcomeProjectPath() {
        return ProjectModel._getWelcomeProjectPath(Urls.GETTING_STARTED, FileUtils.getNativeBracketsDirectoryPath());
    }

    /**
     * Adds the path to the list of welcome projects we've ever seen, if not on the list already.
     *
     * @param {string} path Path to possibly add
     */
    function addWelcomeProjectPath(path) {
        var welcomeProjects = ProjectModel._addWelcomeProjectPath(path,
                                                                 PreferencesManager.getViewState("welcomeProjects"));
        PreferencesManager.setViewState("welcomeProjects", welcomeProjects);
    }


    /**
     * Returns true if the given path is the same as one of the welcome projects we've previously opened,
     * or the one for the current build.
     *
     * @param {string} path Path to check to see if it's a welcome project path
     * @return {boolean} true if this is a welcome project path
     */
    function isWelcomeProjectPath(path) {
        return ProjectModel._isWelcomeProjectPath(path, _getWelcomeProjectPath(), PreferencesManager.getViewState("welcomeProjects"));
    }

    /**
     * If the provided path is to an old welcome project, returns the current one instead.
     */
    function updateWelcomeProjectPath(path) {
        if (isWelcomeProjectPath(path)) {
            return _getWelcomeProjectPath();
        } else {
            return path;
        }
    }

    /**
     * Initial project path is stored in prefs, which defaults to the welcome project on
     * first launch.
     */
    function getInitialProjectPath() {
        return updateWelcomeProjectPath(PreferencesManager.getViewState("projectPath"));
    }

    /**
     * @private
     *
     * Watches the project for filesystem changes so that the tree can be updated.
     */
    function _watchProjectRoot(rootPath) {
        FileSystem.on("change", _fileSystemChange);
        FileSystem.on("rename", _fileSystemRename);

        FileSystem.watch(FileSystem.getDirectoryForPath(rootPath), ProjectModel._shouldShowName, function (err) {
            if (err === FileSystemError.TOO_MANY_ENTRIES) {
                if (!_projectWarnedForTooManyFiles) {
                    _showErrorDialog(ERR_TYPE_MAX_FILES);
                    _projectWarnedForTooManyFiles = true;
                }
            } else if (err) {
                console.error("Error watching project root: ", rootPath, err);
            }
        });

        // Reset allFiles cache
        model._resetCache();
    }


    /**
     * @private
     * Close the file system and remove listeners.
     * @return {$.Promise} A promise that's resolved when the root is unwatched. Rejected if
     *     there is no project root or if the unwatch fails.
     */
    function _unwatchProjectRoot() {
        var result = new $.Deferred();
        if (!model.projectRoot) {
            result.reject();
        } else {
            FileSystem.off("change", _fileSystemChange);
            FileSystem.off("rename", _fileSystemRename);

            FileSystem.unwatch(model.projectRoot, function (err) {
                if (err) {
                    console.error("Error unwatching project root: ", model.projectRoot.fullPath, err);
                    result.reject(err);
                } else {
                    result.resolve();
                }
            });

            // Reset allFiles cache
            model._resetCache();
        }

        return result.promise();
    }

    /**
     * @private
     * Reloads the project preferences.
     */
    function _reloadProjectPreferencesScope() {
        var root = getProjectRoot();
        if (root) {
            // Alias the "project" Scope to the path Scope for the project-level settings file
            PreferencesManager._setProjectSettingsFile(root.fullPath + SETTINGS_FILENAME);
        } else {
            PreferencesManager._setProjectSettingsFile();
        }
    }

    /**
     * Loads the given folder as a project. Does NOT prompt about any unsaved changes - use openProject()
     * instead to check for unsaved changes and (optionally) let the user choose the folder to open.
     *
     * @param {!string} rootPath  Absolute path to the root folder of the project.
     *  A trailing "/" on the path is optional (unlike many Brackets APIs that assume a trailing "/").
     * @param {boolean=} isUpdating  If true, indicates we're just updating the tree;
     *  if false, a different project is being loaded.
     * @return {$.Promise} A promise object that will be resolved when the
     *  project is loaded and tree is rendered, or rejected if the project path
     *  fails to load.
     */
    function _loadProject(rootPath, isUpdating) {
        var result = new $.Deferred(),
            startLoad = new $.Deferred();

        // Some legacy code calls this API with a non-canonical path
        rootPath = ProjectModel._ensureTrailingSlash(rootPath);

        if (isUpdating) {
            // We're just refreshing. Don't need to unwatch the project root, so we can start loading immediately.
            startLoad.resolve();
        } else {
            if (model.projectRoot && model.projectRoot.fullPath === rootPath) {
                return (new $.Deferred()).resolve().promise();
            }

            // About to close current project (if any)
            if (model.projectRoot) {
                $(exports).triggerHandler("beforeProjectClose", model.projectRoot);
            }

            // close all the old files
            MainViewManager._closeAll(MainViewManager.ALL_PANES);

            _unwatchProjectRoot().always(function () {
                // Done closing old project (if any)
                if (model.projectRoot) {
                    LanguageManager._resetPathLanguageOverrides();
                    PreferencesManager._reloadUserPrefs(model.projectRoot);
                    $(exports).triggerHandler("projectClose", model.projectRoot);
                }

                startLoad.resolve();
            });
        }

        startLoad.done(function () {
            var context = { location : { scope: "user",
                                         layer: "project" } };

            // Clear project path map
            if (!isUpdating) {
                PreferencesManager._stateProjectLayer.setProjectPath(rootPath);
            }

            // Populate file tree as long as we aren't running in the browser
            if (!brackets.inBrowser) {
                if (!isUpdating) {
                    _watchProjectRoot(rootPath);
                }
                // Point at a real folder structure on local disk
                var rootEntry = FileSystem.getDirectoryForPath(rootPath);
                rootEntry.exists(function (err, exists) {
                    if (exists) {
                        var projectRootChanged = (!model.projectRoot || !rootEntry) ||
                            model.projectRoot.fullPath !== rootEntry.fullPath;

                        // Success!
                        var perfTimerName = PerfUtils.markStart("Load Project: " + rootPath);

                        _projectWarnedForTooManyFiles = false;

                        _setProjectRoot(rootEntry).always(function () {
                            model.setBaseUrl(PreferencesManager.getViewState("project.baseUrl", context) || "");

                            if (projectRootChanged) {
                                _reloadProjectPreferencesScope();
                                PreferencesManager._setCurrentEditingFile(rootPath);
                            }

                            // If this is the most current welcome project, record it. In future launches, we want
                            // to substitute the latest welcome project from the current build instead of using an
                            // outdated one (when loading recent projects or the last opened project).
                            if (rootPath === _getWelcomeProjectPath()) {
                                addWelcomeProjectPath(rootPath);
                            }

                            if (projectRootChanged) {
                                // Allow asynchronous event handlers to finish before resolving result by collecting promises from them
                                var promises = [];
                                $(exports).triggerHandler({ type: "projectOpen", promises: promises }, [model.projectRoot]);
                                $.when.apply($, promises).then(result.resolve, result.reject);
                            } else {
                                $(exports).triggerHandler("projectRefresh", model.projectRoot);
                                result.resolve();
                            }
                            PerfUtils.addMeasurement(perfTimerName);
                        });
                    } else {
                        console.log("error loading project");
                        _showErrorDialog(ERR_TYPE_LOADING_PROJECT_NATIVE, true, err || FileSystemError.NOT_FOUND, rootPath)
                            .done(function () {
                                // Reset _projectRoot to null so that the following _loadProject call won't
                                // run the 'beforeProjectClose' event a second time on the original project,
                                // which is now partially torn down (see #6574).
                                model.projectRoot = null;

                                // The project folder stored in preference doesn't exist, so load the default
                                // project directory.
                                // TODO (issue #267): When Brackets supports having no project directory
                                // defined this code will need to change
                                _loadProject(_getWelcomeProjectPath()).always(function () {
                                    // Make sure not to reject the original deferred until the fallback
                                    // project is loaded, so we don't violate expectations that there is always
                                    // a current project before continuing after _loadProject().
                                    result.reject();
                                });
                            });
                    }
                });
            }
        });

        return result.promise();
    }

    /**
     * @private
     * @type {?$.Promise} Resolves when the currently running instance of
     *      _refreshFileTreeInternal completes, or null if there is no currently
     *      running instance.
     */
    var _refreshFileTreePromise = null;

    /**
     * @type {boolean} If refreshFileTree is called before _refreshFileTreePromise
     *      has resolved then _refreshPending is set, which indicates that
     *      refreshFileTree should be called again once the promise resolves.
     */
    var _refreshPending = false;

    /**
     * @const
     * @private
     * @type {number} Minimum delay in milliseconds between calls to refreshFileTree
     */
    var _refreshDelay = 1000;

    /**
     * Refresh the project's file tree, maintaining the current selection.
     *
     * @return {$.Promise} A promise object that will be resolved when the
     *  project tree is reloaded, or rejected if the project path
     *  fails to reload. If the previous selected entry is not found,
     *  the promise is still resolved.
     */
    function refreshFileTree() {
        if (!_refreshFileTreePromise) {
            var internalRefreshPromise  = model.refresh(),
                deferred                = new $.Deferred();

            _refreshFileTreePromise = deferred.promise();

            _refreshFileTreePromise.always(function () {
                _refreshFileTreePromise = null;

                if (_refreshPending) {
                    _refreshPending = false;
                    refreshFileTree();
                }
            });

            // Wait at least one second before resolving the promise
            window.setTimeout(function () {
                internalRefreshPromise.then(deferred.resolve, deferred.reject);
            }, _refreshDelay);
        } else {
            _refreshPending = true;
        }

        return _refreshFileTreePromise;
    }

    /**
     * Expands tree nodes to show the given file or folder and selects it. Silently no-ops if the
     * path lies outside the project, or if it doesn't exist.
     *
     * @param {!(File|Directory)} entry File or Directory to show
     * @return {$.Promise} Resolved when done; or rejected if not found
     */
    function showInTree(entry) {
        return model.showInTree(entry).then(_saveTreeState);
    }


    /**
     * Open a new project. Currently, Brackets must always have a project open, so
     * this method handles both closing the current project and opening a new project.
     *
     * @param {string=} path Optional absolute path to the root folder of the project.
     *  If path is undefined or null, displays a dialog where the user can choose a
     *  folder to load. If the user cancels the dialog, nothing more happens.
     * @return {$.Promise} A promise object that will be resolved when the
     *  project is loaded and tree is rendered, or rejected if the project path
     *  fails to load.
     */
    function openProject(path) {

        var result = new $.Deferred();

        // Confirm any unsaved changes first. We run the command in "prompt-only" mode, meaning it won't
        // actually close any documents even on success; we'll do that manually after the user also oks
        // the folder-browse dialog.
        CommandManager.execute(Commands.FILE_CLOSE_ALL, { promptOnly: true })
            .done(function () {
                if (path) {
                    // use specified path
                    _loadProject(path, false).then(result.resolve, result.reject);
                } else {
                    // Pop up a folder browse dialog
                    FileSystem.showOpenDialog(false, true, Strings.CHOOSE_FOLDER, model.projectRoot.fullPath, null, function (err, files) {
                        if (!err) {
                            // If length == 0, user canceled the dialog; length should never be > 1
                            if (files.length > 0) {
                                // Load the new project into the folder tree
                                _loadProject(files[0]).then(result.resolve, result.reject);
                            } else {
                                result.reject();
                            }
                        } else {
                            _showErrorDialog(ERR_TYPE_OPEN_DIALOG, null, err);
                            result.reject();
                        }
                    });
                }
            })
            .fail(function () {
                result.reject();
            });

        // if fail, don't open new project: user canceled (or we failed to save its unsaved changes)
        return result.promise();
    }

    /**
     * Invoke project settings dialog.
     * @return {$.Promise}
     */
    function _projectSettings() {
        return PreferencesDialogs.showProjectPreferencesDialog(getBaseUrl()).getPromise();
    }

    /**
     * Create a new item in the current project.
     *
     * @param baseDir {string|Directory} Full path of the directory where the item should go.
     *   Defaults to the project root if the entry is not valid or not within the project.
     * @param initialName {string} Initial name for the item
     * @param skipRename {boolean} If true, don't allow the user to rename the item
     * @param isFolder {boolean} If true, create a folder instead of a file
     * @return {$.Promise} A promise object that will be resolved with the File
     *  of the created object, or rejected if the user cancelled or entered an illegal
     *  filename.
     */
    function createNewItem(baseDir, initialName, skipRename, isFolder) {
        if (typeof baseDir === "string") {
            if (_.last(baseDir) !== "/") {
                baseDir += "/";
            }
        } else {
            baseDir = baseDir.fullPath;
        }

        if (skipRename) {
            return model.createAtPath(baseDir + initialName, isFolder);
        }
        return actionCreator.startCreating(baseDir, initialName, isFolder);
    }

    /**
     * Delete file or directore from project
     * @param {!(File|Directory)} entry File or Directory to delete
     */
    function deleteItem(entry) {
        var result = new $.Deferred();

        entry.moveToTrash(function (err) {
            if (!err) {
                DocumentManager.notifyPathDeleted(entry.fullPath);
                result.resolve();
            } else {
                _showErrorDialog(ERR_TYPE_DELETE, entry.isDirectory, FileUtils.getFileErrorString(err), entry.fullPath);

                result.reject(err);
            }
        });

        return result.promise();
    }

    /**
     * Returns a filter for use with getAllFiles() that filters files based on LanguageManager language id
     * @param {!(string|Array.<string>)} languageId a single string of a language id or an array of language ids
     * @return {!function(File):boolean}
     */
    function getLanguageFilter(languageId) {
        return function languageFilter(file) {
            var id = LanguageManager.getLanguageForPath(file.fullPath).getId();
            if (typeof languageId === "string") {
                return (id === languageId);
            } else {
                return (languageId.indexOf(id) !== -1);
            }
        };
    }

    /**
     * @private
     *
     * Respond to a FileSystem change event. Note that if renames are initiated
     * externally, they may be reported as a separate removal and addition. In
     * this case, the editor state isn't currently preserved.
     *
     * @param {$.Event} event
     * @param {?(File|Directory)} entry File or Directory changed
     * @param {Array.<FileSystemEntry>=} added If entry is a Directory, contains zero or more added children
     * @param {Array.<FileSystemEntry>=} removed If entry is a Directory, contains zero or more removed children
     */
    _fileSystemChange = function (event, entry, added, removed) {
        FileSyncManager.syncOpenDocuments();

        model.handleFSEvent(entry, added, removed);
    };

    /**
     * @private
     * Respond to a FileSystem rename event.
     */
    _fileSystemRename = function (event, oldName, newName) {
        // Tell the document manager about the name change. This will update
        // all of the model information and send notification to all views
        DocumentManager.notifyPathNameChanged(oldName, newName);
    };

    /**
     * Causes the rename operation that's in progress to complete.
     */
    function forceFinishRename() {
        actionCreator.performRename();
    }
    
    /**
     * @private
     * 
     * Sets the width of the selection bar in the file tree.
     * 
     * @param {int} width New width value
     */
    function _setFileTreeSelectionWidth(width) {
        model.setSelectionWidth(width);
        _renderTree();
    }
    
    // Initialize variables and listeners that depend on the HTML DOM
    AppInit.htmlReady(function () {
        $projectTreeContainer = $("#project-files-container");
        $projectTreeContainer.addClass("jstree jstree-brackets");
        $projectTreeContainer.css("overflow", "auto");
        $projectTreeContainer.css("position", "relative");
        
        fileTreeViewContainer = $("<div>").appendTo($projectTreeContainer)[0];
        
        model.setSelectionWidth($projectTreeContainer.width());
        
        $(".main-view").click(function (jqEvent) {
            if (jqEvent.target.className !== "jstree-rename-input") {
                forceFinishRename();
                actionCreator.setContext(null);
            }
        });
        
        $("#working-set-list-container").on("contentChanged", function () {
            $projectTreeContainer.trigger("contentChanged");
        });

        $(Menus.getContextMenu(Menus.ContextMenuIds.PROJECT_MENU)).on("beforeContextMenuOpen", function () {
            actionCreator.restoreContext();
        });

        $(Menus.getContextMenu(Menus.ContextMenuIds.PROJECT_MENU)).on("beforeContextMenuClose", function () {
            model.setContext(null, false, true);
        });

        $projectTreeContainer.on("contextmenu", function () {
            forceFinishRename();
        });
        
        // When a context menu item is selected, we need to clear the context
        // because we don't get a beforeContextMenuClose event since Bootstrap
        // handles this directly.
        $("#project-context-menu").on("click.dropdown-menu", function () {
            model.setContext(null, true);
        });

        $projectTreeContainer.on("scroll", function () {
            // Close open menus on scroll and clear the context, but only if there's a menu open.
            if ($(".dropdown.open").length > 0) {
                Menus.closeAll();
                actionCreator.setContext(null);
            }
            _renderTree();
        });
        
        _renderTree();
        
        ViewUtils.addScrollerShadow($projectTreeContainer[0]);
    });

    /**
     * @private
     * Examine each preference key for migration of project tree states.
     * If the key has a prefix of "projectTreeState_/", then it is a project tree states
     * preference from old preference model.
     *
     * @param {string} key The key of the preference to be examined
     *      for migration of project tree states.
     * @return {?string} - the scope to which the preference is to be migrated
     */
    function _checkPreferencePrefix(key) {
        var pathPrefix = "projectTreeState_",
            projectPath;
        if (key.indexOf(pathPrefix) === 0) {
            // Get the project path from the old preference key by stripping "projectTreeState_".
            projectPath = key.substr(pathPrefix.length);
            return "user project.treeState " + projectPath;
        }

        pathPrefix = "projectBaseUrl_";
        if (key.indexOf(pathPrefix) === 0) {
            // Get the project path from the old preference key by stripping "projectBaseUrl_[Directory "
            // and "]".
            projectPath = key.substr(key.indexOf(" ") + 1);
            projectPath = projectPath.substr(0, projectPath.length - 1);
            return "user project.baseUrl " + projectPath;
        }

        return null;
    }

    // Init default project path to welcome project
    PreferencesManager.stateManager.definePreference("projectPath", "string", _getWelcomeProjectPath());

    PreferencesManager.convertPreferences(module, {
        "projectPath": "user",
        "projectTreeState_": "user",
        "welcomeProjects": "user",
        "projectBaseUrl_": "user"
    }, true, _checkPreferencePrefix);

    $(exports).on("projectOpen", _reloadProjectPreferencesScope);
    $(exports).on("projectOpen", _saveProjectPath);

    // Event Handlers
    $(FileViewController).on("documentSelectionFocusChange", _documentSelectionFocusChange);
    $(FileViewController).on("fileViewFocusChange", _fileViewControllerChange);
    $(MainViewManager).on("currentFileChange", _currentFileChange);
    $(exports).on("beforeAppClose", _unwatchProjectRoot);

    // Commands
    CommandManager.register(Strings.CMD_OPEN_FOLDER,      Commands.FILE_OPEN_FOLDER,      openProject);
    CommandManager.register(Strings.CMD_PROJECT_SETTINGS, Commands.FILE_PROJECT_SETTINGS, _projectSettings);
    CommandManager.register(Strings.CMD_FILE_REFRESH,     Commands.FILE_REFRESH,          refreshFileTree);

    // Define the preference to decide how to sort the Project Tree files
    PreferencesManager.definePreference(SORT_DIRECTORIES_FIRST, "boolean", brackets.platform !== "mac")
        .on("change", function () {
            actionCreator.setSortDirectoriesFirst(PreferencesManager.get(SORT_DIRECTORIES_FIRST));
        });
    
    actionCreator.setSortDirectoriesFirst(PreferencesManager.get(SORT_DIRECTORIES_FIRST));

    /**
     * Gets the filesystem object for the current context in the file tree.
     */
    function getContext() {
        return model.getContext();
    }

    /**
     * Starts a rename operation, completing the current operation if there is one.
     *
     * The Promise returned is resolved with an object with a `newPath` property with the renamed path. If the user cancels the operation, the promise is resolved with the value RENAME_CANCELLED.
     *
     * @param {FileSystemEntry} entry file or directory filesystem object to rename
     * @return {$.Promise} a promise resolved when the rename is done.
     */
    renameItemInline = function (entry) {
        var d = new $.Deferred();
        
        model.startRename(entry)
            .done(function () {
                d.resolve();
            })
            .fail(function (errorInfo) {
                // Need to do display the error message on the next event loop turn
                // because some errors can come up synchronously and then the dialog
                // is not displayed.
                window.setTimeout(function () {
                    if (errorInfo.type === ProjectModel.ERROR_INVALID_FILENAME) {
                        _showErrorDialog(ERR_TYPE_INVALID_FILENAME, errorInfo.isFolder, ProjectModel._invalidChars);
                    } else {
                        var errString = errorInfo.type === FileSystemError.ALREADY_EXISTS ?
                                Strings.FILE_EXISTS_ERR :
                                FileUtils.getFileErrorString(errorInfo.type);

                        _showErrorDialog(ERR_TYPE_RENAME, errorInfo.isFolder, errString, errorInfo.fullPath);
                    }
                }, 10);
                d.reject(errorInfo);
            });
        return d.promise();
    };

    /**
     * Returns an Array of all files for this project, optionally including
     * files in the working set that are *not* under the project root. Files are
     * filtered out by ProjectModel.shouldShow().
     *
     * @param {function (File, number):boolean=} filter Optional function to filter
     *          the file list (does not filter directory traversal). API matches Array.filter().
     * @param {boolean=} includeWorkingSet If true, include files in the working set
     *          that are not under the project root (*except* for untitled documents).
     *
     * @return {$.Promise} Promise that is resolved with an Array of File objects.
     */
    function getAllFiles(filter, includeWorkingSet) {
        var viewFiles, deferred;

        // The filter and includeWorkingSet params are both optional.
        // Handle the case where filter is omitted but includeWorkingSet is
        // specified.
        if (includeWorkingSet === undefined && typeof (filter) !== "function") {
            includeWorkingSet = filter;
            filter = null;
        }

        if (includeWorkingSet) {
            viewFiles = MainViewManager.getWorkingSet(MainViewManager.ALL_PANES);
        }

        deferred = new $.Deferred();
        model.getAllFiles(filter, viewFiles)
            .done(function (fileList) {
                deferred.resolve(fileList);
            })
            .fail(function (err) {
                if (err === FileSystemError.TOO_MANY_ENTRIES && !_projectWarnedForTooManyFiles) {
                    _showErrorDialog(ERR_TYPE_MAX_FILES);
                    _projectWarnedForTooManyFiles = true;
                }
                // resolve with empty list
                deferred.resolve([]);
            });
        return deferred.promise();
    }

    /**
     * Adds an icon provider. The icon provider is a function which takes a data object and
     * returns a React.DOM.ins instance, a string, a DOM node or a jQuery instance
     * for the icons within the tree.
     *
     * The data object contains:
     *
     * * `name`: the file or directory name
     * * `fullPath`: full path to the file or directory
     * * `isFile`: true if it's a file, false if it's a directory
     */
    function addIconProvider(callback) {
        return FileTreeView.addIconProvider(callback);
    }

    /**
     * Adds an additional classes provider which can return classes that should be added to a
     * given file or directory in the tree.
     *
     * The data object contains:
     *
     * * `name`: the file or directory name
     * * `fullPath`: full path to the file or directory
     * * `isFile`: true if it's a file, false if it's a directory
     */
    function addClassesProvider(callback) {
        return FileTreeView.addClassesProvider(callback);
    }

    /**
     * Forces the file tree to rerender. Typically, the tree only rerenders the portions of the
     * tree that have changed data. If an extension that augments the tree has changes that it
     * needs to display, calling rerenderTree will cause the components for the whole tree to
     * be rerendered.
     */
    function rerenderTree() {
        _renderTree(true);
    }

    // Private API helpful in testing
    exports._actionCreator                 = actionCreator;
    
    
    // Private API for use with SidebarView
    exports._setFileTreeSelectionWidth    = _setFileTreeSelectionWidth;

    // Define public API
    exports.getProjectRoot                = getProjectRoot;
    exports.getBaseUrl                    = getBaseUrl;
    exports.setBaseUrl                    = setBaseUrl;
    exports.isWithinProject               = isWithinProject;
    exports.makeProjectRelativeIfPossible = makeProjectRelativeIfPossible;
    exports.shouldShow                    = ProjectModel.shouldShow;
    exports.isBinaryFile                  = isBinaryFile;
    exports.openProject                   = openProject;
    exports.getSelectedItem               = getSelectedItem;
    exports.getContext                    = getContext;
    exports.getInitialProjectPath         = getInitialProjectPath;
    exports.isWelcomeProjectPath          = isWelcomeProjectPath;
    exports.updateWelcomeProjectPath      = updateWelcomeProjectPath;
    exports.createNewItem                 = createNewItem;
    exports.renameItemInline              = renameItemInline;
    exports.deleteItem                    = deleteItem;
    exports.forceFinishRename             = forceFinishRename;
    exports.showInTree                    = showInTree;
    exports.refreshFileTree               = refreshFileTree;
    exports.getAllFiles                   = getAllFiles;
    exports.getLanguageFilter             = getLanguageFilter;
    exports.addIconProvider               = addIconProvider;
    exports.addClassesProvider            = addClassesProvider;
    exports.rerenderTree                  = rerenderTree;
});<|MERGE_RESOLUTION|>--- conflicted
+++ resolved
@@ -627,11 +627,7 @@
         if (!projectRoot) {
             return;
         }
-<<<<<<< HEAD
         model.setScrollerInfo($projectTreeContainer[0].scrollWidth, $projectTreeContainer.scrollTop(), $projectTreeContainer.scrollLeft(), $projectTreeContainer.offset().top);
-=======
-        model.setScrollerInfo($projectTreeContainer.scrollTop(), $projectTreeContainer.scrollLeft(), $projectTreeContainer.offset().top);
->>>>>>> 04fbfb85
         FileTreeView.render(fileTreeViewContainer, model._viewModel, projectRoot, actionCreator, forceRender, brackets.platform);
     };
 
