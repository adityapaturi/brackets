/*
 * Copyright (c) 2014 Adobe Systems Incorporated. All rights reserved.
 *
 * Permission is hereby granted, free of charge, to any person obtaining a
 * copy of this software and associated documentation files (the "Software"),
 * to deal in the Software without restriction, including without limitation
 * the rights to use, copy, modify, merge, publish, distribute, sublicense,
 * and/or sell copies of the Software, and to permit persons to whom the
 * Software is furnished to do so, subject to the following conditions:
 *
 * The above copyright notice and this permission notice shall be included in
 * all copies or substantial portions of the Software.
 *
 * THE SOFTWARE IS PROVIDED "AS IS", WITHOUT WARRANTY OF ANY KIND, EXPRESS OR
 * IMPLIED, INCLUDING BUT NOT LIMITED TO THE WARRANTIES OF MERCHANTABILITY,
 * FITNESS FOR A PARTICULAR PURPOSE AND NONINFRINGEMENT. IN NO EVENT SHALL THE
 * AUTHORS OR COPYRIGHT HOLDERS BE LIABLE FOR ANY CLAIM, DAMAGES OR OTHER
 * LIABILITY, WHETHER IN AN ACTION OF CONTRACT, TORT OR OTHERWISE, ARISING
 * FROM, OUT OF OR IN CONNECTION WITH THE SOFTWARE OR THE USE OR OTHER
 * DEALINGS IN THE SOFTWARE.
 *
 */

/* unittests: ProjectModel */
/*global define, brackets, $, Promise */

/**
 * Provides the data source for a project and manages the view model for the FileTreeView.
 */
define(function (require, exports, module) {
    "use strict";

    var InMemoryFile        = require("document/InMemoryFile"),
        EventDispatcher     = require("utils/EventDispatcher"),
        FileUtils           = require("file/FileUtils"),
        _                   = require("thirdparty/lodash"),
        FileSystem          = require("filesystem/FileSystem"),
        FileSystemError     = require("filesystem/FileSystemError"),
        FileTreeViewModel   = require("project/FileTreeViewModel"),
        Async               = require("utils/Async");

    // Constants
    var EVENT_CHANGE            = "change",
        EVENT_SHOULD_SELECT     = "select",
        EVENT_SHOULD_FOCUS      = "focus",
        ERROR_CREATION          = "creationError",
        ERROR_INVALID_FILENAME  = "invalidFilename";

    /**
     * @private
     * File and folder names which are not displayed or searched
     * TODO: We should add the rest of the file names that TAR excludes:
     *    http://www.gnu.org/software/tar/manual/html_section/exclude.html
     * TODO: This should be user configurable
     *    https://github.com/adobe/brackets/issues/6781
     * @type {RegExp}
     */
    var _exclusionListRegEx = /\.pyc$|^\.git$|^\.gitmodules$|^\.svn$|^\.DS_Store$|^Thumbs\.db$|^\.hg$|^CVS$|^\.hgtags$|^\.idea$|^\.c9revisions$|^\.SyncArchive$|^\.SyncID$|^\.SyncIgnore$|\~$/;

    /**
     * @private
     * A string containing all invalid characters for a specific platform.
     * This will be used to construct a regular expression for checking invalid filenames.
     * When a filename with one of these invalid characters are detected, then it is
     * also used to substitute the place holder of the error message.
     */
    var _invalidChars;

    /**
     * @private
     * RegEx to validate if a filename is not allowed even if the system allows it.
     * This is done to prevent cross-platform issues.
     */

    var _illegalFilenamesRegEx = /^(\.+|com[1-9]|lpt[1-9]|nul|con|prn|aux|)$|\.+$/i;

    /**
     * Returns true if this matches valid filename specifications.
     *
     * TODO: This likely belongs in FileUtils.
     *
     * @param {string} filename to check
     * @param {string} invalidChars List of characters that are disallowed
     * @return {boolean} true if the filename is valid
     */
    function isValidFilename(filename, invalidChars) {
        // Validate file name
        // Checks for valid Windows filenames:
        // See http://msdn.microsoft.com/en-us/library/windows/desktop/aa365247(v=vs.85).aspx
        return !((filename.search(new RegExp("[" + invalidChars + "]+")) !== -1) ||
                 filename.match(_illegalFilenamesRegEx));
    }

    /**
     * @private
     * @see #shouldShow
     */
    function _shouldShowName(name) {
        return !name.match(_exclusionListRegEx);
    }

    /**
     * Returns false for files and directories that are not commonly useful to display.
     *
     * @param {!FileSystemEntry} entry File or directory to filter
     * @return {boolean} true if the file should be displayed
     */
    function shouldShow(entry) {
        return _shouldShowName(entry.name);
    }

    // Constants used by the ProjectModel

    var FILE_RENAMING     = 0,
        FILE_CREATING     = 1,
        RENAME_CANCELLED  = 2;


    /**
     * @private
     *
     * Determines if a path string is pointing to a directory (does it have a trailing slash?)
     *
     * @param {string} path Path to test.
     */
    function _pathIsFile(path) {
        return _.last(path) !== "/";
    }

    /**
     * @private
     *
     * Gets the FileSystem object (either a File or Directory) based on the path provided.
     *
     * @param {string} path Path to retrieve
     */
    function _getFSObject(path) {
        if (!path) {
            return path;
        } else if (_pathIsFile(path)) {
            return FileSystem.getFileForPath(path);
        }
        return FileSystem.getDirectoryForPath(path);
    }

    /**
     * @private
     *
     * Given what is possible a FileSystem object, return its path (if a string path is passed in,
     * it will be returned as-is).
     *
     * @param {FileSystemEntry} fsobj Object from which the path should be extracted
     */
    function _getPathFromFSObject(fsobj) {
        if (fsobj && fsobj.fullPath) {
            return fsobj.fullPath;
        }
        return fsobj;
    }

    /**
     * Creates a new file or folder at the given path. The returned promise is rejected if the filename
     * is invalid, the new path already exists or some other filesystem error comes up.
     *
     * @param {string} path path to create
     * @param {boolean} isFolder true if the new entry is a folder
     * @return {Promise} resolved when the file or directory has been created.
     */
    function doCreate(path, isFolder) {
        return new Promise(function (resolve, reject) {
            var name = FileUtils.getBaseName(path);
            if (!isValidFilename(name, _invalidChars)) {
                reject(ERROR_INVALID_FILENAME);
                return;
            }

            FileSystem.resolve(path, function (err) {
                if (!err) {
                    // Item already exists, fail with error
                    reject(FileSystemError.ALREADY_EXISTS);
                } else {
                    if (isFolder) {
                        var directory = FileSystem.getDirectoryForPath(path);

                        directory.create(function (err) {
                            if (err) {
                                reject(err);
                            } else {
                                resolve(directory);
                            }
                        });
                    } else {
                        // Create an empty file
                        var file = FileSystem.getFileForPath(path);

                        FileUtils.writeText(file, "").then(function () {
                            resolve(file);
                        }, reject);
                    }
                }
            });
        });
    }

    /**
     * @constructor
     *
     * The ProjectModel provides methods for accessing information about the current open project.
     * It also manages the view model to display a FileTreeView of the project.
     * 
     * Events:
     * - EVENT_CHANGE (`change`) - Fired when there's a change that should refresh the UI
     * - EVENT_SHOULD_SELECT (`select`) - Fired when a selection has been made in the file tree and the file tree should be selected
     * - EVENT_SHOULD_FOCUS (`focus`)
     * - ERROR_CREATION (`creationError`) - Triggered when there's a problem creating a file
     */
    function ProjectModel(initial) {
        initial = initial || {};
        if (initial.projectRoot) {
            this.projectRoot = initial.projectRoot;
        }

        if (initial.focused !== undefined) {
            this._focused = initial.focused;
        }
        this._viewModel = new FileTreeViewModel.FileTreeViewModel();
        this._viewModel.on(FileTreeViewModel.EVENT_CHANGE, function () {
            this.trigger(EVENT_CHANGE);
        }.bind(this));
        this._selections = {};
    }
    EventDispatcher.makeEventDispatcher(ProjectModel.prototype);

    /**
     * @type {Directory}
     * 
     * The root Directory object for the project.
     */
    ProjectModel.prototype.projectRoot = null;

    /**
     * @private
     * @type {FileTreeViewModel}
     *
     * The view model for this project.
     */
    ProjectModel.prototype._viewModel = null;

    /**
     * @private
     * @type {string}
     * 
     * Encoded URL
     * @see {@link ProjectModel#getBaseUrl}, {@link ProjectModel#setBaseUrl}
     */
    ProjectModel.prototype._projectBaseUrl = "";

    /**
     * @private
     * @type {{selected: ?string, context: ?string, previousContext: ?string, rename: ?Object}}
     *
     * Keeps track of selected files, context, previous context and files 
     * that are being renamed or created.
     */
    ProjectModel.prototype._selections = null;

    /**
     * @private
     * @type {boolean}
     *
     * Flag to store whether the file tree has focus.
     */
    ProjectModel.prototype._focused = true;

    /**
     * @private
     * @type {string}
     *
     * Current file path being viewed.
     */
    ProjectModel.prototype._currentPath = null;

    /**
     * @private
     * @type {?Promise.<Array<File>>}
     * 
     * A promise that is resolved with an array of all project files. Used by
     * ProjectManager.getAllFiles().
     */
    ProjectModel.prototype._allFilesCachePromise = null;

    /**
     * Sets whether the file tree is focused or not.
     *
     * @param {boolean} focused True if the file tree has the focus.
     */
    ProjectModel.prototype.setFocused = function (focused) {
        this._focused = focused;
        if (!focused) {
            this.setSelected(null);
        }
    };
    
    /**
     * Sets the width of the selection bar.
     * 
     * @param {int} width New width
     */
    ProjectModel.prototype.setSelectionWidth = function (width) {
        this._viewModel.setSelectionWidth(width);
    };
    
    /**
     * Tracks the scroller position.
     * 
     * @param {int} scrollWidth Width of the tree container
     * @param {int} scrollTop Top of scroll position
     * @param {int} scrollLeft Left of scroll position
     * @param {int} offsetTop Top of scroller element
     */
    ProjectModel.prototype.setScrollerInfo = function (scrollWidth, scrollTop, scrollLeft, offsetTop) {
        this._viewModel.setSelectionScrollerInfo(scrollWidth, scrollTop, scrollLeft, offsetTop);
    };

    /**
     * Returns the encoded Base URL of the currently loaded project, or empty string if no project
     * is open (during startup, or running outside of app shell).
     * @return {String}
     */
    ProjectModel.prototype.getBaseUrl = function getBaseUrl() {
        return this._projectBaseUrl;
    };

    /**
     * Sets the encoded Base URL of the currently loaded project.
     * @param {String}
     */
    ProjectModel.prototype.setBaseUrl = function setBaseUrl(projectBaseUrl) {
        // Ensure trailing slash to be consistent with projectRoot.fullPath
        // so they're interchangable (i.e. easy to convert back and forth)
        if (projectBaseUrl.length > 0 && projectBaseUrl[projectBaseUrl.length - 1] !== "/") {
            projectBaseUrl += "/";
        }

        this._projectBaseUrl = projectBaseUrl;
        return projectBaseUrl;
    };

    /**
     * Returns true if absPath lies within the project, false otherwise.
     * Does not support paths containing ".."
     *
     * @param {string|FileSystemEntry} absPathOrEntry
     * @return {boolean}
     */
    ProjectModel.prototype.isWithinProject = function isWithinProject(absPathOrEntry) {
        var absPath = absPathOrEntry.fullPath || absPathOrEntry;
        return (this.projectRoot && absPath.indexOf(this.projectRoot.fullPath) === 0);
    };

    /**
     * If absPath lies within the project, returns a project-relative path. Else returns absPath
     * unmodified.
     * Does not support paths containing ".."
     *
     * @param {!string} absPath
     * @return {!string}
     */
    ProjectModel.prototype.makeProjectRelativeIfPossible = function makeProjectRelativeIfPossible(absPath) {
        if (absPath && this.isWithinProject(absPath)) {
            return absPath.slice(this.projectRoot.fullPath.length);
        }
        return absPath;
    };

    /**
     * @private
     *
     * Returns a promise that resolves with a cached copy of all project files.
     * Used by ProjectManager.getAllFiles(). Ensures that at most one un-cached
     * directory traversal is active at a time, which is useful at project load
     * time when watchers (and hence filesystem-level caching) has not finished
     * starting up. The cache is cleared on every filesystem change event, and
     * also on project load and unload.
     *
     * @return {Promise.<Array.<File>>}
     */
    ProjectModel.prototype._getAllFilesCache = function _getAllFilesCache() {
        if (!this._allFilesCachePromise) {
            var allFiles = [],
                allFilesVisitor = function (entry) {
                    if (shouldShow(entry)) {
                        if (entry.isFile) {
                            allFiles.push(entry);
                        }
                        return true;
                    }
                    return false;
                };

            this._allFilesCachePromise = new Promise(function (resolve, reject) {
                this.projectRoot.visit(allFilesVisitor, function (err) {
                    if (err) {
                        reject(err);
                    } else {
                        resolve(allFiles);
                    }
                }.bind(this));
            });
        }

        return this._allFilesCachePromise;
    };

    /**
     * Returns an Array of all files for this project, optionally including
     * files additional files provided. Files are filtered out by shouldShow().
     *
     * @param {function (File, number):boolean=} filter Optional function to filter
     *          the file list (does not filter directory traversal). API matches Array.filter().
     * @param {Array.<File>=} additionalFiles Additional files to include (for example, the WorkingSet)
     *          Only adds files that are *not* under the project root or untitled documents.
     *
     * @return {Promise} Promise that is resolved with an Array of File objects.
     */
    ProjectModel.prototype.getAllFiles = function getAllFiles(filter, additionalFiles) {
        // The filter and includeWorkingSet params are both optional.
        // Handle the case where filter is omitted but includeWorkingSet is
        // specified.
        if (additionalFiles === undefined && typeof (filter) !== "function") {
            additionalFiles = filter;
            filter = null;
        }

        return new Promise(function (resolve, reject) {
            // First gather all files in project proper
            // Note that with proper promises we may be able to fix this so that we're not doing this
            // anti-pattern of creating a separate deferred rather than just chaining off of the promise
            // from _getAllFilesCache
            this._getAllFilesCache().then(function (result) {
                // Add working set entries, if requested
                if (additionalFiles) {
                    additionalFiles.forEach(function (file) {
                        if (result.indexOf(file) === -1 && !(file instanceof InMemoryFile)) {
                            result.push(file);
                        }
                    });
                }

                // Filter list, if requested
                if (filter) {
                    result = result.filter(filter);
                }

                // If a done handler attached to the returned filtered files promise
                // throws an exception that isn't handled here then it will leave
                // _allFilesCachePromise in an inconsistent state such that no
                // additional done handlers will ever be called!
                try {
                    resolve(result);
                } catch (e) {
                    console.warn("Unhandled exception in getAllFiles handler: ", e);
                }
            }).catch(function (err) {
                try {
                    reject(err);
                } catch (e) {
                    console.warn("Unhandled exception in getAllFiles handler: ", e);
                }
            });
        });
    };

    /**
     * @private
     *
     * Resets the all files cache.
     */
    ProjectModel.prototype._resetCache = function _resetCache() {
        this._allFilesCachePromise = null;
    };

    /**
     * Sets the project root (effectively resetting this ProjectModel).
     *
     * @param {Directory} projectRoot new project root
     * @return {Promise} resolved when the project root has been updated
     */
    ProjectModel.prototype.setProjectRoot = function (projectRoot) {
        this.projectRoot = projectRoot;
        this._resetCache();
        this._viewModel._rootChanged();

        var self = this;

        return new Promise(function (resolve, reject) {
            projectRoot.getContents(function (err, contents) {
                if (err) {
                    reject(err);
                } else {
                    self._viewModel.setDirectoryContents("", contents);
                    resolve();
                }
            });
        });
    };

    /**
     * @private
     *
     * Gets the contents of a directory at the given path.
     *
     * @param {string} path path to retrieve
     * @return {Promise} Resolved with the directory contents.
     */
    ProjectModel.prototype._getDirectoryContents = function (path) {
        return new Promise(function (resolve, reject) {
            FileSystem.getDirectoryForPath(path).getContents(function (err, contents) {
                if (err) {
                    reject(err);
                } else {
                    resolve(contents);
                }
            });
        });
    };

    /**
     * Opens or closes the given directory in the file tree.
     *
     * @param {string} path Path to open
     * @param {boolean} open `true` to open the path
     * @return {Promise} resolved when the path has been opened.
     */
    ProjectModel.prototype.setDirectoryOpen = function (path, open) {
        var projectRelative = this.makeProjectRelativeIfPossible(path),
            needsLoading    = !this._viewModel.isPathLoaded(projectRelative),
            self            = this;

        return new Promise(function (resolve, reject) {

            function onSuccess(contents) {
                // Update the view model
                if (contents) {
                    self._viewModel.setDirectoryContents(projectRelative, contents);
                }

                if (open) {
                    self._viewModel.openPath(projectRelative);
                    if (self._focused) {
                        var currentPathInProject = self.makeProjectRelativeIfPossible(self._currentPath);
                        if (self._viewModel.isFilePathVisible(currentPathInProject)) {
                            self.setSelected(self._currentPath, true);
                        } else {
                            self.setSelected(null);
                        }
                    }
                } else {
                    self._viewModel.setDirectoryOpen(projectRelative, false);
                    var selected = self._selections.selected;
                    if (selected) {
                        var relativeSelected = self.makeProjectRelativeIfPossible(selected);
                        if (!self._viewModel.isFilePathVisible(relativeSelected)) {
                            self.setSelected(null);
                        }
                    }
                }

                resolve();
            }

            // If the view model doesn't have the data it needs, we load it now, otherwise we can just
            // manage the selection and resovle the promise.
            if (open && needsLoading) {
                var parentDirectory = FileUtils.getDirectoryPath(FileUtils.stripTrailingSlash(path));
                this.setDirectoryOpen(parentDirectory, true).then(function () {
                    self._getDirectoryContents(path).then(onSuccess).catch(function (err) {
                        reject(err);
                    });
                }, function (err) {
                    reject(err);
                });
            } else {
                onSuccess();
            }
        });
    };

    /**
     * Shows the given path in the tree and selects it if it's a file. Any intermediate directories
     * will be opened and a promise is returned to show when the entire operation is complete.
     *
     * @param {string|File|Directory} path full path to the file or directory
     * @return {Promise} promise resolved when the path is shown
     */
    ProjectModel.prototype.showInTree = function (path) {

        return new Promise(function (resolve, reject) {
            path = _getPathFromFSObject(path);

            if (!this.isWithinProject(path)) {
                resolve();
                return;
            }

            var parentDirectory = FileUtils.getDirectoryPath(path),
                self = this;
            this.setDirectoryOpen(parentDirectory, true).then(function () {
                if (_pathIsFile(path)) {
                    self.setSelected(path);
                }
                resolve();
            }, function (err) {
                reject(err);
            });
        });
    };

    /**
     * Selects the given path in the file tree and opens the file (unless doNotOpen is specified).
     * Directories will not be selected.
     *
     * When the selection changes, any rename operation that is currently underway will be completed.
     *
     * @param {string} path full path to the file being selected
     * @param {boolean} doNotOpen `true` if the file should not be opened.
     */
    ProjectModel.prototype.setSelected = function (path, doNotOpen) {
        path = _getPathFromFSObject(path);

        // Directories are not selectable
        if (!_pathIsFile(path)) {
            return;
        }

        var oldProjectPath = this.makeProjectRelativeIfPossible(this._selections.selected),
            pathInProject = this.makeProjectRelativeIfPossible(path);

        if (path && !this._viewModel.isFilePathVisible(pathInProject)) {
            path = null;
            pathInProject = null;
        }
        
        this.performRename();

        this._viewModel.moveMarker("selected", oldProjectPath, pathInProject);
        if (this._selections.context) {
            this._viewModel.moveMarker("context", this.makeProjectRelativeIfPossible(this._selections.context), null);
            delete this._selections.context;
        }
        
        var previousSelection = this._selections.selected;
        this._selections.selected = path;

        if (path) {
            if (!doNotOpen) {
                this.trigger(EVENT_SHOULD_SELECT, {
                    path: path,
                    previousPath: previousSelection,
                    hadFocus: this._focused
                });
            }
            
            this.trigger(EVENT_SHOULD_FOCUS);
        }
    };
    
    /**
     * Gets the currently selected file or directory.
     *
     * @return {FileSystemEntry} the filesystem object for the currently selected file
     */
    ProjectModel.prototype.getSelected = function () {
        return _getFSObject(this._selections.selected);
    };

    /**
     * Keeps track of which file is currently being edited.
     *
     * @param {File|string} curFile Currently edited file.
     */
    ProjectModel.prototype.setCurrentFile = function (curFile) {
        this._currentPath = _getPathFromFSObject(curFile);
    };

    /**
     * Adds the file at the given path to the Working Set and selects it there.
     *
     * @param {string} path full path of file to open in Working Set
     */
    ProjectModel.prototype.selectInWorkingSet = function (path) {
        this.performRename();
        this.trigger(EVENT_SHOULD_SELECT, {
            path: path,
            add: true
        });
    };

    /**
     * Sets the context (for context menu operations) to the given path. This is independent from the
     * open/selected file.
     *
     * @param {string} path full path of file or directory to which the context should be setBaseUrl
     * @param {boolean} _doNotRename True if this context change should not cause a rename operation to finish. This is a special case that goes with context menu handling.
     * @param {boolean} _saveContext True if the current context should be saved (see comment below)
     */
    ProjectModel.prototype.setContext = function (path, _doNotRename, _saveContext) {
        // This bit is not ideal: when the user right-clicks on an item in the file tree
        // and there is already a context menu up, the FileTreeView sends a signal to set the
        // context to the new element but the PopupManager follows that with a message that it's
        // closing the context menu (because it closes the previous one and then opens the new
        // one.) This timing means that we need to provide some special case handling here.
        if (_saveContext) {
            if (!path) {
                this._selections.previousContext = this._selections.context;
            } else {
                this._selections.previousContext = path;
            }
        } else {
            delete this._selections.previousContext;
        }

        path = _getPathFromFSObject(path);
        
        if (!_doNotRename) {
            this.performRename();
        }
        var currentContext = this._selections.context;
        this._selections.context = path;
        this._viewModel.moveMarker("context", this.makeProjectRelativeIfPossible(currentContext),
                                   this.makeProjectRelativeIfPossible(path));
    };

    /**
     * Restores the context to the last non-null context. This is specifically here to handle
     * the sequence of messages that we get from the project context menu.
     */
    ProjectModel.prototype.restoreContext = function () {
        if (this._selections.previousContext) {
            this.setContext(this._selections.previousContext);
        }
    };

    /**
     * Gets the currently selected context.
     *
     * @return {FileSystemEntry} filesystem object for the context file or directory
     */
    ProjectModel.prototype.getContext = function () {
        return _getFSObject(this._selections.context);
    };

    /**
     * Starts a rename operation for the file or directory at the given path. If the path is
     * not provided, the current context is used.
     *
     * If a rename operation is underway, it will be completed automatically.
     *
     * The Promise returned is resolved with an object with a `newPath` property with the renamed path. If the user cancels the operation, the promise is resolved with the value RENAME_CANCELLED.
     *
     * @param {string=} path optional path to start renaming
     * @return {Promise} resolved when the operation is complete.
     */
    ProjectModel.prototype.startRename = function (path) {
        path = _getPathFromFSObject(path);
        if (!path) {
            path = this._selections.context;
            if (!path) {
                return Promise.resolve();
            }
        }

        if (this._selections.rename && this._selections.rename.path === path) {
            return;
        }
        
        var projectRelativePath = this.makeProjectRelativeIfPossible(path);
        
        if (!this._viewModel.isFilePathVisible(projectRelativePath)) {
            this.showInTree(path);
        }
        
        if (path !== this._selections.context) {
            this.setContext(path);
        } else {
            this.performRename();
        }

        this._viewModel.moveMarker("rename", null,
                                   projectRelativePath);

        return new Promise(function (resolve, reject) {
            this._selections.rename = {
//                deferred: d,
                resolve: resolve,
                reject: reject,
                type: FILE_RENAMING,
                path: path,
                newName: FileUtils.getBaseName(path)
            };
        });
    };

    /**
     * Sets the new value for the rename operation that is in progress (started previously with a call
     * to `startRename`).
     *
     * @param {string} name new name for the file or directory being renamed
     */
    ProjectModel.prototype.setRenameValue = function (name) {
        if (!this._selections.rename) {
            return;
        }
        this._selections.rename.newName = name;
    };

    /**
     * Cancels the rename operation that is in progress. This resolves the original promise with
     * a RENAME_CANCELLED value.
     */
    ProjectModel.prototype.cancelRename = function () {
        var renameInfo = this._selections.rename;
        if (!renameInfo) {
            return;
        }

        // File creation is a special case.
        if (renameInfo.type === FILE_CREATING) {
            this._cancelCreating();
            return;
        }

        this._viewModel.moveMarker("rename", this.makeProjectRelativeIfPossible(renameInfo.path), null);
        renameInfo.resolve(RENAME_CANCELLED);
        delete this._selections.rename;
        this.setContext(null);
    };

    /**
     * Rename a file/folder. This will update the project tree data structures
     * and send notifications about the rename.
     *
     * @param {string} oldName Old item name
     * @param {string} newName New item name
     * @param {boolean} isFolder True if item is a folder; False if it is a file.
     * @return {Promise} A promise object that will be resolved or rejected when
     *   the rename is finished.
     */
    function _renameItem(oldName, newName, isFolder) {
        return new Promise(function (resolve, reject) {
            if (oldName === newName) {
                resolve();
            } else if (!isValidFilename(FileUtils.getBaseName(newName), _invalidChars)) {
                reject(ERROR_INVALID_FILENAME);
            } else {
                var entry = isFolder ? FileSystem.getDirectoryForPath(oldName) : FileSystem.getFileForPath(oldName);
                entry.rename(newName, function (err) {
                    if (err) {
                        reject(err);
                    } else {
                        resolve();
                    }
                });
            }
        });
    }

    /**
     * @private
     *
     * Renames the item at the old path to the new name provided.
     *
     * @param {string} oldPath full path to the current location of file or directory (should include trailing slash for directory)
     * @param {string} newName new name for the file or directory
     */
    ProjectModel.prototype._renameItem = function (oldPath, newName) {
        return _renameItem(oldPath, newName, !_pathIsFile(oldPath));
    };

    /**
     * Completes the rename operation that is in progress.
     */
    ProjectModel.prototype.performRename = function () {
        var renameInfo = this._selections.rename;
        if (!renameInfo) {
            return;
        }
        var oldPath         = renameInfo.path,
            isFolder        = renameInfo.isFolder || !_pathIsFile(oldPath),
            oldProjectPath  = this.makeProjectRelativeIfPossible(oldPath),

            // To get the parent directory, we need to strip off the trailing slash on a directory name
            parentDirectory = FileUtils.getDirectoryPath(isFolder ? FileUtils.stripTrailingSlash(oldPath) : oldPath),
            oldName         = FileUtils.getBaseName(oldPath),
            newName         = renameInfo.newName,
            newPath         = parentDirectory + newName,
            viewModel       = this._viewModel,
            self            = this;

        if (renameInfo.type !== FILE_CREATING && oldName === newName) {
            this.cancelRename();
            return;
        }

        if (isFolder) {
            newPath += "/";
        }
        
        delete this._selections.rename;
        delete this._selections.context;
        if (this._selections.selected === oldPath) {
            this._selections.selected = newPath;
        }
        
        viewModel.moveMarker("rename", oldProjectPath, null);
        viewModel.moveMarker("context", oldProjectPath, null);
        viewModel.moveMarker("creating", oldProjectPath, null);

        if (renameInfo.type === FILE_CREATING) {
            this.createAtPath(newPath).then(function (entry) {
                viewModel.renameItem(oldProjectPath, newName);
                renameInfo.resolve(entry);
            }).catch(function (error) {
                self._viewModel.deleteAtPath(self.makeProjectRelativeIfPossible(renameInfo.path));
                renameInfo.reject(error);
            });
        } else {
            this._renameItem(oldPath, newPath).then(function () {
                viewModel.renameItem(oldProjectPath, newName);
                renameInfo.resolve({
                    newPath: newPath
                });
            }).catch(function (errorType) {
                var errorInfo = {
                    type: errorType,
                    isFolder: isFolder,
                    fullPath: oldPath
                };
                renameInfo.reject(errorInfo);
            });
        }
    };

    /**
     * Creates a file or folder at the given path. Folder paths should have a trailing slash.
     *
     * If an error comes up during creation, the ERROR_CREATION event is triggered.
     *
     * @param {string} path full path to file or folder to create
     * @return {Promise} resolved when creation is complete
     */
    ProjectModel.prototype.createAtPath = function (path) {
        var isFolder  = !_pathIsFile(path),
            name      = FileUtils.getBaseName(path),
            self      = this;

        return doCreate(path, isFolder).then(function (entry) {
            if (!isFolder) {
                self.selectInWorkingSet(entry.fullPath);
            }
<<<<<<< HEAD
        }).catch(function (error) {
            $(self).trigger(ERROR_CREATION, {
=======
        }).fail(function (error) {
            self.trigger(ERROR_CREATION, {
>>>>>>> 67162958
                type: error,
                name: name,
                isFolder: isFolder
            });
        });
    };

    /**
     * Starts creating a file or folder with the given name in the given directory.
     *
     * The Promise returned is resolved with an object with a `newPath` property with the renamed path. If the user cancels the operation, the promise is resolved with the value RENAME_CANCELLED.
     *
     * @param {string} basedir directory that should contain the new entry
     * @param {string} newName initial name for the new entry (the user can rename it)
     * @param {boolean} isFolder `true` if the entry being created is a folder
     * @return {Promise} resolved when the user is done creating the entry.
     */
    ProjectModel.prototype.startCreating = function (basedir, newName, isFolder) {
        this.performRename();
        var self = this;

        return new Promise(function (resolve, reject) {
            this.setDirectoryOpen(basedir, true).then(function () {
                self._viewModel.createPlaceholder(self.makeProjectRelativeIfPossible(basedir), newName, isFolder);
                var promise = self.startRename(basedir + newName);
                self._selections.rename.type = FILE_CREATING;
                if (isFolder) {
                    self._selections.rename.isFolder = isFolder;
                }
                promise.then(resolve).catch(reject);
            }).catch(function (err) {
                reject(err);
            });
        });
    };

    /**
     * Cancels the creation process that is underway. The original promise returned will be resolved with the
     * RENAME_CANCELLED value. The temporary entry added to the file tree will be deleted.
     */
    ProjectModel.prototype._cancelCreating = function () {
        var renameInfo = this._selections.rename;
        if (!renameInfo || renameInfo.type !== FILE_CREATING) {
            return;
        }
        this._viewModel.deleteAtPath(this.makeProjectRelativeIfPossible(renameInfo.path));
        renameInfo.resolve(RENAME_CANCELLED);
        delete this._selections.rename;
        this.setContext(null);
    };

    /**
     * Sets the `sortDirectoriesFirst` option for the file tree view.
     * 
     * @param {boolean} True if directories should appear first
     */
    ProjectModel.prototype.setSortDirectoriesFirst = function (sortDirectoriesFirst) {
        this._viewModel.setSortDirectoriesFirst(sortDirectoriesFirst);
    };

    /**
     * Gets an array of arrays where each entry of the top-level array has an array
     * of paths that are at the same depth in the tree. All of the paths are full paths.
     *
     * @return {Array.<Array.<string>>} Array of array of full paths, organized by depth in the tree.
     */
    ProjectModel.prototype.getOpenNodes = function () {
        return this._viewModel.getOpenNodes(this.projectRoot.fullPath);
    };

    /**
     * Reopens a set of nodes in the tree by full path.
     * @param {Array.<Array.<string>>} nodesByDepth An array of arrays of node ids to reopen. The ids within
     *     each sub-array are reopened in parallel, and the sub-arrays are reopened in order, so they should
     *     be sorted by depth within the tree.
     * @return {Promise} A promise that will be resolved when all nodes have been fully
     *     reopened.
     */
    ProjectModel.prototype.reopenNodes = function (nodesByDepth) {
        if (!nodesByDepth || nodesByDepth.length === 0) {
            // All paths are opened and fully rendered.
            return Promise.resolve();
        } else {
            var self = this;
            return Async.doSequentially(nodesByDepth, function (toOpenPaths) {
                return Async.doInParallel(
                    toOpenPaths,
                    function (path) {
                        return self._getDirectoryContents(path).then(function (contents) {
                            var relative = self.makeProjectRelativeIfPossible(path);
                            self._viewModel.setDirectoryContents(relative, contents);
                            self._viewModel.setDirectoryOpen(relative, true);
                        });
                    },
                    false
                );
            });
        }
    };
    
    /**
     * Clears caches and refreshes the contents of the tree.
     *
     * @return {Promise} resolved when the tree has been refreshed
     */
    ProjectModel.prototype.refresh = function () {
        var projectRoot = this.projectRoot,
            openNodes   = this.getOpenNodes(),
            self        = this,
            selections  = this._selections,
            viewModel   = this._viewModel;

        return new Promise(function (resolve, reject) {

            this.setProjectRoot(projectRoot).then(function () {
                self.reopenNodes(openNodes).then(function () {
                    if (selections.selected) {
                        viewModel.moveMarker("selected", null, self.makeProjectRelativeIfPossible(selections.selected));
                    }

                    if (selections.context) {
                        viewModel.moveMarker("context", null, self.makeProjectRelativeIfPossible(selections.context));
                    }

                    if (selections.rename) {
                        viewModel.moveMarker("rename", null, self.makeProjectRelativeIfPossible(selections.rename));
                    }

                    resolve();
                });
            });
        });
    };

    /**
     * Handles filesystem change events and prepares the update for the view model.
     *
     * @param {?(File|Directory)} entry File or Directory changed
     * @param {Array.<FileSystemEntry>=} added If entry is a Directory, contains zero or more added children
     * @param {Array.<FileSystemEntry>=} removed If entry is a Directory, contains zero or more removed
     */
    ProjectModel.prototype.handleFSEvent = function (entry, added, removed) {
        this._resetCache();

        if (!entry) {
            this.refresh();
            return;
        }

        if (!this.isWithinProject(entry)) {
            return;
        }

        var changes = {},
            self = this;

        if (entry.isFile) {
            changes.changed = [
                this.makeProjectRelativeIfPossible(entry.fullPath)
            ];
        } else {
            // Special case: a directory passed in without added and removed values
            // needs to be updated.
            if (!added && !removed) {
                entry.getContents(function (err, contents) {
                    if (err) {
                        console.error("Unexpected error refreshing file tree for directory", entry.fullPath, err);
                        return;
                    }
                    self._viewModel.setDirectoryContents(self.makeProjectRelativeIfPossible(entry.fullPath), contents);
                });
                
                // Exit early because we can't update the viewModel until we get the directory contents.
                return;
            }
        }

        if (added) {
            changes.added = added.map(function (entry) {
                return self.makeProjectRelativeIfPossible(entry.fullPath);
            });
        }

        if (removed) {
            if (this._selections.selected &&
                    _.find(removed, { fullPath: this._selections.selected })) {
                this.setSelected(null);
            }
            
            if (this._selections.rename &&
                    _.find(removed, { fullPath: this._selections.rename.path })) {
                this.cancelRename();
            }
            
            if (this._selections.context &&
                    _.find(removed, { fullPath: this._selections.context })) {
                this.setContext(null);
            }
            changes.removed = removed.map(function (entry) {
                return self.makeProjectRelativeIfPossible(entry.fullPath);
            });
        }

        this._viewModel.processChanges(changes);
    };

    /**
     * Closes the directory at path and recursively closes all of its children.
     * 
     * @param {string} path Path of subtree to close
     */
    ProjectModel.prototype.closeSubtree = function (path) {
        this._viewModel.closeSubtree(this.makeProjectRelativeIfPossible(path));
    };

    /**
     * Toggle the open state of subdirectories.
     * @param {!string}  path        parent directory
     * @param {boolean} openOrClose  true to open directory, false to close
     * @return {Promise} promise resolved when the directories are open
     */
    ProjectModel.prototype.toggleSubdirectories = function (path, openOrClose) {
        var self = this;

        return new Promise(function (resolve, reject) {
            this.setDirectoryOpen(path, true).then(function () {
                var projectRelativePath = self.makeProjectRelativeIfPossible(path),
                    childNodes = self._viewModel.getChildDirectories(projectRelativePath);

                Async.doInParallel(childNodes, function (node) {
                    return self.setDirectoryOpen(path + node, openOrClose);
                }, true).then(function () {
                    resolve();
                }, function (err) {
                    reject(err);
                });
            });
        });
    };

    /**
     * Although Brackets is generally standardized on folder paths with a trailing "/", some APIs here
     * receive project paths without "/" due to legacy preference storage formats, etc.
     * @param {!string} fullPath  Path that may or may not end in "/"
     * @return {!string} Path that ends in "/"
     */
    function _ensureTrailingSlash(fullPath) {
        if (_pathIsFile(fullPath)) {
            return fullPath + "/";
        }
        return fullPath;
    }

    /**
     * @private
     *
     * Returns the full path to the welcome project, which we open on first launch.
     *
     * @param {string} sampleUrl URL for getting started project
     * @param {string} initialPath Path to Brackets directory (see {@link FileUtils::#getNativeBracketsDirectoryPath})
     * @return {!string} fullPath reference
     */
    function _getWelcomeProjectPath(sampleUrl, initialPath) {
        if (sampleUrl) {
            // Back up one more folder. The samples folder is assumed to be at the same level as
            // the src folder, and the sampleUrl is relative to the samples folder.
            initialPath = initialPath.substr(0, initialPath.lastIndexOf("/")) + "/samples/" + sampleUrl;
        }

        return _ensureTrailingSlash(initialPath); // paths above weren't canonical
    }

    /**
     * @private
     *
     * Adds the path to the list of welcome projects we've ever seen, if not on the list already.
     *
     * @param {string} path Path to possibly add
     * @param {Array.<string>=} currentProjects Array of current welcome projects
     * @return {Array.<string>} New array of welcome projects with the additional project added
     */
    function _addWelcomeProjectPath(path, currentProjects) {
        var pathNoSlash = FileUtils.stripTrailingSlash(path);  // "welcomeProjects" pref has standardized on no trailing "/"

        var newProjects;

        if (currentProjects) {
            newProjects = _.clone(currentProjects);
        } else {
            newProjects = [];
        }

        if (newProjects.indexOf(pathNoSlash) === -1) {
            newProjects.push(pathNoSlash);
        }
        return newProjects;
    }

    /**
     * Returns true if the given path is the same as one of the welcome projects we've previously opened,
     * or the one for the current build.
     *
     * @param {string} path Path to check to see if it's a welcome project
     * @param {string} welcomeProjectPath Current welcome project path
     * @param {Array.<string>=} welcomeProjects All known welcome projects
     */
    function _isWelcomeProjectPath(path, welcomeProjectPath, welcomeProjects) {
        if (path === welcomeProjectPath) {
            return true;
        }

        // No match on the current path, and it's not a match if there are no previously known projects
        if (!welcomeProjects) {
            return false;
        }

        var pathNoSlash = FileUtils.stripTrailingSlash(path);  // "welcomeProjects" pref has standardized on no trailing "/"
        return welcomeProjects.indexOf(pathNoSlash) !== -1;
    }

    // Init invalid characters string
    if (brackets.platform === "mac") {
        _invalidChars = "?*|:";
    } else if (brackets.platform === "linux") {
        _invalidChars = "?*|/";
    } else {
        _invalidChars = "/?*:<>\\|\"";  // invalid characters on Windows
    }

    exports._getWelcomeProjectPath  = _getWelcomeProjectPath;
    exports._addWelcomeProjectPath  = _addWelcomeProjectPath;
    exports._isWelcomeProjectPath   = _isWelcomeProjectPath;
    exports._ensureTrailingSlash    = _ensureTrailingSlash;
    exports._shouldShowName         = _shouldShowName;
    exports._invalidChars           = _invalidChars;

    exports.shouldShow              = shouldShow;
    exports.isValidFilename         = isValidFilename;
    exports.EVENT_CHANGE            = EVENT_CHANGE;
    exports.EVENT_SHOULD_SELECT     = EVENT_SHOULD_SELECT;
    exports.EVENT_SHOULD_FOCUS      = EVENT_SHOULD_FOCUS;
    exports.ERROR_CREATION          = ERROR_CREATION;
    exports.ERROR_INVALID_FILENAME  = ERROR_INVALID_FILENAME;
    exports.FILE_RENAMING           = FILE_RENAMING;
    exports.FILE_CREATING           = FILE_CREATING;
    exports.RENAME_CANCELLED        = RENAME_CANCELLED;
    exports.doCreate                = doCreate;
    exports.ProjectModel            = ProjectModel;
});<|MERGE_RESOLUTION|>--- conflicted
+++ resolved
@@ -958,13 +958,8 @@
             if (!isFolder) {
                 self.selectInWorkingSet(entry.fullPath);
             }
-<<<<<<< HEAD
         }).catch(function (error) {
-            $(self).trigger(ERROR_CREATION, {
-=======
-        }).fail(function (error) {
             self.trigger(ERROR_CREATION, {
->>>>>>> 67162958
                 type: error,
                 name: name,
                 isFolder: isFolder
