--- conflicted
+++ resolved
@@ -747,21 +747,8 @@
                     overflow: "auto",
                     left: selectionViewInfo.get("scrollLeft"),
                     width: selectionViewInfo.get("width") - this.props.widthAdjustment,
-<<<<<<< HEAD
                     display: this.props.visible ? "block" : "none"
                 },
-=======
-                    visibility: this.props.visible ? "visible" : "hidden"
-                };
-
-            if (!this.props.visible) {
-                style.width = 0;
-                style.top = 0;
-            }
-
-            return DOM.div({
-                style: style,
->>>>>>> 42c04909
                 className: this.props.className
             });
         }
