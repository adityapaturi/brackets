--- conflicted
+++ resolved
@@ -35,12 +35,8 @@
  * must have some knowledge about Document's internal state (we access its _editor property).
  *
  * This module dispatches the following events:
-<<<<<<< HEAD
- *    - focusedEditorChange -- Fires asynchronously after the focused editor (full or inline) changes and size/visibility are complete.
-=======
  *    - focusedEditorChange -- Fires asynchronously after the focused editor
  *                             (full or inline) changes and size/visibility are complete.
->>>>>>> d2cbe887
  */
 define(function (require, exports, module) {
     "use strict";
@@ -361,14 +357,9 @@
                 _currentEditor.setVisible(false);
             }
 
-<<<<<<< HEAD
-            // current may be an inline editor, but _currentEditor must be a full editor
-            if (current && !current._visibleRange) {
-=======
             // _currentEditor must be a full editor or null (show no editor).
             // _currentEditor must not be an inline editor
             if (!current || (current && !current._visibleRange)) {
->>>>>>> d2cbe887
                 _currentEditor = current;
             }
         
@@ -388,11 +379,7 @@
     function _doShow(document) {
         // Show new editor
         _currentEditorsDocument = document;
-<<<<<<< HEAD
-        _doFocusedEditorChanged(document._masterEditor);
-=======
         _doFocusedEditorChanged(document._masterEditor, _currentEditor);
->>>>>>> d2cbe887
     }
 
     /**
@@ -423,12 +410,7 @@
     function _showNoEditor() {
         if (_currentEditor) {
             _destroyEditorIfUnneeded(_currentEditorsDocument);
-<<<<<<< HEAD
-            _doFocusedEditorChanged(null);
-=======
             _doFocusedEditorChanged(null, _currentEditor);
->>>>>>> d2cbe887
-            
             _currentEditorsDocument = null;
             
             $("#not-editor").css("display", "");
@@ -680,7 +662,6 @@
     // refresh on resize.
     window.addEventListener("resize", _updateEditorSize, true);
     
-<<<<<<< HEAD
     // Initialize: status bar focused listener
     $(exports).on("focusedEditorChange", _onFocusedEditorChange);
     AppInit.htmlReady(function () {
@@ -698,19 +679,14 @@
         $indentIncrement.on("click", function () { _updateIndentSize(1); });
         
         StatusBar.hide();
-        _onFocusedEditorChange();
+        _onFocusedEditorChange(null, getFocusedEditor(), null);
     });
     
-    // For unit tests and internal use only
-    exports._openInlineWidget = _openInlineWidget;
-    exports._doFocusedEditorChanged = _doFocusedEditorChanged;
-=======
     // For unit tests and internal use only
     exports._openInlineWidget = _openInlineWidget;
     exports._doFocusedEditorChanged = _doFocusedEditorChanged;
     exports._createFullEditorForDocument = _createFullEditorForDocument;
     exports._destroyEditorIfUnneeded = _destroyEditorIfUnneeded;
->>>>>>> d2cbe887
     
     // Define public API
     exports.setEditorHolder = setEditorHolder;
