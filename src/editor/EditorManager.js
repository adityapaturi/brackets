/*
 * Copyright 2011 Adobe Systems Incorporated. All Rights Reserved.
 */

/*jslint vars: true, plusplus: true, devel: true, browser: true, nomen: true, indent: 4, maxerr: 50 */
/*global define: false, $: false, CodeMirror: false */

/**
 * EditorManager owns the UI for the editor area. This essentially mirrors the 'current document'
 * property maintained by DocumentManager's model.
 *
 * Note that there is a little bit of unusual overlap between EditorManager and DocumentManager:
 * because the Document state is actually stored in the CodeMirror editor UI, DocumentManager is
 * not a pure headless model. Each Document encapsulates an editor instance, and thus EditorManager
 * must have some knowledge about Document's internal state (we access its _editor property).
 *
 * This module does not dispatch any events.
 */
define(function (require, exports, module) {
    'use strict';
    
    // Load dependent modules
    var FileUtils           = require("file/FileUtils"),
        DocumentManager     = require("document/DocumentManager"),
        Editor              = require("editor/Editor").Editor,
        EditorUtils         = require("editor/EditorUtils"),
        Strings             = require("strings");
    
    /** @type {jQueryObject} DOM node that contains all editors (visible and hidden alike) */
    var _editorHolder = null;
    
    /** @type {Editor} */
    var _currentEditor = null;
    /** @type {Document} */
    var _currentEditorsDocument = null;
    
    /** @type {number} Used by {@link #_updateEditorSize()} */
    var _resizeTimeout = null;
    
    /**
     * Registered inline-editor widget providers. See {@link #registerInlineEditProvider()}.
     * @type {Array.<function(...)>}
     */
    var _inlineEditProviders = [];
    
    /**
     * Creates a new Editor bound to the given Document. The editor's mode is inferred based on the
     * file extension. The editor is appended to the given container as a visible child.
     * @param {!Document} doc  Document for the Editor's content
     * @param {!boolean} makeMasterEditor  If true, the Editor will set itself as the private "master"
     *          Editor for the Document. If false, the Editor will attach to the Document as a "slave."
     * @param {!jQueryObject} container  Container to add the editor to.
     * @param {!function} onInlineGesture  Handler for Ctrl+E command (open/close inline, depending
                on context)
     * @return {Editor} the newly created editor.
     */
    function _createEditorForDocument(doc, makeMasterEditor, container, onInlineGesture, range) {
        var mode = EditorUtils.getModeFromFileExtension(doc.file.fullPath);
        
        var extraKeys = {
            // TODO (jasonsj): global command?
            "Ctrl-E" : function (editor) {
                onInlineGesture(editor);
            },
            "Cmd-E" : function (editor) {
                onInlineGesture(editor);
            },
            "Shift-Ctrl-F" : function () {
                // No-op, handled in FindInFiles.js
            },
            "Shift-Cmd-F" : function () {
                // No-op, handled in FindInFiles.js
            }
        };

        return new Editor(doc, makeMasterEditor, mode, container, extraKeys, range);
    }
    
    /**
     * @private
     * Bound to Ctrl+E on outermost editors.
     * @param {!Editor} editor the candidate host editor
     * @return {$.Promise} a promise that will be resolved when an inline 
     *  editor is created or rejected when no inline editors are available.
     */
    function _openInlineWidget(editor) {
        // Run through inline-editor providers until one responds
        var pos = editor.getCursorPos(),
            inlinePromise,
            i,
            result = new $.Deferred();
        
        for (i = 0; i < _inlineEditProviders.length && !inlinePromise; i++) {
            var provider = _inlineEditProviders[i];
            inlinePromise = provider(editor, pos);
        }
        
        // If one of them will provide a widget, show it inline once ready
        if (inlinePromise) {
<<<<<<< HEAD
            inlinePromise.done(function (inlineEditor) {
                $(inlineEditor.htmlContent).append('<div class="shadow top"/>')
                    .append('<div class="shadow bottom"/>');
                
                var inlineId = editor.addInlineWidget(pos, inlineEditor.htmlContent, inlineEditor.height,
                                            inlineEditor.onClosed, inlineEditor);
                inlineEditor.onAdded(inlineId);
=======
            inlinePromise.done(function (inlineContent) {
                var inlineId = editor.addInlineWidget(pos, inlineContent.content, inlineContent.height,
                                            inlineContent.onParentShown, inlineContent.onClosed, inlineContent);
                inlineContent.onAdded(inlineId);
>>>>>>> 33401f33
                result.resolve();
            }).fail(function () {
                result.reject();
            });
        } else {
            result.reject();
        }
        
        return result.promise();
    }
    
    /**
     * Removes the given widget UI from the given hostEdtior (agnostic of what the widget's content
     * is). The widget's onClosed() callback will be run as a result.
     * @param {!Editor} hostEditor
     * @param {!number} inlineId
     * @param {!boolean} moveFocus  If true, focuses hostEditor and ensures the cursor position lies
     *      near the inline's location.
     */
    function _closeInlineWidget(hostEditor, inlineId, moveFocus) {
        if (moveFocus) {
            // Place cursor back on the line just above the inline (the line from which it was opened)
            // If cursor's already on that line, leave it be to preserve column position
            var widgetLine = hostEditor._codeMirror.getInlineWidgetInfo(inlineId).line;
            var cursorLine = hostEditor.getCursorPos().line;
            if (cursorLine !== widgetLine) {
                hostEditor.setCursorPos({ line: widgetLine, pos: 0 });
            }
            
            hostEditor.focus();
        }
        
        hostEditor.removeInlineWidget(inlineId);
        
    }
    
    function registerInlineEditProvider(provider) {
        _inlineEditProviders.push(provider);
    }
    
    /**
     * @private
     * Given a host editor, return a list of all its open inline Editors. (Ignoring any other
     * inline widgets that might be open).
     * @param {!Editor} hostEditor
     * @return {Array.<Editor>}
     */
    function _getInlineEditors(hostEditor) {
        var inlineEditors = [];
        hostEditor.getInlineWidgets().forEach(function (widget) {
            if (widget.data.editor) {
                inlineEditors.push(widget.data.editor);
            }
        });
        return inlineEditors;
    }
    
    /**
     * @private
     * Given a host editor and its inline editors, find the widest gutter and make all the others match
     * @param {!Editor} hostEditor Host editor containing all the inline editors to sync
     */
    function _syncGutterWidths(hostEditor) {
        var editors = _getInlineEditors(hostEditor);
        // add the host to the list and go through them all
        editors.push(hostEditor);
        
        var maxWidth = 0;
        editors.forEach(function (editor) {
            var gutter = $(editor._codeMirror.getGutterElement());
            gutter.css("min-width", "");
            var curWidth = gutter.width();
            if (curWidth > maxWidth) {
                maxWidth = curWidth;
            }
        });
        
        if (editors.length === 1) {
            //There's only the host, just bail
            editors[0]._codeMirror.setOption("gutter", true);
            return;
        }
        
        maxWidth = maxWidth + "px";
        editors.forEach(function (editor) {
            $(editor._codeMirror.getGutterElement()).css("min-width", maxWidth);
            editor._codeMirror.setOption("gutter", true);
        });
    }
    
    
    /**
     * @private
     * Creates a new "full-size" (not inline) Editor for the given Document, and sets it as the
     * Document's master backing editor. The editor is not yet visible; to show it, use
     * DocumentManager.setCurrentDocument().
     * Semi-private: should not be called outside this module other than by Editor.
     * @param {!Document} document  Document whose main/full Editor to create
     */
    function _createFullEditorForDocument(document) {
        // Create editor; make it initially invisible
        var container = _editorHolder.get(0);
        var editor = _createEditorForDocument(document, true, container, _openInlineWidget);
        editor.show(false);
    }
    
    /** Returns the visible full-size Editor corresponding to DocumentManager.getCurrentDocument() */
    function getCurrentFullEditor() {
        // This *should* always be equivalent to DocumentManager.getCurrentDocument()._masterEditor
        return _currentEditor;
    }

    
    /**
     * Creates a new inline Editor instance for the given Document. The editor's mode is inferred
     * based on the file extension. The editor is not yet visible or attached to a host editor.
     * @param {!Editor} hostEditor  Outer Editor instance that inline editor will sit within.
     * @param {!Document} doc  Document for the Editor's content
     * @param {?{startLine:Number, endLine:Number}} range  If specified, all lines outside the given
     *      range are hidden from the editor. Range is inclusive. Line numbers start at 0.
     *
     * @return {{content:DOMElement, editor:Editor, height:Number, onAdded:function(inlineId:Number), onParentShown:function(), onClosed:function()}}
     * FUTURE: we should really make the bag that _openInlineWidget() expects into an interface that's
     * also understood by Editor.addInlineWidget()... since it now contains methods & such.
     */
    function createInlineEditorForDocument(hostEditor, doc, range) {
        // Container to hold editor & render its stylized frame
        var inlineContent = document.createElement('div');
        $(inlineContent).addClass("inlineCodeEditor");
        
        var myInlineId;   // (id is set when afterAdded() runs)
        
        // TODO (jasonsj): global command
        // Used to manually trigger closing this inline
        function closeThisInline(inlineEditor) {
            var shouldMoveFocus = inlineEditor.hasFocus();
            _closeInlineWidget(hostEditor, myInlineId, shouldMoveFocus);
            // _closeInlineWidget() causes afterClosed() to get run
        }
        
        // Create the Editor
        var inlineEditor = _createEditorForDocument(doc, false, inlineContent, closeThisInline, range);
        
        // Update the inline editor's height when the number of lines change
        var prevHeight;
        function sizeInlineEditorToContents(force) {
            if ($(inlineEditor._codeMirror.getWrapperElement()).is(":visible")) {
                var height = inlineEditor.totalHeight(true);
                if (force || height !== prevHeight) {
                    prevHeight = height;
                    hostEditor.setInlineWidgetHeight(myInlineId, height, true);
                    $(inlineEditor.getScrollerElement()).height(height);
                    inlineEditor.refresh();
                }
            }
        }
        
        // When text is edited, auto-resize UI and sync changes to a backing full-size editor
        $(inlineEditor).on("change", function () {
            sizeInlineEditorToContents();
        });
        
        // Some tasks have to wait until we've been parented into the outer editor
        function afterAdded(inlineId) {
            myInlineId = inlineId;
            
            _syncGutterWidths(hostEditor);
            
            // Set initial size
            sizeInlineEditorToContents();
            
            inlineEditor.focus();
        }
        
        // Called when the editor containing the inline is made visible.
        function afterParentShown() {
            sizeInlineEditorToContents(true);
        }
        
        // Called any time inline was closed, whether manually (via closeThisInline()) or automatically
        function afterClosed() {
            _syncGutterWidths(hostEditor);
            inlineEditor.destroy(); //release ref on Document
        }
        
        return { content: inlineContent, editor: inlineEditor, height: 0, onAdded: afterAdded, onParentShown: afterParentShown, onClosed: afterClosed };
    }
    
    
    /**
     * Disposes the given Document's full-size editor if the doc is no longer "open" from the user's
     * standpoint - not in the working set and not currentDocument).
     * 
     * Destroying the full-size editor releases ONE ref to the Document; if inline editors or other
     * UI elements are still referencing the Document it will still be 'open' (kept alive) from
     * DocumentManager's standpoint. However, destroying the full-size editor does remove the backing
     * "master" editor from the Document, rendering it immutable until either inline-editor edits or
     * currentDocument change triggers _createFullEditorForDocument() full-size editor again.
     *
     * @param {!Document} document Document whose "master" editor we may destroy
     */
    function _destroyEditorIfUnneeded(document) {
        var editor = document._masterEditor;

        if (!editor) {
            return;
        }
        
        // If outgoing editor is no longer needed, dispose it
        var isCurrentDocument = (DocumentManager.getCurrentDocument() === document);
        var isInWorkingSet = (DocumentManager.findInWorkingSet(document.file.fullPath) !== -1);
        if (!isCurrentDocument && !isInWorkingSet) {
            // Destroy the editor widget (which un-refs the Document and reverts it to read-only mode)
            editor.destroy();
            
            // Our callers should really ensure this, but just for safety...
            if (_currentEditor === editor) {
                _currentEditorsDocument = null;
                _currentEditor = null;
            }
        }
    }

    /** Focus the currently visible full-size editor. If no editor visible, does nothing. */
    function focusEditor() {
        if (_currentEditor) {
            _currentEditor.focus();
        }
    }
    
    
    /** 
     * Resize the editor. This should only be called if the contents of the editor holder are changed
     * or if the height of the editor holder changes (except for overall window resizes, which are
     * already taken care of automatically).
     * @see #_updateEditorSize()
     */
    function resizeEditor() {
        if (_currentEditor) {
            $(_currentEditor.getScrollerElement()).height(_editorHolder.height());
            _currentEditor.refresh();
        }
    }
    
    /**
     * NJ's editor-resizing fix. Whenever the window resizes, we immediately adjust the editor's
     * height.
     * @see #resizeEditor()
     */
    function _updateEditorSize() {
        // The editor itself will call refresh() when it gets the window resize event.
        if (_currentEditor) {
            $(_currentEditor.getScrollerElement()).height(_editorHolder.height());
        }
    }
    
    
    /**
     * @private
     */
    function _doShow(document) {
        // Show new editor
        _currentEditorsDocument = document;
        _currentEditor = document._masterEditor;
        
        _currentEditor.show(true);
        
        // Window may have been resized since last time editor was visible, so kick it now
        resizeEditor();
    }

    /**
     * Make the given document's editor visible in the UI, hiding whatever was
     * visible before. Creates a new editor if none is assigned.
     * @param {!Document} document
     */
    function _showEditor(document) {
        // Hide whatever was visible before
        if (!_currentEditor) {
            $("#notEditor").css("display", "none");
        } else {
            _currentEditor.show(false);
            _destroyEditorIfUnneeded(_currentEditorsDocument);
        }
        
        // Ensure a main editor exists for this document to show in the UI
        if (!document._masterEditor) {
            // Editor doesn't exist: populate a new Editor with the text
            _createFullEditorForDocument(document);
        }
        
        _doShow(document);
    }
    

    /** Hide the currently visible editor and show a placeholder UI in its place */
    function _showNoEditor() {
        if (_currentEditor) {
            _currentEditor.show(false);
            _destroyEditorIfUnneeded(_currentEditorsDocument);
            
            _currentEditorsDocument = null;
            _currentEditor = null;
            
            $("#notEditor").css("display", "");
        }
    }

    /** Handles changes to DocumentManager.getCurrentDocument() */
    function _onCurrentDocumentChange() {
        var doc = DocumentManager.getCurrentDocument();
        
        // Update the UI to show the right editor (or nothing), and also dispose old editor if no
        // longer needed.
        if (doc) {
            _showEditor(doc);
        } else {
            _showNoEditor();
        }
    }
    
    /** Handles removals from DocumentManager's working set list */
    function _onWorkingSetRemove(event, removedFile) {
        // There's one case where an editor should be disposed even though the current document
        // didn't change: removing a document from the working set (via the "X" button). (This may
        // also cover the case where the document WAS current, if the editor-swap happens before the
        // removal from the working set.
        var doc = DocumentManager.getOpenDocumentForPath(removedFile.fullPath);
        if (doc) {
            _destroyEditorIfUnneeded(doc);
        }
        // else, file was listed in working set but never shown in the editor - ignore
    }
    // Note: there are several paths that can lead to an editor getting destroyed
    //  - file was in working set, but not in current editor; then closed (via working set "X" button)
    //      --> handled by _onWorkingSetRemove()
    //  - file was in current editor, but not in working set; then navigated away from
    //      --> handled by _onCurrentDocumentChange()
    //  - file was in current editor, but not in working set; then closed (via File > Close) (and thus
    //    implicitly navigated away from)
    //      --> handled by _onCurrentDocumentChange()
    //  - file was in current editor AND in working set; then closed (via File > Close OR working set
    //    "X" button) (and thus implicitly navigated away from)
    //      --> handled by _onWorkingSetRemove() currently, but could be _onCurrentDocumentChange()
    //      just as easily (depends on the order of events coming from DocumentManager)
    
    /**
     * Designates the DOM node that will contain the currently active editor instance. EditorManager
     * will own the content of this DOM node.
     * @param {!jQueryObject} holder
     */
    function setEditorHolder(holder) {
        if (_currentEditor) {
            throw new Error("Cannot change editor area after an editor has already been created!");
        }
        
        _editorHolder = holder;
    }
    
    /**
     * Returns the currently focused editor instance.
     * @returns {Editor}
     */
    function getFocusedEditor() {
        if (_currentEditor) {
            var focusedInline;
            
            // See if any inlines have focus
            _currentEditor.getInlineWidgets().forEach(function (widget) {
                if (widget.data.editor && widget.data.editor.hasFocus()) {
                    focusedInline = widget.data.editor;
                }
            });
            
            if (focusedInline) {
                return focusedInline;
            }
            
            if (_currentEditor.hasFocus()) {
                return _currentEditor;
            }
        }
        
        return null;
    }
    
    
    // Initialize: register listeners
    $(DocumentManager).on("currentDocumentChange", _onCurrentDocumentChange);
    $(DocumentManager).on("workingSetRemove", _onWorkingSetRemove);
    // Add this as a capture handler so we're guaranteed to run it before the editor does its own
    // refresh on resize.
    window.addEventListener("resize", _updateEditorSize, true);
    
    // For unit tests
    exports._openInlineWidget = _openInlineWidget;
    exports._closeInlineWidget = _closeInlineWidget;
    
    // Define public API
    exports.setEditorHolder = setEditorHolder;
    exports.getCurrentFullEditor = getCurrentFullEditor;
    exports.createInlineEditorForDocument = createInlineEditorForDocument;
    exports._createFullEditorForDocument = _createFullEditorForDocument;
    exports.focusEditor = focusEditor;
    exports.getFocusedEditor = getFocusedEditor;
    exports.resizeEditor = resizeEditor;
    exports.registerInlineEditProvider = registerInlineEditProvider;
});<|MERGE_RESOLUTION|>--- conflicted
+++ resolved
@@ -97,20 +97,14 @@
         
         // If one of them will provide a widget, show it inline once ready
         if (inlinePromise) {
-<<<<<<< HEAD
             inlinePromise.done(function (inlineEditor) {
-                $(inlineEditor.htmlContent).append('<div class="shadow top"/>')
+			$(inlineEditor.htmlContent).append('<div class="shadow top"/>')
                     .append('<div class="shadow bottom"/>');
-                
+
                 var inlineId = editor.addInlineWidget(pos, inlineEditor.htmlContent, inlineEditor.height,
-                                            inlineEditor.onClosed, inlineEditor);
+                    inlineEditor.onParentShown, inlineEditor.onClosed, inlineEditor);
+
                 inlineEditor.onAdded(inlineId);
-=======
-            inlinePromise.done(function (inlineContent) {
-                var inlineId = editor.addInlineWidget(pos, inlineContent.content, inlineContent.height,
-                                            inlineContent.onParentShown, inlineContent.onClosed, inlineContent);
-                inlineContent.onAdded(inlineId);
->>>>>>> 33401f33
                 result.resolve();
             }).fail(function () {
                 result.reject();
