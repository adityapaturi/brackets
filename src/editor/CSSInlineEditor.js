--- conflicted
+++ resolved
@@ -23,11 +23,7 @@
 
 
 /*jslint regexp: true, vars: true, plusplus: true, devel: true, nomen: true, indent: 4, maxerr: 50 */
-<<<<<<< HEAD
-/*global define, $, window, Promise, Mustache */
-=======
-/*global define, $ */
->>>>>>> 73b83f5f
+/*global define, $, Promise */
 
 define(function (require, exports, module) {
     "use strict";
