/*
 * Copyright 2012 Adobe Systems Incorporated. All Rights Reserved.
 */

/*jslint vars: true, plusplus: true, devel: true, browser: true, nomen: true, indent: 4, maxerr: 50 */
/*global define: false, $: false, CodeMirror: false */

define(function (require, exports, module) {
    'use strict';
    
    // Load dependent modules
    var DocumentManager     = require("document/DocumentManager"),
        TextRange           = require("document/TextRange").TextRange,
        HTMLUtils           = require("language/HTMLUtils"),
        CSSUtils            = require("language/CSSUtils"),
        EditorManager       = require("editor/EditorManager"),
        InlineTextEditor    = require("editor/InlineTextEditor").InlineTextEditor;

    /**
     * Remove trailing "px" from a style size value.
     * @param {!JQuery} $target Element in DOM
     * @param {!string} styleName Style name to query
     * @return {number} Style value converted from string to number, removing "px" units
     */
    function parseStyleSize($target, styleName) {
        return parseInt($target.css(styleName), 10);
    }
    
    
    /**
     * @constructor
     * Stores one search result: its source file, line range, etc. plus the DOM node representing it
     * in the results list.
     */
    function SearchResultItem(ruleResult) {
        this.selector = ruleResult.selector;
        this.textRange = new TextRange(ruleResult.document, ruleResult.lineStart, ruleResult.lineEnd);
        // this.$listItem is assigned in load()
    }
    SearchResultItem.prototype.selector = null;
    SearchResultItem.prototype.textRange = null;
    SearchResultItem.prototype.$listItem = null;
    

    /**
     * @constructor
     * @extends {InlineWidget}
     */
    function CSSInlineEditor(rules) {
        InlineTextEditor.call(this);
        
        this._rules = rules.map(function (ruleResult) {
            return new SearchResultItem(ruleResult);
        });
        
        this._selectedRuleIndex = -1;
    }
    CSSInlineEditor.prototype = new InlineTextEditor();
    CSSInlineEditor.prototype.constructor = CSSInlineEditor;
    CSSInlineEditor.prototype.parentClass = InlineTextEditor.prototype;
    
    CSSInlineEditor.prototype.$editorsDiv = null;
    CSSInlineEditor.prototype.$relatedContainer = null;
    CSSInlineEditor.prototype.$selectedMarker = null;
    
    CSSInlineEditor.prototype._rules = null;
    CSSInlineEditor.prototype._selectedRuleIndex = null;

    /** 
     * @override
     * @param {!Editor} hostEditor  Outer Editor instance that inline editor will sit within.
     * 
     */
    CSSInlineEditor.prototype.load = function (hostEditor) {
        this.parentClass.load.call(this, hostEditor);
        
        // Container to hold all editors
        var self = this,
<<<<<<< HEAD
            hostScroller = hostEditor._codeMirror.getScrollerElement();
=======
            $ruleItem,
            $location;
>>>>>>> 11aa799f

        // Bind event handlers
        this._updateRelatedContainer = this._updateRelatedContainer.bind(this);
        this._onClick = this._onClick.bind(this);

        // Create DOM to hold editors and related list
        this.$editorsDiv = $(document.createElement('div')).addClass("inlineEditorHolder");
        
        // Outer container for border-left and scrolling
        this.$relatedContainer = $(document.createElement("div")).addClass("relatedContainer");
        this._relatedContainerInserted = false;
        this._relatedContainerInsertedHandler = this._relatedContainerInsertedHandler.bind(this);
        this.$relatedContainer.on("DOMNodeInserted", this._relatedContainerInsertedHandler);
        
        // List "selection" highlight
        this.$selectedMarker = $(document.createElement("div")).appendTo(this.$relatedContainer).addClass("selection");
        
        // Inner container
        var $related = $(document.createElement("div")).appendTo(this.$relatedContainer).addClass("related");
        
        // Rule list
        var $ruleList = $(document.createElement("ul")).appendTo($related);
        
        // create rule list & add listeners for rule textrange changes
        this._rules.forEach(function (rule, i) {
            self._rules[i].$listItem = self.createListItem(rule, i);
            self._rules[i].$listItem.appendTo($ruleList);
            
            $(self._rules[i].textRange).on("change", function() {
                var $updatedListItem = self.createListItem(rule, i);
                self._rules[i].$listItem.replaceWith($updatedListItem);
                self._rules[i].$listItem = $updatedListItem;
            });
            $(self._rules[i].textRange).on("lostSync", function() {
                self.close();
            });
        });
        
        // select the first rule
        self.setSelectedRule(0);
        
        // attach to main container
        this.$htmlContent.append(this.$editorsDiv).append(this.$relatedContainer);
        
        // initialize position based on the main #editorHolder
        setTimeout(this._updateRelatedContainer, 0);
        
        // Changes to the host editor should update the relatedContainer
        // Note: normally it's not kosher to listen to changes on a specific editor,
        // but in this case we're specifically concerned with changes in the given
        // editor, not general document changes.
        $(this.hostEditor).on("change", this._updateRelatedContainer);
        
        // Update relatedContainer when this widget's position changes
        $(this).on("offsetTopChanged", this._updateRelatedContainer);
        
        // Listen to the window resize event to reposition the relatedContainer
        // when the hostEditor's scrollbars visibility changes
        $(window).on("resize", this._updateRelatedContainer);
        
        // Listen for clicks directly on us, so we can set focus back to the editor
        this.$htmlContent.on("click", this._onClick);
    };
    
    CSSInlineEditor.prototype.createListItem = function (rule, i) {
        var $ruleItem = $(document.createElement("li"));
        $ruleItem.text(rule.selector + " ");
        
        var self = this;
        $ruleItem.click(function () {
            self.setSelectedRule(i);
        });
        
        var $location = $(document.createElement("span")).appendTo($ruleItem);
        $location.addClass("location");
        $location.text(rule.textRange.document.file.name + ":" + (rule.textRange.startLine + 1));
        
        return $ruleItem;
    }

    /**
     *
     *
     */
    CSSInlineEditor.prototype.setSelectedRule = function (index) {
        var newIndex = Math.min(Math.max(0, index), this._rules.length - 1);
        
        this._selectedRuleIndex = newIndex;
        var $ruleItem = this._rules[this._selectedRuleIndex].$listItem;

        $ruleItem.toggleClass("selected", true);

        // Remove previous editors
        this.editors.forEach(function (editor) {
            editor.destroy(); //release ref on Document
        });
        this.editors = [];
        this.$editorsDiv.children().remove();
        $(this.editors[0]).off("change", this._updateRelatedContainer);

        // Keyboard shortcuts
        var extraKeys = {
            "Alt-Up" : $.proxy(this.previousRule, this),
            "Alt-Down" : $.proxy(this.nextRule, this)
        };


        // Add new editor
        var rule = this.getSelectedRule();
        this.createInlineEditorFromText(rule.textRange.document, rule.textRange.startLine, rule.textRange.endLine, this.$editorsDiv.get(0), extraKeys);
        this.editors[0].focus();

        // Changes in size to the inline editor should update the relatedContainer
        // Note: normally it's not kosher to listen to changes on a specific editor,
        // but in this case we're specifically concerned with changes in the given
        // editor, not general document changes.
        $(this.editors[0]).on("change", this._updateRelatedContainer);

        this.sizeInlineWidgetToContents(true);
        this._updateRelatedContainer();

        // scroll the selection to the ruleItem, use setTimeout to wait for DOM updates
        var self = this;
        setTimeout(function () {
            var containerHeight = self.$relatedContainer.height(),
                itemTop = $ruleItem.position().top,
                scrollTop = self.$relatedContainer.scrollTop();
            
            self.$selectedMarker.css("top", itemTop);
            self.$selectedMarker.height($ruleItem.height());
            
            if (containerHeight <= 0) {
                return;
            }
            
            var paddingTop = parseStyleSize($ruleItem.parent(), "paddingTop");
            
            if ((itemTop - paddingTop) < scrollTop) {
                self.$relatedContainer.scrollTop(itemTop - paddingTop);
            } else {
                var itemBottom = itemTop + $ruleItem.height() + parseStyleSize($ruleItem.parent(), "paddingBottom");
                
                if (itemBottom > (scrollTop + containerHeight)) {
                    self.$relatedContainer.scrollTop(itemBottom - containerHeight);
                }
            }
        }, 0);
    };

    /**
     * Called any time inline is closed, whether manually (via closeThisInline()) or automatically
     */
    CSSInlineEditor.prototype.onClosed = function () {
        this.parentClass.onClosed.call(this); // super.onClosed()
        
        // remove resize handlers for relatedContainer
        $(this.hostEditor).off("change", this._updateRelatedContainer);
        $(this.editors[0]).off("change", this._updateRelatedContainer);
<<<<<<< HEAD
        $(this.hostEditor).off("scroll", this._updateRelatedContainer);
        
        // de-ref all the Documents in the search results
        this._rules.forEach(function (searchResult) {
            searchResult.textRange.dispose();
        });
=======
        $(this).off("offsetTopChanged", this._updateRelatedContainer);
        $(window).off("resize", this._updateRelatedContainer);
    };
    
    /**
     * @private
     * Set _relatedContainerInserted flag once the $relatedContainer is inserted in the DOM.
     */
    CSSInlineEditor.prototype._relatedContainerInsertedHandler = function () {
        this.$relatedContainer.off("DOMNodeInserted", this._relatedContainerInsertedHandler);
        this._relatedContainerInserted = true;
>>>>>>> 11aa799f
    };
    
    /**
     * Handle a click outside our child editor by setting focus back to it.
     */
    CSSInlineEditor.prototype._onClick = function (event) {
        var childEditor = this.editors[0],
            editorRoot = childEditor.getRootElement(),
            editorPos = $(editorRoot).offset();
        if (!$.contains(editorRoot, event.target)) {
            childEditor.focus();
            if (event.pageY < editorPos.top) {
                childEditor.setCursorPos(0, 0);
            } else if (event.pageY > editorPos.top + $(editorRoot).height()) {
                var lastLine = childEditor.getLastVisibleLine();
                childEditor.setCursorPos(lastLine, childEditor.getLineText(lastLine).length);
            }
        }
    };
    
    /**
     *
     *
     */
    CSSInlineEditor.prototype._updateRelatedContainer = function () {
        var borderThickness = (this.$htmlContent.outerHeight() - this.$htmlContent.innerHeight()) / 2;
        this.$relatedContainer.css("top", this.$htmlContent.offset().top + borderThickness);
        this.$relatedContainer.height(this.$htmlContent.height());
        
        // Because we're using position: fixed, we need to explicitly clip the rule list if it crosses
        // out of the top or bottom of the scroller area.
        var hostScroller = this.hostEditor._codeMirror.getScrollerElement(),
            rcTop = this.$relatedContainer.offset().top,
            rcHeight = this.$relatedContainer.outerHeight(),
            rcBottom = rcTop + rcHeight,
            scrollerOffset = $(hostScroller).offset(),
            scrollerTop = scrollerOffset.top,
            scrollerBottom = scrollerTop + hostScroller.clientHeight,
            scrollerLeft = scrollerOffset.left,
            rightOffset = $(document.body).outerWidth() - (scrollerLeft + hostScroller.clientWidth);
        if (rcTop < scrollerTop || rcBottom > scrollerBottom) {
            this.$relatedContainer.css("clip", "rect(" + Math.max(scrollerTop - rcTop, 0) + "px, auto, " +
                                       (rcHeight - Math.max(rcBottom - scrollerBottom, 0)) + "px, auto)");
        } else {
            this.$relatedContainer.css("clip", "");
        }
        
        // Constrain relatedContainer width to half of the scroller width
        var relatedContainerWidth = this.$relatedContainer.width();
        if (this._relatedContainerInserted) {
            if (this._relatedContainerDefaultWidth === undefined) {
                this._relatedContainerDefaultWidth = relatedContainerWidth;
            }
            
            var halfWidth = Math.floor(hostScroller.clientWidth / 2);
            relatedContainerWidth = Math.min(this._relatedContainerDefaultWidth, halfWidth);
            this.$relatedContainer.width(relatedContainerWidth);
        }
        
        // Position immediately to the left of the main editor's scrollbar.
        this.$relatedContainer.css("right", rightOffset + "px");
    };

    /**
     * (only used by unit tests)
     */
    CSSInlineEditor.prototype.getRules = function () {
        return this._rules;
    };

    /**
     */
    CSSInlineEditor.prototype.getSelectedRule = function () {
        return this._rules[this._selectedRuleIndex];
    };

    /**
     * Display the next css rule in the rule list
     */
    CSSInlineEditor.prototype.nextRule = function () {
        this.setSelectedRule(this._selectedRuleIndex + 1);
    };
    
    /**
     *  Display the previous css rule in the rule list
     */
    CSSInlineEditor.prototype.previousRule = function () {
        this.setSelectedRule(this._selectedRuleIndex - 1);
    };

    /**
     * Sizes the inline widget height to be the maximum between the rule list height and the editor height
     * @overide 
     */
    CSSInlineEditor.prototype.sizeInlineWidgetToContents = function (force) {
        // Size the code mirror editors height to the editor content
        this.parentClass.sizeInlineWidgetToContents.call(this, force);
        // Size the widget height to the max between the editor content and the related rules list
        var widgetHeight = Math.max(this.$relatedContainer.find(".related").height(), this.$editorsDiv.height());
        this.hostEditor.setInlineWidgetHeight(this, widgetHeight, true);

        // The related rules container size itself based on htmlContent which is set by setInlineWidgetHeight above.
        this._updateRelatedContainer();
    };


    /**
     * Given a position in an HTML editor, returns the relevant selector for the attribute/tag
     * surrounding that position, or "" if none is found.
     * @param {!Editor} editor
     * @private
     */
    function _getSelectorName(editor, pos) {
        var tagInfo = HTMLUtils.getTagInfo(editor, pos),
            selectorName = "";
        
        if (tagInfo.position.tokenType === HTMLUtils.TAG_NAME) {
            // Type selector
            selectorName = tagInfo.tagName;
        } else if (tagInfo.position.tokenType === HTMLUtils.ATTR_NAME ||
                   tagInfo.position.tokenType === HTMLUtils.ATTR_VALUE) {
            if (tagInfo.attr.name === "class") {
                // Class selector. We only look for the class name
                // that includes the insertion point. For example, if
                // the attribute is: 
                //   class="error-dialog modal hide"
                // and the insertion point is inside "modal", we want ".modal"
                var attributeValue = tagInfo.attr.value;
                var startIndex = attributeValue.substr(0, tagInfo.position.offset).lastIndexOf(" ");
                var endIndex = attributeValue.indexOf(" ", tagInfo.position.offset);
                selectorName = "." +
                    attributeValue.substring(
                        startIndex === -1 ? 0 : startIndex + 1,
                        endIndex === -1 ? attributeValue.length : endIndex
                    );
                
                // If the insertion point is surrounded by space, selectorName is "."
                // Check for that here
                if (selectorName === ".") {
                    selectorName = "";
                }
            } else if (tagInfo.attr.name === "id") {
                // ID selector
                selectorName = "#" + tagInfo.attr.value;
            }
        }
        
        return selectorName;
    }

    /**
     * This function is registered with EditManager as an inline editor provider. It creates a CSSInlineEditor
     * when cursor is on an HTML tag name, class attribute, or id attribute, find associated
     * CSS rules and show (one/all of them) in an inline editor.
     *
     * @param {!Editor} editor
     * @param {!{line:Number, ch:Number}} pos
     * @return {$.Promise} a promise that will be resolved with an InlineWidget
     *      or null if we're not going to provide anything.
     */
    function htmlToCSSProvider(hostEditor, pos) {
        // Only provide a CSS editor when cursor is in HTML content
        if (hostEditor._codeMirror.getOption("mode") !== "htmlmixed") {
            return null;
        }
        var htmlmixedState = hostEditor._codeMirror.getTokenAt(pos).state;
        if (htmlmixedState.mode !== "html") {
            return null;
        }
        
        // Only provide CSS editor if the selection is an insertion point
        var sel = hostEditor.getSelection(false);
        if (sel.start.line !== sel.end.line || sel.start.ch !== sel.end.ch) {
            return null;
        }
        
        var selectorName = _getSelectorName(hostEditor, pos);
        if (selectorName === "") {
            return null;
        }

        var result = new $.Deferred();

        CSSUtils.findMatchingRules(selectorName, hostEditor.document)
            .done(function (rules) {
                if (rules && rules.length > 0) {
                    var cssInlineEditor = new CSSInlineEditor(rules);
                    cssInlineEditor.load(hostEditor);
                    
                    result.resolve(cssInlineEditor);
                } else {
                    // No matching rules were found.
                    result.reject();
                }
            })
            .fail(function () {
                console.log("Error in findMatchingRules()");
                result.reject();
            });
        
        return result.promise();
    }


    EditorManager.registerInlineEditProvider(htmlToCSSProvider);
    

    exports.CSSInlineEditor = CSSInlineEditor;

});<|MERGE_RESOLUTION|>--- conflicted
+++ resolved
@@ -75,13 +75,7 @@
         this.parentClass.load.call(this, hostEditor);
         
         // Container to hold all editors
-        var self = this,
-<<<<<<< HEAD
-            hostScroller = hostEditor._codeMirror.getScrollerElement();
-=======
-            $ruleItem,
-            $location;
->>>>>>> 11aa799f
+        var self = this;
 
         // Bind event handlers
         this._updateRelatedContainer = this._updateRelatedContainer.bind(this);
@@ -240,16 +234,13 @@
         // remove resize handlers for relatedContainer
         $(this.hostEditor).off("change", this._updateRelatedContainer);
         $(this.editors[0]).off("change", this._updateRelatedContainer);
-<<<<<<< HEAD
-        $(this.hostEditor).off("scroll", this._updateRelatedContainer);
+        $(this).off("offsetTopChanged", this._updateRelatedContainer);
+        $(window).off("resize", this._updateRelatedContainer);
         
         // de-ref all the Documents in the search results
         this._rules.forEach(function (searchResult) {
             searchResult.textRange.dispose();
         });
-=======
-        $(this).off("offsetTopChanged", this._updateRelatedContainer);
-        $(window).off("resize", this._updateRelatedContainer);
     };
     
     /**
@@ -259,7 +250,6 @@
     CSSInlineEditor.prototype._relatedContainerInsertedHandler = function () {
         this.$relatedContainer.off("DOMNodeInserted", this._relatedContainerInsertedHandler);
         this._relatedContainerInserted = true;
->>>>>>> 11aa799f
     };
     
     /**
