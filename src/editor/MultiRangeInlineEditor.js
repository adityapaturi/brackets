--- conflicted
+++ resolved
@@ -96,13 +96,6 @@
     
     /**
      * @constructor
-<<<<<<< HEAD
-     * @param {Array.<{name:String,document:Document,lineStart:number,lineEnd:number}>} ranges The text ranges to display.
-     * @param {function(): Promise} messageCB An optional callback that returns a promise that will be resolved with a message to show
-     *      when no matches are available.
-     * @param {function(range): string} labelCB An optional callback that returns an updated label string for the given range. Called
-     *      when we detect that the content of one of the ranges has changed.
-=======
      * @param {Array.<{name:String,document:Document,lineStart:number,lineEnd:number}>} ranges The text
      *      ranges to display. Results within the same file are expected to be contiguous in this array.
      * @param {?function(): $.Promise} messageCB Optional; returns a promise resolved with a message to
@@ -112,7 +105,6 @@
      *      text, not HTML.
      * @param {?function(!File, !File):number} fileComparator Optional comparison function for sorting
      *      the results list (based on range.document.file). Defaults to FileUtils.comparePaths().
->>>>>>> 57dcc1a4
      * @extends {InlineTextEditor}
      */
     function MultiRangeInlineEditor(ranges, messageCB, labelCB, fileComparator) {
@@ -431,16 +423,11 @@
         if (newIndex === -1) {
             // show the message div
             this.setInlineContent(null);
-<<<<<<< HEAD
-            if (this._messageCB) {
-                this._messageCB().then(function (msg) {
-=======
             var hasHiddenMatches = this._ranges.length > 0;
             if (hasHiddenMatches) {
                 this.$messageDiv.text(Strings.INLINE_EDITOR_HIDDEN_MATCHES);
             } else if (this._messageCB) {
                 this._messageCB(hasHiddenMatches).done(function (msg) {
->>>>>>> 57dcc1a4
                     self.$messageDiv.html(msg);
                 });
             } else {
@@ -603,47 +590,6 @@
     };
 
     MultiRangeInlineEditor.prototype._updateSelectedMarker = function (animate) {
-<<<<<<< HEAD
-        if (this._selectedRangeIndex < 0) {
-            return Promise.resolve();
-        }
-        
-        return new Promise(function (resolve, reject) {
-
-            var $rangeItem = this._ranges[this._selectedRangeIndex].$listItem;
-
-            // scroll the selection to the rangeItem, use setTimeout to wait for DOM updates
-            var self = this;
-            window.setTimeout(function () {
-                var containerHeight = self.$relatedContainer.height(),
-                    itemTop = $rangeItem.position().top,
-                    scrollTop = self.$relatedContainer.scrollTop();
-
-                self.$selectedMarker
-                    .toggleClass("animate", animate)
-                    .css("top", itemTop)
-                    .height($rangeItem.outerHeight());
-
-                if (containerHeight <= 0) {
-                    return;
-                }
-
-                var paddingTop = _parseStyleSize($rangeItem.parent(), "paddingTop");
-
-                if ((itemTop - paddingTop) < scrollTop) {
-                    self.$relatedContainer.scrollTop(itemTop - paddingTop);
-                } else {
-                    var itemBottom = itemTop + $rangeItem.height() + _parseStyleSize($rangeItem.parent(), "paddingBottom");
-
-                    if (itemBottom > (scrollTop + containerHeight)) {
-                        self.$relatedContainer.scrollTop(itemBottom - containerHeight);
-                    }
-                }
-
-                resolve();
-            }, 0);
-        });
-=======
         // If no selection or selection is in a collapsed section, just hide the marker
         if (this._selectedRangeIndex < 0 || this._collapsedFiles[this._getSelectedRange().textRange.document.file.fullPath]) {
             this.$selectedMarker.hide();
@@ -678,7 +624,6 @@
                 this.$relatedContainer.scrollTop(itemBottom - containerHeight);
             }
         }
->>>>>>> 57dcc1a4
     };
 
     /**
