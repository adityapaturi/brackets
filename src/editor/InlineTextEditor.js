--- conflicted
+++ resolved
@@ -22,15 +22,9 @@
  */
 
 
-<<<<<<< HEAD
 // FUTURE: Merge part (or all) of this class with MultiRangeInlineEditor
-
-/*jslint vars: true, plusplus: true, devel: true, browser: true, nomen: true, indent: 4, maxerr: 50 */
-/*global define: false, $: false, CodeMirror: false */
-=======
 /*jslint vars: true, plusplus: true, devel: true, nomen: true, indent: 4, maxerr: 50 */
 /*global define, $, CodeMirror, window */
->>>>>>> 4ce734f8
 
 define(function (require, exports, module) {
     'use strict';
