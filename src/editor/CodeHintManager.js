--- conflicted
+++ resolved
@@ -29,28 +29,24 @@
     'use strict';
     
     // Load dependent modules
-<<<<<<< HEAD
     var HTMLUtils       = require("language/HTMLUtils"),
         CommandManager  = require("command/CommandManager"),
         Commands        = require("command/Commands"),
-        EditorManager   = require("editor/EditorManager");
-=======
-    var HTMLUtils     = require("language/HTMLUtils"),
-        EditorManager = require("editor/EditorManager"),
-        HTMLTags      = require("text!CodeHints/HtmlTags.json");
->>>>>>> 44226e76
+        EditorManager   = require("editor/EditorManager"),
+        HTMLTags        = require("text!CodeHints/HtmlTags.json");
     
     /**
      * @private
      * Parse the code hints from JSON data and extract all hints from name property.
-     * @param {CodeMirror} editor An instance of a CodeMirror editor
+     * @param {string} a JSON string that has the code hints data
+     * @param {!string} a string used to filter code hints
+     * @return {!Array.<string>} An array of code hints read from the JSON data source.
      */
     function _getCodeHints(jsonSrc, filter) {
         var hintArray = [];
         var hints = JSON.parse(jsonSrc);
-        if (hints && $.isArray(hints.list)) {
-            var hintsList = hints.list;
-            hintsList.forEach(function (hint) {
+        if (hints && Array.isArray(hints.list)) {
+            hints.list.forEach(function (hint) {
                 if (!filter || (filter && hint.name.substring(0, filter.length) === filter)) {
                     hintArray.push(hint.name);
                 }
@@ -78,27 +74,42 @@
      * @param {CodeMirror} editor An instance of a CodeMirror editor
      */
     function _checkForHint(editor) {
-        // var pos = editor.getCursor();
-        // var tagInfo = HTMLUtils.getTagInfo(editor, pos);
-        // if (tagInfo.position.type === HTMLUtils.ATTR_VALUE) {
-        //     if (tagInfo.attr.name === "class") {
-        //         _triggerClassHint(editor, pos, tagInfo);
-        //     } else if (tagInfo.attr.name === "id") {
-        //         _triggerIdHint(editor, pos, tagInfo);
-        //     }
-        // }
+//        var pos = editor._codeMirror.getCursor();
+//        var tagInfo = HTMLUtils.getTagInfo(editor, pos);
+//        if (tagInfo.position.tokenType === HTMLUtils.ATTR_VALUE) {
+//            if (tagInfo.attr.name === "class") {
+//                _triggerClassHint(editor, pos, tagInfo);
+//            } else if (tagInfo.attr.name === "id") {
+//                _triggerIdHint(editor, pos, tagInfo);
+//            }
+//        } else if (tagInfo.position.tokenType === HTMLUtils.TAG_NAME) {
+//            $("#codehint-text")
+//                .focus()
+//                .html(tagInfo.tagName)
+//                .smartAutoComplete({
+//                    maxResults: 20,
+//                    minCharLimit: 0,
+//                    autocompleteFocused: true,
+//                    forceSelect: false,
+//                    typeAhead: false,
+//                    filter: _handleFilter,
+//                    //resultFormatter: _handleResultsFormatter
+//                });
+//            return false;
+//         }
 
         $("#codehint-text")
             .focus();
     }
 
     function _handleFilter(query) {
-        var source = ["apple", "bay", "cat", "dog", "egg"]; 
-        var matcher = new RegExp(query.replace(/[-[\]{}()*+?.,\\^$|#\s]/g, "\\$&"), "i" );
-
-        return $.grep(source, function(value) {
-          return matcher.test( value );
-        });;
+        var source = _getCodeHints(HTMLTags, query); //["apple", "bay", "cat", "dog", "egg"]; 
+        return source;
+//        var matcher = new RegExp(query.replace(/[-[\]{}()*+?.,\\^$|#\s]/g, "\\$&"), "i" );
+//
+//        return $.grep(source, function(value) {
+//          return matcher.test( value );
+//        });;
     }
     
     /**
@@ -114,7 +125,7 @@
         }
         window.setTimeout(function () { _checkForHint(editor); }, 40);
     }
-    
+
     CommandManager.register( "Code Hint", Commands.CODE_HINT, function () {
         _checkForHint(EditorManager.getFocusedEditor());
     });
