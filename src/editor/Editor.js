--- conflicted
+++ resolved
@@ -69,11 +69,8 @@
     var AnimationUtils     = require("utils/AnimationUtils"),
         Async              = require("utils/Async"),
         CodeMirror         = require("thirdparty/CodeMirror2/lib/codemirror"),
-<<<<<<< HEAD
         LanguageManager    = require("language/LanguageManager"),
-=======
         EventDispatcher    = require("utils/EventDispatcher"),
->>>>>>> f60b2432
         Menus              = require("command/Menus"),
         PerfUtils          = require("utils/PerfUtils"),
         PopUpManager       = require("widgets/PopUpManager"),
